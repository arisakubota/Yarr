--- conflicted
+++ resolved
@@ -22,11 +22,8 @@
       - NUM100=`cat ./data/000001_std_digitalscan/*_OccupancyMap.dat | grep -o 100 | wc -l`
       - if [ "$NUM100" != "26880" ]; then exit 2; fi
       - bin/scanConsole -k
-<<<<<<< HEAD
+      - bin/test_main
       - bin/star_test configs/controller/emuCfg_star.json
-=======
-      - bin/test_main
->>>>>>> 38c4791f
 
 job_build_all:
     stage: build
