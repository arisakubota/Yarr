image: gitlab-registry.cern.ch/yarr/yarr_container:yarr_build

job_build_and_test:
    stage: build
    script:
      - scl enable devtoolset-7 bash
      - source /opt/rh/devtoolset-7/enable
<<<<<<< HEAD
      - yum -y install rh-mongodb36-mongo-cxx-driver-devel rh-mongodb36-boost-devel openssl-devel
      - source /opt/rh/rh-mongodb36/enable
      - cd src
      - which g++
      - make
=======
      - mkdir  build
      - cd build
      - cmake3 .. -DCMAKE_TOOLCHAIN_FILE=../cmake/linux-gcc
      - make install -j4
>>>>>>> c441ff0b
      - export USER=test
      - echo $USER
      - /bin/pwd
      - mkdir /tmp/test
      - ls /tmp/
      - cd ../
      - bin/scanConsole -r configs/controller/emuCfg.json -c configs/connectivity/example_fei4b_setup.json -s configs/scans/fei4/std_digitalscan.json -p
      - ls
      - ls ./data/
      - ls ./data/000001_std_digitalscan/
      - cat ./data/000001_std_digitalscan/*_OccupancyMap.dat
      - NUM100=`cat ./data/000001_std_digitalscan/*_OccupancyMap.dat | grep -o 100 | wc -l`
      - if [ "$NUM100" != "26880" ]; then exit 2; fi
      - bin/scanConsole -k

job_build_clang:
    stage: build
    script:
<<<<<<< HEAD
      - yum -y install centos-release-scl-rh devtoolset-7 make cmake gnuplot
      - scl enable devtoolset-7 bash
      - source /opt/rh/devtoolset-7/enable
      - yum -y install rh-mongodb36-mongo-cxx-driver-devel rh-mongodb36-boost-devel openssl-devel
      - source /opt/rh/rh-mongodb36/enable
      - mkdir -p src/cmake_build
      - cd src/cmake_build
      - cmake .. -DCMAKE_TOOLCHAIN_FILE=../cmake/linux-gcc
      - make -j4
      - bin/scanConsole -k

job_build_cmake_minimum_gcc:
    # Default is gcc 4.8.5
    image: gitlab-registry.cern.ch/ci-tools/ci-worker:cc7
    stage: build
    script:
      - yum -y install make cmake gnuplot gcc-c++
      - mkdir -p src/cmake_build
      - cd src/cmake_build
      - cmake .. -DCMAKE_TOOLCHAIN_FILE=../cmake/linux-gcc
      - make -j4
=======
      - scl enable   llvm-toolset-7  bash
      - source /opt/rh/llvm-toolset-7/enable
      - mkdir -p build
      - cd build 
      - cmake3 .. -DCMAKE_TOOLCHAIN_FILE=../cmake/linux-clang
      - make install -j4
      - cd ..
>>>>>>> c441ff0b
      - bin/scanConsole -k

job_test_json:
    stage: build
    script:
      - npm install jsonlint -g
      - for file in $(find ../configs/ -iname "*.json"); do echo ${file}; jsonlint -q ${file} || break -1; done<|MERGE_RESOLUTION|>--- conflicted
+++ resolved
@@ -5,18 +5,10 @@
     script:
       - scl enable devtoolset-7 bash
       - source /opt/rh/devtoolset-7/enable
-<<<<<<< HEAD
-      - yum -y install rh-mongodb36-mongo-cxx-driver-devel rh-mongodb36-boost-devel openssl-devel
-      - source /opt/rh/rh-mongodb36/enable
-      - cd src
-      - which g++
-      - make
-=======
       - mkdir  build
       - cd build
       - cmake3 .. -DCMAKE_TOOLCHAIN_FILE=../cmake/linux-gcc
       - make install -j4
->>>>>>> c441ff0b
       - export USER=test
       - echo $USER
       - /bin/pwd
@@ -35,29 +27,6 @@
 job_build_clang:
     stage: build
     script:
-<<<<<<< HEAD
-      - yum -y install centos-release-scl-rh devtoolset-7 make cmake gnuplot
-      - scl enable devtoolset-7 bash
-      - source /opt/rh/devtoolset-7/enable
-      - yum -y install rh-mongodb36-mongo-cxx-driver-devel rh-mongodb36-boost-devel openssl-devel
-      - source /opt/rh/rh-mongodb36/enable
-      - mkdir -p src/cmake_build
-      - cd src/cmake_build
-      - cmake .. -DCMAKE_TOOLCHAIN_FILE=../cmake/linux-gcc
-      - make -j4
-      - bin/scanConsole -k
-
-job_build_cmake_minimum_gcc:
-    # Default is gcc 4.8.5
-    image: gitlab-registry.cern.ch/ci-tools/ci-worker:cc7
-    stage: build
-    script:
-      - yum -y install make cmake gnuplot gcc-c++
-      - mkdir -p src/cmake_build
-      - cd src/cmake_build
-      - cmake .. -DCMAKE_TOOLCHAIN_FILE=../cmake/linux-gcc
-      - make -j4
-=======
       - scl enable   llvm-toolset-7  bash
       - source /opt/rh/llvm-toolset-7/enable
       - mkdir -p build
@@ -65,7 +34,6 @@
       - cmake3 .. -DCMAKE_TOOLCHAIN_FILE=../cmake/linux-clang
       - make install -j4
       - cd ..
->>>>>>> c441ff0b
       - bin/scanConsole -k
 
 job_test_json:
