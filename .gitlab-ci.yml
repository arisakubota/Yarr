# Use default image with everything already installed
image: gitlab-registry.cern.ch/yarr/yarr_container:yarr_build

job_build_and_test:
    stage: build
    script:
      - scl enable devtoolset-7 bash
      - source /opt/rh/devtoolset-7/enable
      - yum -y install rh-mongodb36-mongo-cxx-driver-devel rh-mongodb36-boost-devel openssl-devel
      - source /opt/rh/rh-mongodb36/enable
      - cd src
      - which g++
      - make
      - export USER=test
      - echo $USER
      - /bin/pwd
      - mkdir /tmp/test
      - ls /tmp/
      - bin/scanConsole -r configs/controller/emuCfg.json -c configs/connectivity/example_fei4b_setup.json -s configs/scans/fei4/std_digitalscan.json -p
      - ls
      - ls ./data/
      - ls ./data/000001_std_digitalscan/
      - cat ./data/000001_std_digitalscan/*_OccupancyMap.dat
      - NUM100=`cat ./data/000001_std_digitalscan/*_OccupancyMap.dat | grep -o 100 | wc -l`
      - if [ "$NUM100" != "26880" ]; then exit 2; fi
      - bin/scanConsole -k

job_build_cmake:
    stage: build
    script:
      - scl enable devtoolset-7 bash
      - source /opt/rh/devtoolset-7/enable
      - yum -y install rh-mongodb36-mongo-cxx-driver-devel rh-mongodb36-boost-devel openssl-devel
      - source /opt/rh/rh-mongodb36/enable
      - mkdir -p src/cmake_build
      - cd src/cmake_build
      - cmake .. -DCMAKE_TOOLCHAIN_FILE=../cmake/linux-gcc
      - make -j4
      - bin/scanConsole -k

job_build_cmake_minimum_gcc:
    # Default is gcc 4.8.5
    stage: build
    script:
      - mkdir -p src/cmake_build
      - cd src/cmake_build
      - cmake .. -DCMAKE_TOOLCHAIN_FILE=../cmake/linux-gcc
      - make -j4
      - bin/scanConsole -k

job_test_json:
    stage: build
    script:
      - npm install jsonlint -g
      - for file in $(find src/configs/ -iname "*.json"); do echo ${file}; jsonlint -q ${file} || break -1; done

job_build_with_felix:
    # Image of pre-built felix software
    variables:
     # This is what is in the docker image!
     FELIX_DIR: /opt/felix/felix-nightly
     # LCG style config identifier
     CONFIG: x86_64-centos7-gcc62-opt
     GCC_SCRIPT: /cvmfs/sft.cern.ch/lcg/releases/gcc/6.2.0/x86_64-centos7/setup.sh
    tags:
     - cvmfs
    script:
     # Which versions are present
     - ls ${FELIX_DIR}/..
     # Which configurations are present
     - ls ${FELIX_DIR}
     # Which include files exist
     - find ${FELIX_DIR}/${CONFIG}/include -type f
     # Temporary fix for unexpected change in container (Apr '19)
     - "[[ -d ${FELIX_DIR}/${CONFIG}/include/netio ]] || mkdir ${FELIX_DIR}/${CONFIG}/include/netio"
     - "[[ -f ${FELIX_DIR}/${CONFIG}/include/netio/netio.hpp ]] || mv ${FELIX_DIR}/${CONFIG}/include/{,netio/}netio.hpp"
     # Run setup for YARR
     - source ${FELIX_DIR}/${CONFIG}/setup.sh
     - source ${GCC_SCRIPT}
     - gcc --version
     - mkdir -p src/cmake_build
     - cd src/cmake_build
     - cmake .. -DCMAKE_TOOLCHAIN_FILE=../cmake/linux-gcc -DENABLE_NETIO:BOOL=ON -DNETIO_DIR:PATH=${FELIX_DIR}/${CONFIG}
     - make -j4
     - bin/scanConsole -k
<<<<<<< HEAD

job_build_make_with_felix:
    # Image of pre-built felix software
    variables:
     # This is what is in the docker image!
     FELIX_DIR: /opt/felix/felix-nightly
     # LCG style config identifier
     CONFIG: x86_64-centos7-gcc8-opt
     GCC_SCRIPT: /cvmfs/sft.cern.ch/lcg/releases/gcc/8.2.0/x86_64-centos7/setup.sh
    tags:
     - cvmfs
    script:
     # Temporary fix for unexpected change in container (Apr '19)
     - "[[ -d ${FELIX_DIR}/${CONFIG}/include/netio ]] || mkdir ${FELIX_DIR}/${CONFIG}/include/netio"
     - "[[ -f ${FELIX_DIR}/${CONFIG}/include/netio/netio.hpp ]] || mv ${FELIX_DIR}/${CONFIG}/include/{,netio/}netio.hpp"
     # Run setup for YARR
     - source ${FELIX_DIR}/${CONFIG}/setup.sh
     - source ${GCC_SCRIPT}
     - gcc --version
     - cd src
     - make NETIO_DIR=${FELIX_DIR}/${CONFIG}
     - bin/scanConsole -k
=======
>>>>>>> a7b9c1c1
<|MERGE_RESOLUTION|>--- conflicted
+++ resolved
@@ -83,7 +83,6 @@
      - cmake .. -DCMAKE_TOOLCHAIN_FILE=../cmake/linux-gcc -DENABLE_NETIO:BOOL=ON -DNETIO_DIR:PATH=${FELIX_DIR}/${CONFIG}
      - make -j4
      - bin/scanConsole -k
-<<<<<<< HEAD
 
 job_build_make_with_felix:
     # Image of pre-built felix software
@@ -105,6 +104,4 @@
      - gcc --version
      - cd src
      - make NETIO_DIR=${FELIX_DIR}/${CONFIG}
-     - bin/scanConsole -k
-=======
->>>>>>> a7b9c1c1
+     - bin/scanConsole -k