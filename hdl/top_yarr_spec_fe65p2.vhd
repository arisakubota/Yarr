--------------------------------------------
-- Project: YARR
-- Author: Timon Heim (timon.heim@cern.ch)
-- Description: Top module for YARR on SPEC
-- Dependencies: -
--------------------------------------------

library IEEE;
use IEEE.STD_LOGIC_1164.all;
use IEEE.NUMERIC_STD.all;
use work.gn4124_core_pkg.all;

library UNISIM;
use UNISIM.vcomponents.all;


entity yarr is
    generic (
                g_TX_CHANNELS : integer := 1;
                g_RX_CHANNELS : integer := 1
            );
    port
    (
      -- On board 20MHz oscillator
        clk20_vcxo_i : in std_logic;
      -- DAC interface (20MHz and 25MHz VCXO)
        pll25dac_sync_n : out std_logic;  -- 25MHz VCXO
        pll20dac_sync_n : out std_logic;  -- 20MHz VCXO
        plldac_din      : out std_logic;
        plldac_sclk     : out std_logic;

      -- From GN4124 Local bus
        L_CLKp : in std_logic;            -- Local bus clock (frequency set in GN4124 config registers)
        L_CLKn : in std_logic;            -- Local bus clock (frequency set in GN4124 config registers)

        clk_125m_pllref_n_i : in std_logic;
        clk_125m_pllref_p_i : in std_logic;

        L_RST_N : in std_logic;           -- Reset from GN4124 (RSTOUT18_N)

      -- General Purpose Interface
        GPIO : out std_logic_vector(1 downto 0);  -- GPIO[0] -> GN4124 GPIO8
                                                  -- GPIO[1] -> GN4124 GPIO9

      -- PCIe to Local [Inbound Data] - RX
        P2L_RDY    : out std_logic;                      -- Rx Buffer Full Flag
        P2L_CLKn   : in  std_logic;                      -- Receiver Source Synchronous Clock-
        P2L_CLKp   : in  std_logic;                      -- Receiver Source Synchronous Clock+
        P2L_DATA   : in  std_logic_vector(15 downto 0);  -- Parallel receive data
        P2L_DFRAME : in  std_logic;                      -- Receive Frame
        P2L_VALID  : in  std_logic;                      -- Receive Data Valid

      -- Inbound Buffer Request/Status
        P_WR_REQ : in  std_logic_vector(1 downto 0);  -- PCIe Write Request
        P_WR_RDY : out std_logic_vector(1 downto 0);  -- PCIe Write Ready
        RX_ERROR : out std_logic;                     -- Receive Error

      -- Local to Parallel [Outbound Data] - TX
        L2P_DATA   : out std_logic_vector(15 downto 0);  -- Parallel transmit data
        L2P_DFRAME : out std_logic;                      -- Transmit Data Frame
        L2P_VALID  : out std_logic;                      -- Transmit Data Valid
        L2P_CLKn   : out std_logic;                      -- Transmitter Source Synchronous Clock-
        L2P_CLKp   : out std_logic;                      -- Transmitter Source Synchronous Clock+
        L2P_EDB    : out std_logic;                      -- Packet termination and discard

      -- Outbound Buffer Status
        L2P_RDY    : in std_logic;                     -- Tx Buffer Full Flag
        L_WR_RDY   : in std_logic_vector(1 downto 0);  -- Local-to-PCIe Write
        P_RD_D_RDY : in std_logic_vector(1 downto 0);  -- PCIe-to-Local Read Response Data Ready
        TX_ERROR   : in std_logic;                     -- Transmit Error
        VC_RDY     : in std_logic_vector(1 downto 0);  -- Channel ready

      -- Font panel LEDs
        led_red_o   : out std_logic;
        led_green_o : out std_logic;

      -- Auxiliary pins
        AUX_LEDS_O    : out std_logic_vector(3 downto 0);
        AUX_BUTTONS_I : in  std_logic_vector(1 downto 0);

      -- PCB version
        pcb_ver_i : in std_logic_vector(3 downto 0);

        -- DDR3
        DDR3_CAS_N : out std_logic;
        DDR3_CK_P : out std_logic;
        DDR3_CK_N : out std_logic;
        DDR3_CKE : out std_logic;
        DDR3_LDM : out std_logic;
        DDR3_LDQS_N : inout std_logic;
        DDR3_LDQS_P : inout std_logic;
        DDR3_ODT : out std_logic;
        DDR3_RAS_N : out std_logic;
        DDR3_RESET_N : out std_logic;
        DDR3_UDM : out std_logic;
        DDR3_UDQS_N : inout std_logic;
        DDR3_UDQS_P : inout std_logic;
        DDR3_WE_N : out std_logic;
        DDR3_RZQ : inout std_logic;
        DDR3_ZIO : inout std_logic;
        DDR3_A : out std_logic_vector(13 downto 0);
        DDR3_BA : out std_logic_vector(2 downto 0);
        DDR3_DQ : inout std_logic_vector(15 downto 0);

        ---------------------------------------------------------
        -- FMC
        ---------------------------------------------------------
        DAC_LD : out std_logic;
		  INJ_SW : out std_logic;
		  DAC_DIN : out std_logic;
		  DAC_CLK : out std_logic;
		  DAC_CS : out std_logic;
		  TRIGGER_P : out std_logic;
		  TRIGGER_N : out std_logic;
		  CLK_DATA_P : out std_logic;
		  CLK_DATA_N : out std_logic;
		  RST_0_P : out std_logic;
		  RST_0_N : out std_logic;
		  CLK_CNFG_P : out std_logic;
		  CLK_CNFG_N : out std_logic;
		  PIX_D_CNFG_P : out std_logic;
		  PIX_D_CNFG_N : out std_logic;
		  LD_CNFG_P : out std_logic;
		  LD_CNFG_N : out std_logic;
		  CLK_BX_P : out std_logic;
		  CLK_BX_N : out std_logic;
		  RST_1_P : out std_logic;
		  RST_1_N : out std_logic;
		  EN_PIX_SR_CNFG_P : out std_logic;
		  EN_PIX_SR_CNFG_N : out std_logic;
		  SI_CNFG_P : out std_logic;
		  SI_CNFG_N : out std_logic;
		  SO_CNFG_P : in std_logic;
		  SO_CNFG_N : in std_logic;
		  HIT_OR_P : in std_logic;
		  HIT_OR_N : in std_logic;
		  OUT_DATA_P : in std_logic;
		  OUT_DATA_N : in std_logic;
          EXT_4_P : out std_logic;
          EXT_4_N : out std_logic;
          EXT_3_P : in std_logic;
          EXT_3_N : in std_logic;
          EXT_2_P : out std_logic;
          EXT_2_N : out std_logic;
          EXT_1_P : in std_logic;
          EXT_1_N : in std_logic;
          IO_0 : in std_logic;
          IO_1 : in std_logic
    );
end yarr;



architecture rtl of yarr is

  ------------------------------------------------------------------------------
  -- Components declaration
  ------------------------------------------------------------------------------
	COMPONENT fe65p2_addon
	PORT(
		clk_i : IN std_logic;
		rst_n : IN std_logic;
		serial_in : IN std_logic;
		clk_rx_i : IN std_logic;          
		clk_bx_o : OUT std_logic;
		trig_o : OUT std_logic;
		clk_cnfg_o : OUT std_logic;
		en_pix_sr_cnfg_o : OUT std_logic;
		ld_cnfg_o : OUT std_logic;
		si_cnfg_o : OUT std_logic;
		pix_d_cnfg_o : OUT std_logic;
		clk_data_o : OUT std_logic;
		rst_0_o : OUT std_logic;
		rst_1_o : OUT std_logic;
		dac_sclk_o : OUT std_logic;
		dac_sdi_o : OUT std_logic;
		dac_ld_o : OUT std_logic;
		dac_cs_o : OUT std_logic;
		inj_sw_o : OUT std_logic
		);
	END COMPONENT;

    component gn4124_core
        port
        (
        ---------------------------------------------------------
        -- Control and status
            rst_n_a_i : in  std_logic;                      -- Asynchronous reset from GN4124
            status_o  : out std_logic_vector(31 downto 0);  -- Core status output

        ---------------------------------------------------------
        -- P2L Direction
        --
        -- Source Sync DDR related signals
            p2l_clk_p_i  : in  std_logic;                      -- Receiver Source Synchronous Clock+
            p2l_clk_n_i  : in  std_logic;                      -- Receiver Source Synchronous Clock-
            p2l_data_i   : in  std_logic_vector(15 downto 0);  -- Parallel receive data
            p2l_dframe_i : in  std_logic;                      -- Receive Frame
            p2l_valid_i  : in  std_logic;                      -- Receive Data Valid
                                                               -- P2L Control
            p2l_rdy_o    : out std_logic;                      -- Rx Buffer Full Flag
            p_wr_req_i   : in  std_logic_vector(1 downto 0);   -- PCIe Write Request
            p_wr_rdy_o   : out std_logic_vector(1 downto 0);   -- PCIe Write Ready
            rx_error_o   : out std_logic;                      -- Receive Error

        ---------------------------------------------------------
        -- L2P Direction
        --
        -- Source Sync DDR related signals
            l2p_clk_p_o  : out std_logic;                      -- Transmitter Source Synchronous Clock+
            l2p_clk_n_o  : out std_logic;                      -- Transmitter Source Synchronous Clock-
            l2p_data_o   : out std_logic_vector(15 downto 0);  -- Parallel transmit data
            l2p_dframe_o : out std_logic;                      -- Transmit Data Frame
            l2p_valid_o  : out std_logic;                      -- Transmit Data Valid
            l2p_edb_o    : out std_logic;                      -- Packet termination and discard
                                                               -- L2P Control
            l2p_rdy_i    : in  std_logic;                      -- Tx Buffer Full Flag
            l_wr_rdy_i   : in  std_logic_vector(1 downto 0);   -- Local-to-PCIe Write
            p_rd_d_rdy_i : in  std_logic_vector(1 downto 0);   -- PCIe-to-Local Read Response Data Ready
            tx_error_i   : in  std_logic;                      -- Transmit Error
            vc_rdy_i     : in  std_logic_vector(1 downto 0);   -- Channel ready

        ---------------------------------------------------------
        -- Interrupt interface
            dma_irq_o : out std_logic_vector(1 downto 0);  -- Interrupts sources to IRQ manager
            irq_p_i   : in  std_logic;                     -- Interrupt request pulse from IRQ manager
            irq_p_o   : out std_logic;                     -- Interrupt request pulse to GN4124 GPIO

        ---------------------------------------------------------
        -- DMA registers wishbone interface (slave classic)
            dma_reg_clk_i   : in  std_logic;
            dma_reg_adr_i   : in  std_logic_vector(31 downto 0);
            dma_reg_dat_i   : in  std_logic_vector(31 downto 0);
            dma_reg_sel_i   : in  std_logic_vector(3 downto 0);
            dma_reg_stb_i   : in  std_logic;
            dma_reg_we_i    : in  std_logic;
            dma_reg_cyc_i   : in  std_logic;
            dma_reg_dat_o   : out std_logic_vector(31 downto 0);
            dma_reg_ack_o   : out std_logic;
            dma_reg_stall_o : out std_logic;

        ---------------------------------------------------------
        -- CSR wishbone interface (master pipelined)
            csr_clk_i   : in  std_logic;
            csr_adr_o   : out std_logic_vector(31 downto 0);
            csr_dat_o   : out std_logic_vector(31 downto 0);
            csr_sel_o   : out std_logic_vector(3 downto 0);
            csr_stb_o   : out std_logic;
            csr_we_o    : out std_logic;
            csr_cyc_o   : out std_logic;
            csr_dat_i   : in  std_logic_vector(31 downto 0);
            csr_ack_i   : in  std_logic;
            csr_stall_i : in  std_logic;
            csr_err_i   : in  std_logic;
            csr_rty_i   : in  std_logic;
            csr_int_i   : in  std_logic;

        ---------------------------------------------------------
        -- DMA interface (Pipelined wishbone master)
            dma_clk_i   : in  std_logic;
            dma_adr_o   : out std_logic_vector(31 downto 0);
            dma_dat_o   : out std_logic_vector(31 downto 0);
            dma_sel_o   : out std_logic_vector(3 downto 0);
            dma_stb_o   : out std_logic;
            dma_we_o    : out std_logic;
            dma_cyc_o   : out std_logic;
            dma_dat_i   : in  std_logic_vector(31 downto 0);
            dma_ack_i   : in  std_logic;
            dma_stall_i : in  std_logic;
            dma_err_i   : in  std_logic;
            dma_rty_i   : in  std_logic;
            dma_int_i   : in  std_logic

        );
    end component;  --  gn4124_core

    component wb_addr_decoder
        generic
        (
            g_WINDOW_SIZE  : integer := 18;  -- Number of bits to address periph on the board (32-bit word address)
            g_WB_SLAVES_NB : integer := 2
        );
        port
        (
        ---------------------------------------------------------
        -- GN4124 core clock and reset
            clk_i   : in std_logic;
            rst_n_i : in std_logic;

        ---------------------------------------------------------
        -- wishbone master interface
            wbm_adr_i   : in  std_logic_vector(31 downto 0);  -- Address
            wbm_dat_i   : in  std_logic_vector(31 downto 0);  -- Data out
            wbm_sel_i   : in  std_logic_vector(3 downto 0);   -- Byte select
            wbm_stb_i   : in  std_logic;                      -- Strobe
            wbm_we_i    : in  std_logic;                      -- Write
            wbm_cyc_i   : in  std_logic;                      -- Cycle
            wbm_dat_o   : out std_logic_vector(31 downto 0);  -- Data in
            wbm_ack_o   : out std_logic;                      -- Acknowledge
            wbm_stall_o : out std_logic;                      -- Stall

        ---------------------------------------------------------
        -- wishbone slaves interface
            wb_adr_o   : out std_logic_vector(31 downto 0);                     -- Address
            wb_dat_o   : out std_logic_vector(31 downto 0);                     -- Data out
            wb_sel_o   : out std_logic_vector(3 downto 0);                      -- Byte select
            wb_stb_o   : out std_logic;                                         -- Strobe
            wb_we_o    : out std_logic;                                         -- Write
            wb_cyc_o   : out std_logic_vector(g_WB_SLAVES_NB-1 downto 0);       -- Cycle
            wb_dat_i   : in  std_logic_vector((32*g_WB_SLAVES_NB)-1 downto 0);  -- Data in
            wb_ack_i   : in  std_logic_vector(g_WB_SLAVES_NB-1 downto 0);       -- Acknowledge
            wb_stall_i : in  std_logic_vector(g_WB_SLAVES_NB-1 downto 0)        -- Stall
        );
    end component wb_addr_decoder;

    component wb_tx_core
        generic (
        g_NUM_TX : integer range 1 to 32 := g_TX_CHANNELS
    );
    port (
        -- Sys connect
             wb_clk_i	: in  std_logic;
             rst_n_i		: in  std_logic;

        -- Wishbone slave interface
             wb_adr_i	: in  std_logic_vector(31 downto 0);
             wb_dat_i	: in  std_logic_vector(31 downto 0);
             wb_dat_o	: out std_logic_vector(31 downto 0);
             wb_cyc_i	: in  std_logic;
             wb_stb_i	: in  std_logic;
             wb_we_i		: in  std_logic;
             wb_ack_o	: out std_logic;
             wb_stall_o	: out std_logic;

        -- TX
             tx_clk_i	: in  std_logic;
             tx_data_o	: out std_logic_vector(g_NUM_TX-1 downto 0);
             trig_pulse_o : out std_logic;
		  -- Async
				 ext_trig_i : in std_logic
         );
    end component;

    component wb_rx_core
        generic (
        g_NUM_RX : integer range 1 to 32 := g_RX_CHANNELS
    );
    port (
            -- Sys connect
             wb_clk_i	: in  std_logic;
             rst_n_i		: in  std_logic;
            -- Wishbone slave interface
             wb_adr_i	: in  std_logic_vector(31 downto 0);
             wb_dat_i	: in  std_logic_vector(31 downto 0);
             wb_dat_o	: out std_logic_vector(31 downto 0);
             wb_cyc_i	: in  std_logic;
             wb_stb_i	: in  std_logic;
             wb_we_i		: in  std_logic;
             wb_ack_o	: out std_logic;
             wb_stall_o	: out std_logic;
            -- RX IN
             rx_clk_i	: in  std_logic;
             rx_serdes_clk_i : in std_logic;
             rx_data_i	: in std_logic_vector(g_NUM_RX-1 downto 0);
             trig_tag_i : in std_logic_vector(31 downto 0);
            -- RX OUT (sync to sys_clk)
             rx_valid_o : out std_logic;
             rx_data_o : out std_logic_vector(31 downto 0);
             busy_o : out std_logic;
             debug_o : out std_logic_vector(31 downto 0)
         );
    end component;

    component wb_rx_bridge is
        port (
        -- Sys Connect
                 sys_clk_i		: in  std_logic;
                 rst_n_i			: in  std_logic;
        -- Wishbone slave interface
                 wb_adr_i	: in  std_logic_vector(31 downto 0);
                 wb_dat_i	: in  std_logic_vector(31 downto 0);
                 wb_dat_o	: out std_logic_vector(31 downto 0);
                 wb_cyc_i	: in  std_logic;
                 wb_stb_i	: in  std_logic;
                 wb_we_i		: in  std_logic;
                 wb_ack_o	: out std_logic;
                 wb_stall_o	: out std_logic;
        -- Wishbone DMA Master Interface
                 dma_clk_i	: in  std_logic;
                 dma_adr_o	: out std_logic_vector(31 downto 0);
                 dma_dat_o	: out std_logic_vector(31 downto 0);
                 dma_dat_i	: in  std_logic_vector(31 downto 0);
                 dma_cyc_o	: out std_logic;
                 dma_stb_o	: out std_logic;
                 dma_we_o	: out std_logic;
                 dma_ack_i	: in  std_logic;
                 dma_stall_i	: in  std_logic;
        -- Rx Interface
                 rx_data_i 	: in  std_logic_vector(31 downto 0);
                 rx_valid_i	: in  std_logic;
        -- Status in
                 trig_pulse_i : in std_logic;
        -- Status out
                 irq_o		: out std_logic;
                 busy_o		: out std_logic
             );
    end component;

    component i2c_master_wb_top
        port (
                 wb_clk_i : in  std_logic;
                 wb_rst_i : in  std_logic;
                 arst_i   : in  std_logic;
                 wb_adr_i : in  std_logic_vector(2 downto 0);
                 wb_dat_i : in  std_logic_vector(7 downto 0);
                 wb_dat_o : out std_logic_vector(7 downto 0);
                 wb_we_i  : in  std_logic;
                 wb_stb_i : in  std_logic;
                 wb_cyc_i : in  std_logic;
                 wb_ack_o : out std_logic;
                 wb_inta_o: out std_logic;
                 scl      : inout std_logic;
                 sda      : inout std_logic
             );
    end component;
    
    component wb_trigger_logic
        port (
            -- Sys connect
            wb_clk_i	: in  std_logic;
            rst_n_i		: in  std_logic;
            
            -- Wishbone slave interface
            wb_adr_i	: in  std_logic_vector(31 downto 0);
            wb_dat_i	: in  std_logic_vector(31 downto 0);
            wb_dat_o	: out std_logic_vector(31 downto 0);
            wb_cyc_i	: in  std_logic;
            wb_stb_i	: in  std_logic;
            wb_we_i		: in  std_logic;
            wb_ack_o	: out std_logic;
            
            -- To/From outside world
            ext_trig_i : in std_logic_vector(3 downto 0);
            ext_trig_o : out std_logic;
            ext_busy_i : in std_logic;
            ext_busy_o : out std_logic;

            -- Eudet TLU
            eudet_clk_o : out std_logic;
            eudet_busy_o : out std_logic;
            eudet_trig_i : in std_logic;
            eudet_rst_i : in std_logic;

            -- To/From inside world
            clk_i : in std_logic;
            int_trig_i : in std_logic_vector(3 downto 0);
            int_trig_o : out std_logic;
            int_busy_i : in std_logic;
            trig_tag : out std_logic_vector(31 downto 0)
        );
    end component;

    component ddr3_ctrl
        generic(
         --! Bank and port size selection
                   g_BANK_PORT_SELECT   : string  := "SPEC_BANK3_32B_32B";
         --! Core's clock period in ps
                   g_MEMCLK_PERIOD      : integer := 3000;
         --! If TRUE, uses Xilinx calibration core (Input term, DQS centering)
                   g_CALIB_SOFT_IP      : string  := "TRUE";
         --! User ports addresses maping (BANK_ROW_COLUMN or ROW_BANK_COLUMN)
                   g_MEM_ADDR_ORDER     : string  := "BANK_ROW_COLUMN";
         --! Simulation mode
                   g_SIMULATION         : string  := "FALSE";
         --! DDR3 data port width
                   g_NUM_DQ_PINS        : integer := 16;
         --! DDR3 address port width
                   g_MEM_ADDR_WIDTH     : integer := 14;
         --! DDR3 bank address width
                   g_MEM_BANKADDR_WIDTH : integer := 3;
         --! Wishbone port 0 data mask size (8-bit granularity)
                   g_P0_MASK_SIZE       : integer := 4;
         --! Wishbone port 0 data width
                   g_P0_DATA_PORT_SIZE  : integer := 32;
         --! Port 0 byte address width
                   g_P0_BYTE_ADDR_WIDTH : integer := 30;
         --! Wishbone port 1 data mask size (8-bit granularity)
                   g_P1_MASK_SIZE       : integer := 4;
         --! Wishbone port 1 data width
                   g_P1_DATA_PORT_SIZE  : integer := 32;
         --! Port 1 byte address width
                   g_P1_BYTE_ADDR_WIDTH : integer := 30
               );
        port(
         ----------------------------------------------------------------------------
         -- Clock, control and status
         ----------------------------------------------------------------------------
         --! Clock input
                clk_i    : in  std_logic;
         --! Reset input (active low)
                rst_n_i  : in  std_logic;
         --! Status output
                status_o : out std_logic_vector(31 downto 0);

         ----------------------------------------------------------------------------
         -- DDR3 interface
         ----------------------------------------------------------------------------
         --! DDR3 data bus
                ddr3_dq_b     : inout std_logic_vector(g_NUM_DQ_PINS-1 downto 0);
         --! DDR3 address bus
                ddr3_a_o      : out   std_logic_vector(g_MEM_ADDR_WIDTH-1 downto 0);
         --! DDR3 bank address
                ddr3_ba_o     : out   std_logic_vector(g_MEM_BANKADDR_WIDTH-1 downto 0);
         --! DDR3 row address strobe
                ddr3_ras_n_o  : out   std_logic;
         --! DDR3 column address strobe
                ddr3_cas_n_o  : out   std_logic;
         --! DDR3 write enable
                ddr3_we_n_o   : out   std_logic;
         --! DDR3 on-die termination
                ddr3_odt_o    : out   std_logic;
         --! DDR3 reset
                ddr3_rst_n_o  : out   std_logic;
         --! DDR3 clock enable
                ddr3_cke_o    : out   std_logic;
         --! DDR3 lower byte data mask
                ddr3_dm_o     : out   std_logic;
         --! DDR3 upper byte data mask
                ddr3_udm_o    : out   std_logic;
         --! DDR3 lower byte data strobe (pos)
                ddr3_dqs_p_b  : inout std_logic;
         --! DDR3 lower byte data strobe (neg)
                ddr3_dqs_n_b  : inout std_logic;
         --! DDR3 upper byte data strobe (pos)
                ddr3_udqs_p_b : inout std_logic;
         --! DDR3 upper byte data strobe (pos)
                ddr3_udqs_n_b : inout std_logic;
         --! DDR3 clock (pos)
                ddr3_clk_p_o  : out   std_logic;
         --! DDR3 clock (neg)
                ddr3_clk_n_o  : out   std_logic;
         --! MCB internal termination calibration resistor
                ddr3_rzq_b    : inout std_logic;
         --! MCB internal termination calibration
                ddr3_zio_b    : inout std_logic;

         ----------------------------------------------------------------------------
         -- Wishbone bus - Port 0
         ----------------------------------------------------------------------------
         --! Wishbone bus clock
                wb0_clk_i   : in  std_logic;
         --! Wishbone bus byte select
                wb0_sel_i   : in  std_logic_vector(g_P0_MASK_SIZE - 1 downto 0);
         --! Wishbone bus cycle select
                wb0_cyc_i   : in  std_logic;
         --! Wishbone bus cycle strobe
                wb0_stb_i   : in  std_logic;
         --! Wishbone bus write enable
                wb0_we_i    : in  std_logic;
         --! Wishbone bus address
                wb0_addr_i  : in  std_logic_vector(31 downto 0);
         --! Wishbone bus data input
                wb0_data_i  : in  std_logic_vector(g_P0_DATA_PORT_SIZE - 1 downto 0);
         --! Wishbone bus data output
                wb0_data_o  : out std_logic_vector(g_P0_DATA_PORT_SIZE - 1 downto 0);
         --! Wishbone bus acknowledge
                wb0_ack_o   : out std_logic;
         --! Wishbone bus stall (for pipelined mode)
                wb0_stall_o : out std_logic;

         ----------------------------------------------------------------------------
         -- Status - Port 0
         ----------------------------------------------------------------------------
         --! Command FIFO empty
                p0_cmd_empty_o   : out std_logic;
         --! Command FIFO full
                p0_cmd_full_o    : out std_logic;
         --! Read FIFO full
                p0_rd_full_o     : out std_logic;
         --! Read FIFO empty
                p0_rd_empty_o    : out std_logic;
         --! Read FIFO count
                p0_rd_count_o    : out std_logic_vector(6 downto 0);
         --! Read FIFO overflow
                p0_rd_overflow_o : out std_logic;
         --! Read FIFO error (pointers unsynchronized, reset required)
                p0_rd_error_o    : out std_logic;
         --! Write FIFO full
                p0_wr_full_o     : out std_logic;
         --! Write FIFO empty
                p0_wr_empty_o    : out std_logic;
         --! Write FIFO count
                p0_wr_count_o    : out std_logic_vector(6 downto 0);
         --! Write FIFO underrun
                p0_wr_underrun_o : out std_logic;
         --! Write FIFO error (pointers unsynchronized, reset required)
                p0_wr_error_o    : out std_logic;

         ----------------------------------------------------------------------------
         -- Wishbone bus - Port 1
         ----------------------------------------------------------------------------
         --! Wishbone bus clock
                wb1_clk_i   : in  std_logic;
         --! Wishbone bus byte select
                wb1_sel_i   : in  std_logic_vector(g_P1_MASK_SIZE - 1 downto 0);
         --! Wishbone bus cycle select
                wb1_cyc_i   : in  std_logic;
         --! Wishbone bus cycle strobe
                wb1_stb_i   : in  std_logic;
         --! Wishbone bus write enable
                wb1_we_i    : in  std_logic;
         --! Wishbone bus address
                wb1_addr_i  : in  std_logic_vector(31 downto 0);
         --! Wishbone bus data input
                wb1_data_i  : in  std_logic_vector(g_P1_DATA_PORT_SIZE - 1 downto 0);
         --! Wishbone bus data output
                wb1_data_o  : out std_logic_vector(g_P1_DATA_PORT_SIZE - 1 downto 0);
         --! Wishbone bus acknowledge
                wb1_ack_o   : out std_logic;
         --! Wishbone bus stall (for pipelined mode)
                wb1_stall_o : out std_logic;

         ----------------------------------------------------------------------------
         -- Status - Port 1
         ----------------------------------------------------------------------------
         --! Command FIFO empty
                p1_cmd_empty_o   : out std_logic;
         --! Command FIFO full
                p1_cmd_full_o    : out std_logic;
         --! Read FIFO full
                p1_rd_full_o     : out std_logic;
         --! Read FIFO empty
                p1_rd_empty_o    : out std_logic;
         --! Read FIFO count
                p1_rd_count_o    : out std_logic_vector(6 downto 0);
         --! Read FIFO overflow
                p1_rd_overflow_o : out std_logic;
         --! Read FIFO error (pointers unsynchronized, reset required)
                p1_rd_error_o    : out std_logic;
         --! Write FIFO full
                p1_wr_full_o     : out std_logic;
         --! Write FIFO empty
                p1_wr_empty_o    : out std_logic;
         --! Write FIFO count
                p1_wr_count_o    : out std_logic_vector(6 downto 0);
         --! Write FIFO underrun
                p1_wr_underrun_o : out std_logic;
         --! Write FIFO error (pointers unsynchronized, reset required)
                p1_wr_error_o    : out std_logic
            );
    end component ddr3_ctrl;

    component clk_gen
        port
        (-- Clock in ports
            CLK_40_IN        : in     std_logic;
            CLKFB_IN         : in    std_logic;
      -- Clock out ports
            CLK_640           : out    std_logic;
            CLK_160          : out    std_logic;
            CLK_80           : out    std_logic;
            CLK_40           : out    std_logic;
            CLKFB_OUT         : out    std_logic;
      -- Status and control signals
            RESET             : in     std_logic;
            LOCKED            : out    std_logic
        );
    end component;

    component ila
        PORT (
                 CONTROL : INOUT STD_LOGIC_VECTOR(35 DOWNTO 0);
                 CLK : IN STD_LOGIC;
                 TRIG0 : IN STD_LOGIC_VECTOR(31 DOWNTO 0);
                 TRIG1 : IN STD_LOGIC_VECTOR(31 DOWNTO 0);
                 TRIG2 : IN STD_LOGIC_VECTOR(31 DOWNTO 0));

    end component;

    component ila_icon
        PORT (
                 CONTROL0 : INOUT STD_LOGIC_VECTOR(35 DOWNTO 0));

    end component;

  ------------------------------------------------------------------------------
  -- Constants declaration
  ------------------------------------------------------------------------------
    constant c_BAR0_APERTURE    : integer := 18;  -- nb of bits for 32-bit word address
    constant c_CSR_WB_SLAVES_NB : integer := 16; -- upper 4 bits used for addressing slave

    constant c_TX_CHANNELS : integer := g_TX_CHANNELS;
    constant c_RX_CHANNELS : integer := g_RX_CHANNELS;

  ------------------------------------------------------------------------------
  -- Signals declaration
  ------------------------------------------------------------------------------

  -- System clock
    signal sys_clk : std_logic;

  -- IO clocks
    signal CLK_40 : std_logic;
    signal CLK_80 : std_logic;
    signal CLK_125 : std_logic;
    signal CLK_160 : std_logic;
    signal CLK_640 : std_logic;
    signal CLK_40_buf : std_logic;
    signal CLK_80_buf : std_logic;
    signal CLK_160_buf : std_logic;
    signal CLK_640_buf : std_logic;
    signal ioclk_fb : std_logic;

  -- System clock generation
    signal sys_clk_in         : std_logic;
    signal sys_clk_40_buf    : std_logic;
    signal sys_clk_200_buf    : std_logic;
    signal sys_clk_40        : std_logic;
    signal sys_clk_200        : std_logic;
    signal sys_clk_fb         : std_logic;
    signal sys_clk_pll_locked : std_logic;

  -- DDR3 clock
    signal ddr_clk     : std_logic;
    signal ddr_clk_buf : std_logic;  

    signal locked : std_logic;
    signal locked_v : std_logic_vector(1 downto 0);
    signal rst_n : std_logic;

  -- LCLK from GN4124 used as system clock
    signal l_clk : std_logic;

  -- P2L colck PLL status
    signal p2l_pll_locked : std_logic;

  -- CSR wishbone bus (master)
    signal wbm_adr   : std_logic_vector(31 downto 0);
    signal wbm_dat_i : std_logic_vector(31 downto 0);
    signal wbm_dat_o : std_logic_vector(31 downto 0);
    signal wbm_sel   : std_logic_vector(3 downto 0);
    signal wbm_cyc   : std_logic;
    signal wbm_stb   : std_logic;
    signal wbm_we    : std_logic;
    signal wbm_ack   : std_logic;
    signal wbm_stall : std_logic;

  -- CSR wishbone bus (slaves)
    signal wb_adr   : std_logic_vector(31 downto 0);
    signal wb_dat_i : std_logic_vector((32*c_CSR_WB_SLAVES_NB)-1 downto 0) := (others => '0');
    signal wb_dat_o : std_logic_vector(31 downto 0);
    signal wb_sel   : std_logic_vector(3 downto 0);
    signal wb_cyc   : std_logic_vector(c_CSR_WB_SLAVES_NB-1 downto 0) := (others => '0');
    signal wb_stb   : std_logic;
    signal wb_we    : std_logic;
    signal wb_ack   : std_logic_vector(c_CSR_WB_SLAVES_NB-1 downto 0) := (others => '0');
    signal wb_stall : std_logic_vector(c_CSR_WB_SLAVES_NB-1 downto 0) := (others => '0');

  -- DMA wishbone bus
    signal dma_adr   : std_logic_vector(31 downto 0);
    signal dma_dat_i : std_logic_vector(31 downto 0);
    signal dma_dat_o : std_logic_vector(31 downto 0);
    signal dma_sel   : std_logic_vector(3 downto 0);
    signal dma_cyc   : std_logic;
    signal dma_stb   : std_logic;
    signal dma_we    : std_logic;
    signal dma_ack   : std_logic;
    signal dma_stall : std_logic;
    signal ram_we    : std_logic;

  -- DMAbus RX bridge
    signal rx_dma_adr	: std_logic_vector(31 downto 0);
    signal rx_dma_dat_o	: std_logic_vector(31 downto 0);
    signal rx_dma_dat_i	: std_logic_vector(31 downto 0);
    signal rx_dma_cyc	: std_logic;
    signal rx_dma_stb	: std_logic;
    signal rx_dma_we	: std_logic;
    signal rx_dma_ack	: std_logic;
    signal rx_dma_stall : std_logic;

  -- Interrupts stuff
    signal irq_sources   : std_logic_vector(1 downto 0);
    signal irq_to_gn4124 : std_logic;
    signal irq_out : std_logic;

  -- CSR whisbone slaves for test
    signal dummy_stat_reg_1      : std_logic_vector(31 downto 0);
    signal dummy_stat_reg_2      : std_logic_vector(31 downto 0);
    signal dummy_stat_reg_3      : std_logic_vector(31 downto 0);
    signal dummy_stat_reg_switch : std_logic_vector(31 downto 0);

    signal dummy_ctrl_reg_1   : std_logic_vector(31 downto 0);
    signal dummy_ctrl_reg_2   : std_logic_vector(31 downto 0);
    signal dummy_ctrl_reg_3   : std_logic_vector(31 downto 0);
    signal dummy_ctrl_reg_led : std_logic_vector(31 downto 0);

  -- I2C
    signal scl_t : std_logic;
    signal sda_t : std_logic;
    
  -- Trigger logic
  signal int_busy_t : std_logic;
  signal trig_tag_t : std_logic_vector(31 downto 0);
  signal int_trig_t : std_logic;
  signal eudet_trig_t : std_logic;
  signal eudet_clk_t : std_logic;
  signal eudet_rst_t : std_logic;
  signal eudet_busy_t : std_logic;

  -- FOR TESTS
    signal debug       : std_logic_vector(31 downto 0);
    signal clk_div_cnt : unsigned(3 downto 0);
    signal clk_div     : std_logic;

  -- LED
    signal led_cnt   : unsigned(24 downto 0);
    signal led_en    : std_logic;
    signal led_k2000 : unsigned(2 downto 0);
    signal led_pps   : std_logic;
    signal leds      : std_logic_vector(3 downto 0);

  -- ILA
    signal CONTROL : STD_LOGIC_VECTOR(35 DOWNTO 0);
    signal TRIG0 : STD_LOGIC_VECTOR(31 DOWNTO 0);
    signal TRIG1 : STD_LOGIC_VECTOR(31 DOWNTO 0);
    signal TRIG2 : STD_LOGIC_VECTOR(31 DOWNTO 0);
    signal TRIG0_t : STD_LOGIC_VECTOR(31 DOWNTO 0);
    signal TRIG1_t : STD_LOGIC_VECTOR(31 DOWNTO 0);
    signal TRIG2_t : STD_LOGIC_VECTOR(31 DOWNTO 0);
    signal debug_dma : std_logic_vector(31 downto 0);

    signal ddr_status : std_logic_vector(31 downto 0);
    signal gn4124_core_Status : std_logic_vector(31 downto 0);

    signal tx_data_o : std_logic_vector(0 downto 0);
    signal trig_pulse : std_logic;

    signal fe_cmd_o : std_logic_vector(c_TX_CHANNELS-1 downto 0);
    signal fe_clk_o : std_logic_vector(c_TX_CHANNELS-1 downto 0);
    signal fe_data_i : std_logic_vector(c_RX_CHANNELS-1 downto 0);

    signal rx_data : std_logic_vector(31 downto 0);
    signal rx_valid : std_logic;

    signal rx_busy : std_logic;
	 
	 -- FMC
	 signal dac_ld_t : std_logic;
	 signal inj_sw_t : std_logic;
	 signal dac_din_t : std_logic;
	 signal dac_clk_t : std_logic;
	 signal dac_cs_t : std_logic;
	 signal trigger_t : std_logic;
	 signal clk_data_t : std_logic;
	 signal rst_0_t : std_logic;
	 signal clk_cnfg_t : std_logic;
	 signal pix_d_cnfg_t : std_logic;
	 signal ld_cnfg_t : std_logic;
	 signal clk_bx_t : std_logic;
	 signal rst_1_t : std_logic;
	 signal en_pix_sr_cnfg_t : std_logic;
	 signal si_cnfg_t : std_logic;
	 signal so_cnfg_t : std_logic;
	 signal hit_or_t : std_logic;
	 signal out_data_t : std_logic;
	 
begin
    -- Buffers
	dac_ld <= dac_ld_t;
	inj_sw <= inj_sw_t;
	dac_din <= dac_din_t;
	dac_clk <= dac_clk_t;
	dac_cs <= dac_cs_t;
   trigger_buf : OBUFDS port map (O => trigger_n, OB => trigger_p, I => not trigger_t); -- inv
   clk_datar_buf : OBUFDS port map (O => clk_data_p, OB => clk_data_n, I => clk_data_t);
   rst_0_buf : OBUFDS port map (O => rst_0_n, OB => rst_0_p, I => not rst_0_t); -- inv
   clk_cnfg_buf : OBUFDS port map (O => clk_cnfg_n, OB => clk_cnfg_p, I => clk_cnfg_t); --inv
   pix_d_cnfg_buf : OBUFDS port map (O => pix_d_cnfg_p, OB => pix_d_cnfg_n, I => pix_d_cnfg_t);
   ld_cnfg_buf : OBUFDS port map (O => ld_cnfg_p, OB => ld_cnfg_n, I => ld_cnfg_t);
   clk_bx_buf : OBUFDS port map (O => clk_bx_p, OB => clk_bx_n, I => clk_bx_t);
   en_pix_sr_cnfg_buf : OBUFDS port map (O => en_pix_sr_cnfg_n, OB => en_pix_sr_cnfg_p, I => not en_pix_sr_cnfg_t); -- inv
   rst_1_buf : OBUFDS port map (O => rst_1_n, OB => rst_1_p, I => not rst_1_t); --inv
   si_cnfg_buf : OBUFDS port map (O => si_cnfg_p, OB => si_cnfg_n, I => si_cnfg_t);
<<<<<<< HEAD
   eudet_clk_buf : OBUFDS port map (O => EXT_4_P, OB => EXT_4_N, I => not eudet_clk_t);
   eudet_busy_buf : OBUFDS port map (O => EXT_2_P, OB => EXT_2_N, I => eudet_busy_t);
=======
   eudet_clk_buf : OBUFDS port map (O => EXT_1_P, OB => EXT_1_N, I => eudet_clk_t);
   eudet_busy_buf : OBUFDS port map (O => EXT_3_P, OB => EXT_3_N, I => eudet_busy_t);
>>>>>>> aefff074
	
   so_cnfg_buf : IBUFDS generic map(DIFF_TERM => TRUE, IBUF_LOW_PWR => FALSE) port map (O => so_cnfg_t, I => so_cnfg_p, IB => so_cnfg_n);
   hit_or_buf : IBUFDS generic map(DIFF_TERM => TRUE, IBUF_LOW_PWR => FALSE) port map (O => hit_or_t, I => hit_or_p, IB => hit_or_n);
   out_data_buf : IBUFDS generic map(DIFF_TERM => TRUE, IBUF_LOW_PWR => FALSE) port map (O => out_data_t, I => out_data_p, IB => out_data_n);
   eudet_rst_buf : IBUFDS generic map(DIFF_TERM => TRUE, IBUF_LOW_PWR => FALSE) port map (O => eudet_rst_t, I => EXT_2_P, IB => EXT_2_N);
   eudet_trig_buf : IBUFDS generic map(DIFF_TERM => TRUE, IBUF_LOW_PWR => FALSE) port map (O => eudet_trig_t, I => EXT_4_P, IB => EXT_4_N);
	
	fe_data_i(0) <= not out_data_t;
	
    ------------------------------------------------------------------------------
    -- Local clock from gennum LCLK
    ------------------------------------------------------------------------------
    IBUFGDS_gn_clk	: IBUFGDS
    generic map (
                    DIFF_TERM => TRUE, -- Differential Termination 
                    IBUF_LOW_PWR => FALSE, -- Low power (TRUE) vs. performance (FALSE) setting for referenced I/O standards
                    IOSTANDARD => "DIFF_SSTL18_I"
                )
    port map (
                 O => l_clk,  -- Clock buffer output
                 I => L_CLKp,  -- Diff_p clock buffer input (connect directly to top-level port)
                 IB => L_CLKn -- Diff_n clock buffer input (connect directly to top-level port)
             );

    IBUFGDS_pll_clk : IBUFGDS
    generic map (
                    DIFF_TERM => TRUE, -- Differential Termination 
                    IBUF_LOW_PWR => FALSE, -- Low power (TRUE) vs. performance (FALSE) setting for referenced I/O standards
                    IOSTANDARD => "LVDS_25"
                )
    port map (
                 O => CLK_125,  -- Clock buffer output
                 I => clk_125m_pllref_p_i,  -- Diff_p clock buffer input (connect directly to top-level port)
                 IB => clk_125m_pllref_n_i -- Diff_n clock buffer input (connect directly to top-level port)
             );	


	cmp_fe65p2_addon: fe65p2_addon PORT MAP(
		clk_i => CLK_40,
		rst_n => rst_n,
		serial_in => fe_cmd_o(0),
		clk_rx_i => CLK_40,
		clk_bx_o => clk_bx_t,
		trig_o => trigger_t,
		clk_cnfg_o => clk_cnfg_t,
		en_pix_sr_cnfg_o => en_pix_sr_cnfg_t,
		ld_cnfg_o => ld_cnfg_t,
		si_cnfg_o => si_cnfg_t,
		pix_d_cnfg_o => pix_d_cnfg_t,
		clk_data_o => clk_data_t,
		rst_0_o => rst_0_t,
		rst_1_o => rst_1_t,
		dac_sclk_o => dac_clk_t,
		dac_sdi_o => dac_din_t,
		dac_ld_o => dac_ld_t,
		dac_cs_o => dac_cs_t,
		inj_sw_o => inj_sw_t
	);

  ------------------------------------------------------------------------------
  -- GN4124 interface
  ------------------------------------------------------------------------------
    cmp_gn4124_core : gn4124_core
    port map
    (
      ---------------------------------------------------------
      -- Control and status
        rst_n_a_i             => rst_n,
        status_o => gn4124_core_status,


      ---------------------------------------------------------
      -- P2L Direction
      --
      -- Source Sync DDR related signals
        p2l_clk_p_i  => P2L_CLKp,
        p2l_clk_n_i  => P2L_CLKn,
        p2l_data_i   => P2L_DATA,
        p2l_dframe_i => P2L_DFRAME,
        p2l_valid_i  => P2L_VALID,

      -- P2L Control
        p2l_rdy_o  => P2L_RDY,
        p_wr_req_i => P_WR_REQ,
        p_wr_rdy_o => P_WR_RDY,
        rx_error_o => RX_ERROR,

      ---------------------------------------------------------
      -- L2P Direction
      --
      -- Source Sync DDR related signals
        l2p_clk_p_o  => L2P_CLKp,
        l2p_clk_n_o  => L2P_CLKn,
        l2p_data_o   => L2P_DATA,
        l2p_dframe_o => L2P_DFRAME,
        l2p_valid_o  => L2P_VALID,
        l2p_edb_o    => L2P_EDB,

      -- L2P Control
        l2p_rdy_i    => L2P_RDY,
        l_wr_rdy_i   => L_WR_RDY,
        p_rd_d_rdy_i => P_RD_D_RDY,
        tx_error_i   => TX_ERROR,
        vc_rdy_i     => VC_RDY,

      ---------------------------------------------------------
      -- Interrupt interface
        dma_irq_o => irq_sources,
        irq_p_i   => irq_to_gn4124,
        irq_p_o   => irq_out,

      ---------------------------------------------------------
      -- DMA registers wishbone interface (slave classic)
        dma_reg_clk_i   => sys_clk,
        dma_reg_adr_i   => wb_adr,
        dma_reg_dat_i   => wb_dat_o,
        dma_reg_sel_i   => wb_sel,
        dma_reg_stb_i   => wb_stb,
        dma_reg_we_i    => wb_we,
        dma_reg_cyc_i   => wb_cyc(0),
        dma_reg_dat_o   => wb_dat_i(31 downto 0),
        dma_reg_ack_o   => wb_ack(0),
        dma_reg_stall_o => wb_stall(0),

      ---------------------------------------------------------
      -- CSR wishbone interface (master pipelined)
        csr_clk_i   => sys_clk,
        csr_adr_o   => wbm_adr,
        csr_dat_o   => wbm_dat_o,
        csr_sel_o   => wbm_sel,
        csr_stb_o   => wbm_stb,
        csr_we_o    => wbm_we,
        csr_cyc_o   => wbm_cyc,
        csr_dat_i   => wbm_dat_i,
        csr_ack_i   => wbm_ack,
        csr_stall_i => wbm_stall,
        csr_err_i   => '0',
        csr_rty_i   => '0',
        csr_int_i   => '0',

      ---------------------------------------------------------
      -- DMA wishbone interface (master pipelined)
        dma_clk_i   => sys_clk,
        dma_adr_o   => dma_adr,
        dma_dat_o   => dma_dat_o,
        dma_sel_o   => dma_sel,
        dma_stb_o   => dma_stb,
        dma_we_o    => dma_we,
        dma_cyc_o   => dma_cyc,
        dma_dat_i   => dma_dat_i,
        dma_ack_i   => dma_ack,
        dma_stall_i => dma_stall,
        dma_err_i   => '0',
        dma_rty_i   => '0',
        dma_int_i   => '0'
    );
    GPIO(0) <= irq_out;
    GPIO(1) <= '0';
  ------------------------------------------------------------------------------
  -- CSR wishbone address decoder
  ------------------------------------------------------------------------------
    cmp_csr_wb_addr_decoder : wb_addr_decoder
    generic map (
                    g_WINDOW_SIZE  => c_BAR0_APERTURE,
                    g_WB_SLAVES_NB => c_CSR_WB_SLAVES_NB
                )
    port map (
      ---------------------------------------------------------
      -- GN4124 core clock and reset
                 clk_i   => sys_clk,
                 rst_n_i => rst_n,

      ---------------------------------------------------------
      -- wishbone master interface
                 wbm_adr_i   => wbm_adr,
                 wbm_dat_i   => wbm_dat_o,
                 wbm_sel_i   => wbm_sel,
                 wbm_stb_i   => wbm_stb,
                 wbm_we_i    => wbm_we,
                 wbm_cyc_i   => wbm_cyc,
                 wbm_dat_o   => wbm_dat_i,
                 wbm_ack_o   => wbm_ack,
                 wbm_stall_o => wbm_stall,

      ---------------------------------------------------------
      -- wishbone slaves interface
                 wb_adr_o   => wb_adr,
                 wb_dat_o   => wb_dat_o,
                 wb_sel_o   => wb_sel,
                 wb_stb_o   => wb_stb,
                 wb_we_o    => wb_we,
                 wb_cyc_o   => wb_cyc,
                 wb_dat_i   => wb_dat_i,
                 wb_ack_i   => wb_ack,
                 wb_stall_i => wb_stall
             );

         ------------------------------------------------------------------------------
         -- CSR wishbone bus slaves
         ------------------------------------------------------------------------------
         --  cmp_dummy_stat_regs : dummy_stat_regs_wb_slave
         --    port map(
         --      rst_n_i                 => rst_n,
         --      wb_clk_i                => sys_clk,
         --      wb_addr_i               => wb_adr(1 downto 0),
         --      wb_data_i               => wb_dat_o,
         --      wb_data_o               => wb_dat_i(63 downto 32),
         --      wb_cyc_i                => wb_cyc(1),
         --      wb_sel_i                => wb_sel,
         --      wb_stb_i                => wb_stb,
         --      wb_we_i                 => wb_we,
         --      wb_ack_o                => wb_ack(1),
         --      dummy_stat_reg_1_i      => dummy_stat_reg_1,
         --      dummy_stat_reg_2_i      => dummy_stat_reg_2,
         --      dummy_stat_reg_3_i      => dummy_stat_reg_3,
         --      dummy_stat_reg_switch_i => dummy_stat_reg_switch
         --      );

    cmp_wb_tx_core : wb_tx_core port map
    (
        -- Sys connect
        wb_clk_i => sys_clk,
        rst_n_i => rst_n,
        -- Wishbone slave interface
        wb_adr_i => wb_adr,
        wb_dat_i => wb_dat_o,
        wb_dat_o => wb_dat_i(63 downto 32),
        wb_cyc_i => wb_cyc(1),
        wb_stb_i => wb_stb,
        wb_we_i => wb_we,
        wb_ack_o => wb_ack(1),
        wb_stall_o => wb_stall(1),
        -- TX
        tx_clk_i => CLK_40,
        tx_data_o => fe_cmd_o,
        trig_pulse_o => trig_pulse,
		  ext_trig_i => int_trig_t
    );

    cmp_wb_rx_core: wb_rx_core PORT MAP(
                                           wb_clk_i => sys_clk,
                                           rst_n_i => rst_n,
                                           wb_adr_i => wb_adr,
                                           wb_dat_i => wb_dat_o,
                                           wb_dat_o => wb_dat_i(95 downto 64),
                                           wb_cyc_i => wb_cyc(2),
                                           wb_stb_i => wb_stb,
                                           wb_we_i => wb_we,
                                           wb_ack_o => wb_ack(2),
                                           wb_stall_o => wb_stall(2),
                                           rx_clk_i => CLK_40,
                                           rx_serdes_clk_i => CLK_160,
                                           rx_data_i => fe_data_i,
                                           rx_valid_o => rx_valid,
                                           rx_data_o => rx_data,
                                           trig_tag_i => trig_tag_t,
                                           busy_o => open,
                                           debug_o => debug
                                       );

    cmp_wb_rx_bridge : wb_rx_bridge port map (
        -- Sys Connect
                                                 sys_clk_i => sys_clk,
                                                 rst_n_i => rst_n,
        -- Wishbone slave interface
                                                 wb_adr_i => wb_adr,
                                                 wb_dat_i => wb_dat_o,
                                                 wb_dat_o => wb_dat_i(127 downto 96),
                                                 wb_cyc_i => wb_cyc(3),
                                                 wb_stb_i => wb_stb,
                                                 wb_we_i => wb_we,
                                                 wb_ack_o => wb_ack(3),
                                                 wb_stall_o => wb_stall(3),
        -- Wishbone DMA Master Interface
                                                 dma_clk_i => sys_clk,
                                                 dma_adr_o => rx_dma_adr,
                                                 dma_dat_o => rx_dma_dat_o,
                                                 dma_dat_i => rx_dma_dat_i,
                                                 dma_cyc_o => rx_dma_cyc,
                                                 dma_stb_o => rx_dma_stb,
                                                 dma_we_o => rx_dma_we,
                                                 dma_ack_i => rx_dma_ack,
                                                 dma_stall_i => rx_dma_stall,
        -- Rx Interface (sync to sys_clk)
                                                 rx_data_i => rx_data,
                                                 rx_valid_i => rx_valid,
        -- Status in
                                                 trig_pulse_i => trig_pulse,
        -- Status out
                                                 irq_o => open,
                                                 busy_o => rx_busy
                                             );

    wb_dat_i(159 downto 136) <= (others => '0');

    cmp_i2c_master : i2c_master_wb_top
    port map (
                 wb_clk_i => sys_clk,
                 wb_rst_i => not rst_n,
                 arst_i => rst_n,
                 wb_adr_i => wb_adr(2 downto 0),
                 wb_dat_i => wb_dat_o(7 downto 0),
                 wb_dat_o => wb_dat_i(135 downto 128),
                 wb_we_i => wb_we,
                 wb_stb_i => wb_stb,
                 wb_cyc_i => wb_cyc(4),
                 wb_ack_o => wb_ack(4),
                 wb_inta_o => open,
                 scl => open,
                 sda => open
             );
             
	cmp_wb_trigger_logic: wb_trigger_logic PORT MAP(
		wb_clk_i => sys_clk,
		rst_n_i => rst_n,
		wb_adr_i => wb_adr(31 downto 0),
		wb_dat_i => wb_dat_o(31 downto 0),
		wb_dat_o => wb_dat_i(191 downto 160),
		wb_cyc_i => wb_cyc(5),
		wb_stb_i => wb_stb,
		wb_we_i => wb_we,
		wb_ack_o => wb_ack(5),
		ext_trig_i => "000" & not hit_or_t,
		ext_trig_o => open,
		ext_busy_i => '0',
		ext_busy_o => open,
		eudet_clk_o => eudet_clk_t,
		eudet_busy_o => eudet_busy_t,
		eudet_trig_i => eudet_trig_t,
		eudet_rst_i => eudet_rst_t,
		clk_i => CLK_40,
		int_trig_i => "000" & trig_pulse,
		int_trig_o => int_trig_t,
		int_busy_i => '0',
		trig_tag => trig_tag_t
	);


  --wb_stall(1) <= '0' when wb_cyc(1) = '0' else not(wb_ack(1));
  --  wb_stall(2) <= '0' when wb_cyc(2) = '0' else not(wb_ack(2));

  --  dummy_stat_reg_1      <= X"DEADBABE";
  --  dummy_stat_reg_2      <= X"BEEFFACE";
  --  dummy_stat_reg_3      <= X"12345678";
  --  dummy_stat_reg_switch <= X"0000000" & "000" & p2l_pll_locked;

    led_red_o   <= dummy_ctrl_reg_led(0);
    led_green_o <= dummy_ctrl_reg_led(1);

    --   TRIG0(31 downto 0) <= (others => '0');
    	TRIG1(31 downto 0) <= (others => '0');
    	TRIG2(31 downto 0) <= (others => '0');
    --   TRIG0(12 downto 0) <= (others => '0');
    --TRIG1(31 downto 0) <= rx_dma_dat_o;
    --TRIG1(31 downto 0) <= dma_dat_i;
    --   TRIG1(31 downto 0) <= gn4124_core_status;
    --   TRIG2(31 downto 0) <= ddr_status;
    --   TRIG0(13) <= rx_dma_cyc;
    --   TRIG0(14) <= rx_dma_stb;
    --   TRIG0(15) <= rx_dma_we;
    --   TRIG0(16) <= rx_dma_ack;
    --   TRIG0(17) <= rx_dma_stall;   
    --   TRIG0(18) <= dma_cyc;
    --   TRIG0(19) <= dma_stb;
    --   TRIG0(20) <= dma_we;
    --   TRIG0(21) <= dma_ack;
    --   TRIG0(22) <= dma_stall; 
    --   TRIG0(23) <= irq_out;
    --   TRIG0(24) <= rx_busy;
    --   TRIG0(31 downto 25) <= (others => '0');
--    TRIG0(0) <= rx_valid;
--    TRIG0(1) <= fe_cmd_o(0);
--    TRIG0(2) <= trig_pulse;
--    TRIG0(3) <= fe_cmd_o(0);
--    TRIG0(31 downto 4) <= (others => '0');
--    TRIG1 <= rx_data;
--    TRIG2 <= debug;
    --		TRIG0(0) <= scl;
    --		TRIG0(1) <= sda;
    --		TRIG0(2) <= wb_stb;
    --		TRIG0(3) <= wb_ack(4);
    --		TRIG0(31 downto 4) <= (others => '0');
    --		TRIG1 <= wb_adr;
    --		TRIG2 <= wb_dat_o;
    TRIG0(14 downto 0) <= trig_tag_t(14 downto 0);
    TRIG0(15) <= int_trig_t;
    TRIG0(16) <= eudet_trig_t;
    TRIG0(17) <= eudet_clk_t;
    TRIG0(18) <= eudet_busy_t;
<<<<<<< HEAD
    TRIG0(19) <= trigger_t;
    TRIG0(20) <= hit_or_t;


=======
    TRIG0(31 downto 19) <= (others => '0');
    
>>>>>>> aefff074
    ila_i : ila
    port map (
                 CONTROL => CONTROL,
                 CLK => CLK_40,
         --		 CLK => sys_clk,
                 TRIG0 => TRIG0,
                 TRIG1 => TRIG1,
                 TRIG2 => TRIG2);

    ila_icon_i : ila_icon
    port map (
                 CONTROL0 => CONTROL);

  ------------------------------------------------------------------------------
  -- Interrupt stuff
  ------------------------------------------------------------------------------
  -- just forward irq pulses for test
    irq_to_gn4124 <= irq_sources(1) or irq_sources(0);


  ------------------------------------------------------------------------------
  -- FOR TEST
  ------------------------------------------------------------------------------
    p_led_cnt : process (L_RST_N, sys_clk)
    begin
        if L_RST_N = '0' then
            led_cnt <= (others => '1');
            led_en  <= '1';
        elsif rising_edge(sys_clk) then
            led_cnt <= led_cnt - 1;
            led_en  <= led_cnt(23);
        end if;
    end process p_led_cnt;

    led_pps <= led_cnt(23) and not(led_en);


    p_led_k2000 : process (sys_clk, L_RST_N)
    begin
        if L_RST_N = '0' then
            led_k2000 <= (others => '0');
            leds      <= "0001";
        elsif rising_edge(sys_clk) then
            if led_pps = '1' then
                if led_k2000(2) = '0' then
                    if leds /= "1000" then
                        leds <= leds(2 downto 0) & '0';
                    end if;
                else
                    if leds /= "0001" then
                        leds <= '0' & leds(3 downto 1);
                    end if;
                end if;
                led_k2000 <= led_k2000 + 1;
            end if;
        end if;
    end process p_led_k2000;

    AUX_LEDS_O <= not(leds);

    --AUX_LEDS_O(0) <= led_en;
    --AUX_LEDS_O(1) <= not(led_en);
    --AUX_LEDS_O(2) <= '1';
    --AUX_LEDS_O(3) <= '0';

    rst_n <= (L_RST_N and sys_clk_pll_locked and locked);

    cmp_clk_gen : clk_gen
    port map (
        -- Clock in ports
                 CLK_40_IN => sys_clk_40,
                 CLKFB_IN => ioclk_fb,
        -- Clock out ports
                 CLK_640 => CLK_640_buf,
                 CLK_160 => CLK_160_buf,
                 CLK_80 => CLK_80_buf,
                 CLK_40 => CLK_40_buf,
                 CLKFB_OUT => ioclk_fb,
        -- Status and control signals
                 RESET  => not L_RST_N,
                 LOCKED => locked
             );

    BUFPLL_640 : BUFPLL
    generic map (
                    DIVIDE => 4,         -- DIVCLK divider (1-8)
                    ENABLE_SYNC => TRUE  -- Enable synchrnonization between PLL and GCLK (TRUE/FALSE)
                )
    port map (
                 IOCLK => CLK_640,               -- 1-bit output: Output I/O clock
                 LOCK => open,                 -- 1-bit output: Synchronized LOCK output
                 SERDESSTROBE => open, -- 1-bit output: Output SERDES strobe (connect to ISERDES2/OSERDES2)
                 GCLK => CLK_160,                 -- 1-bit input: BUFG clock input
                 LOCKED => locked,             -- 1-bit input: LOCKED input from PLL
                 PLLIN => clk_640_buf                -- 1-bit input: Clock input from PLL
             );

    cmp_ioclk_160_buf : BUFG
    port map (
                 O => CLK_160,
                 I => CLK_160_buf);
    cmp_ioclk_80_buf : BUFG
    port map (
                 O => CLK_80,
                 I => CLK_80_buf);
    cmp_ioclk_40_buf : BUFG
    port map (
                 O => CLK_40,
                 I => CLK_40_buf);		
    ------------------------------------------------------------------------------
    -- Clocks distribution from 20MHz TCXO
    --  40.000 MHz IO driver clock
    -- 200.000 MHz fast system clock
    -- 333.333 MHz DDR3 clock
    ------------------------------------------------------------------------------
    sys_clk <= l_clk;
    -- AD5662BRMZ-1 DAC output powers up to 0V. The output remains valid until a
    -- write sequence arrives to the DAC.
    -- To avoid spurious writes, the DAC interface outputs are fixed to safe values.
    pll25dac_sync_n <= '1';
    pll20dac_sync_n <= '1';
    plldac_din      <= '0';
    plldac_sclk     <= '0';

    cmp_sys_clk_buf : IBUFG
    port map (
                 I => clk20_vcxo_i,
                 O => sys_clk_in);

    cmp_sys_clk_pll : PLL_BASE
    generic map (
                    BANDWIDTH          => "OPTIMIZED",
                    CLK_FEEDBACK       => "CLKFBOUT",
                    COMPENSATION       => "INTERNAL",
                    DIVCLK_DIVIDE      => 1,
                    CLKFBOUT_MULT      => 50,
                    CLKFBOUT_PHASE     => 0.000,
                    CLKOUT0_DIVIDE     => 25,
                    CLKOUT0_PHASE      => 0.000,
                    CLKOUT0_DUTY_CYCLE => 0.500,
                    CLKOUT1_DIVIDE     => 5,
                    CLKOUT1_PHASE      => 0.000,
                    CLKOUT1_DUTY_CYCLE => 0.500,
                    CLKOUT2_DIVIDE     => 3,
                    CLKOUT2_PHASE      => 0.000,
                    CLKOUT2_DUTY_CYCLE => 0.500,
                    CLKIN_PERIOD       => 50.0,
                    REF_JITTER         => 0.016)
    port map (
                 CLKFBOUT => sys_clk_fb,
                 CLKOUT0  => sys_clk_40_buf,
                 CLKOUT1  => sys_clk_200_buf,
                 CLKOUT2  => ddr_clk_buf,
                 CLKOUT3  => open,
                 CLKOUT4  => open,
                 CLKOUT5  => open,
                 LOCKED   => sys_clk_pll_locked,
                 RST      => '0',
                 CLKFBIN  => sys_clk_fb,
                 CLKIN    => sys_clk_in);

    cmp_clk_125_buf : BUFG
    port map (
                 O => sys_clk_40,
                 I => sys_clk_40_buf);

    cmp_clk_200_buf : BUFG
    port map (
                 O => sys_clk_200,
                 I => sys_clk_200_buf);

    cmp_ddr_clk_buf : BUFG
    port map (
                 O => ddr_clk,
                 I => ddr_clk_buf);

    cmp_ddr3_ctrl: ddr3_ctrl PORT MAP(
                                         clk_i => ddr_clk,
                                         rst_n_i => rst_n,
                                         status_o => ddr_status,
                                         ddr3_dq_b => DDR3_DQ,
                                         ddr3_a_o => DDR3_A,
                                         ddr3_ba_o => DDR3_BA,
                                         ddr3_ras_n_o => DDR3_RAS_N,
                                         ddr3_cas_n_o => DDR3_CAS_N,
                                         ddr3_we_n_o => DDR3_WE_N,
                                         ddr3_odt_o => DDR3_ODT,
                                         ddr3_rst_n_o => DDR3_RESET_N,
                                         ddr3_cke_o => DDR3_CKE,
                                         ddr3_dm_o => DDR3_LDM,
                                         ddr3_udm_o => DDR3_UDM,
                                         ddr3_dqs_p_b => DDR3_LDQS_P,
                                         ddr3_dqs_n_b => DDR3_LDQS_N,
                                         ddr3_udqs_p_b => DDR3_UDQS_P,
                                         ddr3_udqs_n_b => DDR3_UDQS_N,
                                         ddr3_clk_p_o => DDR3_CK_P,
                                         ddr3_clk_n_o => DDR3_CK_N,
                                         ddr3_rzq_b => DDR3_RZQ,
                                         ddr3_zio_b => DDR3_ZIO,
                                         wb0_clk_i => sys_clk,
                                         wb0_sel_i => dma_sel,
                                         wb0_cyc_i => dma_cyc,
                                         wb0_stb_i => dma_stb,
                                         wb0_we_i => dma_we,
                                         wb0_addr_i => dma_adr,
                                         wb0_data_i => dma_dat_o,
                                         wb0_data_o => dma_dat_i,
                                         wb0_ack_o => dma_ack,
                                         wb0_stall_o => dma_stall,
                                         p0_cmd_empty_o => open,
                                         p0_cmd_full_o => open,
                                         p0_rd_full_o => open,
                                         p0_rd_empty_o => open,
                                         p0_rd_count_o => open,
                                         p0_rd_overflow_o => open,
                                         p0_rd_error_o => open,
                                         p0_wr_full_o => open,
                                         p0_wr_empty_o => open,
                                         p0_wr_count_o => open,
                                         p0_wr_underrun_o => open,
                                         p0_wr_error_o => open,
                                         wb1_clk_i => sys_clk,
                                         wb1_sel_i => "1111",
                                         wb1_cyc_i => rx_dma_cyc,
                                         wb1_stb_i => rx_dma_stb,
                                         wb1_we_i => rx_dma_we,
                                         wb1_addr_i => rx_dma_adr,
                                         wb1_data_i => rx_dma_dat_o,
                                         wb1_data_o => rx_dma_dat_i,
                                         wb1_ack_o => rx_dma_ack,
                                         wb1_stall_o => rx_dma_stall,
                                         p1_cmd_empty_o => open,
                                         p1_cmd_full_o => open,
                                         p1_rd_full_o => open,
                                         p1_rd_empty_o => open,
                                         p1_rd_count_o => open,
                                         p1_rd_overflow_o => open,
                                         p1_rd_error_o => open,
                                         p1_wr_full_o => open,
                                         p1_wr_empty_o => open,
                                         p1_wr_count_o => open,
                                         p1_wr_underrun_o => open,
                                         p1_wr_error_o => open 
                                     );

end rtl;

<|MERGE_RESOLUTION|>--- conflicted
+++ resolved
@@ -407,20 +407,20 @@
     end component;
 
     component i2c_master_wb_top
-        port (
-                 wb_clk_i : in  std_logic;
-                 wb_rst_i : in  std_logic;
-                 arst_i   : in  std_logic;
-                 wb_adr_i : in  std_logic_vector(2 downto 0);
-                 wb_dat_i : in  std_logic_vector(7 downto 0);
-                 wb_dat_o : out std_logic_vector(7 downto 0);
-                 wb_we_i  : in  std_logic;
-                 wb_stb_i : in  std_logic;
-                 wb_cyc_i : in  std_logic;
-                 wb_ack_o : out std_logic;
-                 wb_inta_o: out std_logic;
-                 scl      : inout std_logic;
-                 sda      : inout std_logic
+        port (
+                 wb_clk_i : in  std_logic;
+                 wb_rst_i : in  std_logic;
+                 arst_i   : in  std_logic;
+                 wb_adr_i : in  std_logic_vector(2 downto 0);
+                 wb_dat_i : in  std_logic_vector(7 downto 0);
+                 wb_dat_o : out std_logic_vector(7 downto 0);
+                 wb_we_i  : in  std_logic;
+                 wb_stb_i : in  std_logic;
+                 wb_cyc_i : in  std_logic;
+                 wb_ack_o : out std_logic;
+                 wb_inta_o: out std_logic;
+                 scl      : inout std_logic;
+                 sda      : inout std_logic
              );
     end component;
     
@@ -881,13 +881,8 @@
    en_pix_sr_cnfg_buf : OBUFDS port map (O => en_pix_sr_cnfg_n, OB => en_pix_sr_cnfg_p, I => not en_pix_sr_cnfg_t); -- inv
    rst_1_buf : OBUFDS port map (O => rst_1_n, OB => rst_1_p, I => not rst_1_t); --inv
    si_cnfg_buf : OBUFDS port map (O => si_cnfg_p, OB => si_cnfg_n, I => si_cnfg_t);
-<<<<<<< HEAD
    eudet_clk_buf : OBUFDS port map (O => EXT_4_P, OB => EXT_4_N, I => not eudet_clk_t);
    eudet_busy_buf : OBUFDS port map (O => EXT_2_P, OB => EXT_2_N, I => eudet_busy_t);
-=======
-   eudet_clk_buf : OBUFDS port map (O => EXT_1_P, OB => EXT_1_N, I => eudet_clk_t);
-   eudet_busy_buf : OBUFDS port map (O => EXT_3_P, OB => EXT_3_N, I => eudet_busy_t);
->>>>>>> aefff074
 	
    so_cnfg_buf : IBUFDS generic map(DIFF_TERM => TRUE, IBUF_LOW_PWR => FALSE) port map (O => so_cnfg_t, I => so_cnfg_p, IB => so_cnfg_n);
    hit_or_buf : IBUFDS generic map(DIFF_TERM => TRUE, IBUF_LOW_PWR => FALSE) port map (O => hit_or_t, I => hit_or_p, IB => hit_or_n);
@@ -1277,15 +1272,9 @@
     TRIG0(16) <= eudet_trig_t;
     TRIG0(17) <= eudet_clk_t;
     TRIG0(18) <= eudet_busy_t;
-<<<<<<< HEAD
     TRIG0(19) <= trigger_t;
     TRIG0(20) <= hit_or_t;
-
-
-=======
-    TRIG0(31 downto 19) <= (others => '0');
     
->>>>>>> aefff074
     ila_i : ila
     port map (
                  CONTROL => CONTROL,
