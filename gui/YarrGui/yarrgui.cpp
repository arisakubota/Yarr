#include "yarrgui.h"
#include "ui_yarrgui.h"

YarrGui::YarrGui(QWidget *parent) :
    QMainWindow(parent),
    ui(new Ui::YarrGui)
{
    ui->setupUi(this);

<<<<<<< HEAD
    devicePath.setPath("/dev");
    QStringList filter;
    QStringList deviceList;
    filter << "ttys*";
=======
    ui->device_listWidget->setSelectionMode(QListWidget::SingleSelection);

    devicePath.setPath("/dev/");
    QStringList filter;
    QStringList deviceList;
    filter << "spec*";
>>>>>>> c79789ef
    devicePath.setFilter(QDir::System);
    deviceList = devicePath.entryList(filter);

    ui->device_comboBox->addItems(deviceList);
}

YarrGui::~YarrGui()
{
    delete ui;
}

<<<<<<< HEAD
void YarrGui::on_device_comboBox_currentIndexChanged(const QString &arg1)
{
    ui->bar0_value->setText(arg1);
}

void YarrGui::on_device_comboBox_currentIndexChanged(int index)
{
    ui->specid_value->setNum(index);
=======
void YarrGui::on_device_listWidget_currentItemChanged(QListWidgetItem *current, QListWidgetItem *previous)
{
    ui->selDevice_label->setText(devicePath.absolutePath() + "/" + current->text());
>>>>>>> c79789ef
}<|MERGE_RESOLUTION|>--- conflicted
+++ resolved
@@ -7,19 +7,10 @@
 {
     ui->setupUi(this);
 
-<<<<<<< HEAD
-    devicePath.setPath("/dev");
-    QStringList filter;
-    QStringList deviceList;
-    filter << "ttys*";
-=======
-    ui->device_listWidget->setSelectionMode(QListWidget::SingleSelection);
-
     devicePath.setPath("/dev/");
     QStringList filter;
     QStringList deviceList;
     filter << "spec*";
->>>>>>> c79789ef
     devicePath.setFilter(QDir::System);
     deviceList = devicePath.entryList(filter);
 
@@ -31,7 +22,6 @@
     delete ui;
 }
 
-<<<<<<< HEAD
 void YarrGui::on_device_comboBox_currentIndexChanged(const QString &arg1)
 {
     ui->bar0_value->setText(arg1);
@@ -40,9 +30,4 @@
 void YarrGui::on_device_comboBox_currentIndexChanged(int index)
 {
     ui->specid_value->setNum(index);
-=======
-void YarrGui::on_device_listWidget_currentItemChanged(QListWidgetItem *current, QListWidgetItem *previous)
-{
-    ui->selDevice_label->setText(devicePath.absolutePath() + "/" + current->text());
->>>>>>> c79789ef
 }