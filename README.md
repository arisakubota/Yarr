--- conflicted
+++ resolved
@@ -15,14 +15,7 @@
 
 Developers and potential developers please refer to [Contribution](CONTRIBUTING.md) guide.
 
-<<<<<<< HEAD
-- YARR PCIe cards (SPEC and XpressK7): link
-- IBL BOC: link
-- Wup KU40: link
-- Rogue HSIO2/ZCU102: link
-=======
-## Quick Install Guide
->>>>>>> a6de3ab6
+## Requirements
 
 ### Hardware:
 
@@ -30,7 +23,6 @@
 
 ### Software:
 
-<<<<<<< HEAD
 - CentOS 7
 - cmake 3.6
 - GCC version 7 or higher
@@ -52,7 +44,7 @@
 - Running
     - execute programs from the repository top folder
 
-## RCE Guide
+### RCE Guide
     - for ARM target cross compilers are provided by the RCE_SDK
         - installtion instructions: https://twiki.cern.ch/twiki/bin/viewauth/Atlas/RCEGen3SDK
     - using CMake:
@@ -65,39 +57,4 @@
             - cmake3 ..  -DCMAKE_TOOLCHAIN_FILE=../cmake/linux-gcc # gcc 4.8 or higher
             - cmake3 ..  -DCMAKE_TOOLCHAIN_FILE=../cmake/rce-arm32 # ARM32/Centos7 on RCE
             - cmake3 ..  -DCMAKE_TOOLCHAIN_FILE=../cmake/rce-arm64 # ARM64/Centos7 on zcu102
-        - make -j4 install
-=======
-Requirements:
-
-- CC7 (CERN CentOs 7) 
-- GCC version 7.0 or higher
-    - for example from devtoolset-7, instruction can be found [here](https://yarr.readthedocs.io/en/latest/install/#hardware-setup-and-software-installation)
-
-Quick Default Install Guide:
-
-- Using make:
-    - ``cd YARR/src``
-    - ``make``
-- Using cmake:
-    - ``cd YARR``
-    - ``mkdir build``
-    - ``cd build``
-    - or select one of the supported toolchains
-        - make ..  -DCMAKE_TOOLCHAIN_FILE=../cmake/linux-clang # requires clang installed on Linux
-        - make ..  -DCMAKE_TOOLCHAIN_FILE=../cmake/linux-gcc # gcc 4.8 or higher
-        - make ..  -DCMAKE_TOOLCHAIN_FILE=../cmake/rce-gcc # ARM/Archlinux on RCE
-        - make ..  -DCMAKE_TOOLCHAIN_FILE=../cmake/macos-clang # MacOS build
-    - ``make``
-
-
-Quick RCE Install Guide:
-
-- source /opt/AtkasRceSDK/V0.11.0/setup.sh # for RCEs
-- Atlas RCE SDK for cross compilation and running on RCEs (HSIO2 or COB)
-- to install in /opt/AtlasRceSDK
-    - sudo mkdir -p /opt/AtlasRceSDK
-    - cd /opt/AtkasRceSDK/ ; curl -s  http://rceprojectportal.web.cern.ch/RceProjectPortal/software/SDK/V0.11.1.tar.gz | sudo tar xvfz - 
-        
-
-Quick NetIO Install Guide:
->>>>>>> a6de3ab6
+        - make -j4 install