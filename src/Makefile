######
## Author: Timon Heim/Jan Kuechler
## Last edit: 09.12.2015

UNAME_S := $(shell uname -s)

MODE = DEBUG

AR = ar

# Compilera
CPP = g++
#CC = gcc
ifeq ($(UNAME_S),Darwin)
	CPP = clang++
#	CC = clang
endif

CPPFLAGS += -pthread -std=c++11 -Wall -Wunused-variable -IlibSpec/include \
			-IlibYarr/include -IlibUtil/include -IlibFei4/include -IlibFe65p2/include
CPPFLAGS_DEBUG += -g -O1 -DDEBUG
CPPFLAGS_RELEASE += -O2 -DNDEBUG

# Linker
LD = g++
LDFLAGS = -pthread -std=c++11
ifeq ($(UNAME_S),Darwin)
	LD = clang++
	LDFLAGS = -std=c++11
endif
LDFLAGS_DEBUG +=
LDFLAGS_RELEASE += 
LIBS +=

BIN = bin
SRC = tools
SPEC = libSpec
YARR = libYarr
FEI4 = libFei4
FE65P2 = libFe65p2
UTIL = libUtil
BUILD = build
LLIB = lib

GCC_MAJOR = $(shell $(CPP) -dumpversion | cut -d'.' -f1)
GCC_MINOR = $(shell $(CPP) -dumpversion | cut -d'.' -f2)

ifneq ($(UNAME_S), Darwin)
	ifeq ($(shell echo ${GCC_MAJOR}\<4| bc), 1)
		$(error $(CPP) version is too old, need atleast 4.7!)
	endif
	ifeq ($(shell echo ${GCC_MINOR}\<7 | bc), 1)
		$(error $(CPP) version is too old, need atleast 4.7!)
	endif
endif

# Set build mode specific variables
CPPFLAGS += $(CPPFLAGS_$(MODE))
LDFLAGS += $(LDFLAGS_$(MODE))

######
##  File lists

SRC_FILES = $(wildcard $(SRC)/*.cpp) 
SPEC_FILES = $(wildcard $(SPEC)/*.cpp)
YARR_FILES = $(wildcard $(YARR)/*.cpp)
FEI4_FILES = $(wildcard $(FEI4)/*.cpp)
FE65P2_FILES = $(wildcard $(FE65P2)/*.cpp)
UTIL_FILES = $(wildcard $(UTIL)/*.cpp)

SRC_DEPS = $(patsubst $(SRC)/%.cpp,$(BUILD)/%.d,$(SRC_FILES))
SPEC_DEPS = $(patsubst $(SPEC)/%.cpp,$(BUILD)/%.d,$(SPEC_FILES))
YARR_DEPS = $(patsubst $(YARR)/%.cpp,$(BUILD)/%.d,$(YARR_FILES))
FEI4_DEPS = $(patsubst $(FEI4)/%.cpp,$(BUILD)/%.d,$(FEI4_FILES))
FE65P2_DEPS = $(patsubst $(FE65P2)/%.cpp,$(BUILD)/%.d,$(FE65P2_FILES))
UTIL_DEPS = $(patsubst $(UTIL)/%.cpp,$(BUILD)/%.d,$(UTIL_FILES))

ALL_DEPS = $(SRC_DEPS) $(SPEC_DEPS) $(YARR_DEPS) $(FEI4_DEPS) $(FE65P2_DEPS) $(UTIL_DEPS)

SRC_OBJS = $(patsubst $(SRC)/%.cpp,$(BUILD)/%.o,$(SRC_FILES))
SPEC_OBJS = $(patsubst $(SPEC)/%.cpp,$(BUILD)/%.o,$(SPEC_FILES))
YARR_OBJS = $(patsubst $(YARR)/%.cpp,$(BUILD)/%.o,$(YARR_FILES))
FEI4_OBJS = $(patsubst $(FEI4)/%.cpp,$(BUILD)/%.o,$(FEI4_FILES))
FE65P2_OBJS = $(patsubst $(FE65P2)/%.cpp,$(BUILD)/%.o,$(FE65P2_FILES))
UTIL_OBJS = $(patsubst $(UTIL)/%.cpp,$(BUILD)/%.o,$(UTIL_FILES))

ALL_OBJS = $(SPEC_OBJS) $(YARR_OBJS) $(FEI4_OBJS) $(FE65P2_OBJS) $(UTIL_OBJS)

TARGETS = $(patsubst $(SRC)/%.cpp,$(BIN)/%,$(SRC_FILES))

######
##  Targets

<<<<<<< HEAD
all: util fei4 fe65p2 spec yarr $(TARGETS)
=======
all: yarrlib $(TARGETS)
>>>>>>> 92d26fbc

yarrlib: $(LLIB)/libyarr.a

<<<<<<< HEAD
yarr: $(LLIB)/libyarr.a

fei4: $(LLIB)/libfei4.a

fe65p2: $(LLIB)/libfe65p2.a

util: $(LLIB)/libutil.a
=======
>>>>>>> 92d26fbc

help:
	@echo # Use 'make' to create all programs
	@echo # Use 'make tools' to create the librce_tools.a
	@echo # Use 'make analysis' to create the librce_ana.a
	@echo # Special targets:
	@echo "#   list           - List all targets"
	@echo "#   mkinfo         - List makefile internals"
	@echo "#   help           - Show this help message"

# Dependency file creation
$(BUILD)/%.d: $(SRC)/%.cpp
	@$(CPP) $(CPPFLAGS) -MM -MT $(patsubst $(SRC)/%.cpp,$(BUILD)/%.o,$<) $< > $@

$(BUILD)/%.d: $(SPEC)/%.cpp
	@$(CPP) $(CPPFLAGS) -MM -MT $(patsubst $(SPEC)/%.cpp,$(BUILD)/%.o,$<) $< > $@

$(BUILD)/%.d: $(YARR)/%.cpp
	@$(CPP) $(CPPFLAGS) -MM -MT $(patsubst $(YARR)/%.cpp,$(BUILD)/%.o,$<) $< > $@

$(BUILD)/%.d: $(FEI4)/%.cpp
	@$(CPP) $(CPPFLAGS) -MM -MT $(patsubst $(FEI4)/%.cpp,$(BUILD)/%.o,$<) $< > $@

$(BUILD)/%.d: $(FE65P2)/%.cpp
	@$(CPP) $(CPPFLAGS) -MM -MT $(patsubst $(FE65P2)/%.cpp,$(BUILD)/%.o,$<) $< > $@

$(BUILD)/%.d: $(UTIL)/%.cpp
	@$(CPP) $(CPPFLAGS) -MM -MT $(patsubst $(UTIL)/%.cpp,$(BUILD)/%.o,$<) $< > $@

# Object creation
$(BUILD)/%.o:
	@echo [Compiling] $@
	@$(CPP) $(CPPFLAGS) -c $< -o $@
        
# Target
$(BIN)/%: $(BUILD)/%.o $(SPEC_OBJS) $(YARR_OBJS) $(FEI4_OBJS) $(FE65P2_OBJS) $(UTIL_OBJS)
	@echo [Linking] $@
	@$(LD) $(LDFLAGS) $< $(SPEC_OBJS) $(YARR_OBJS) $(FEI4_OBJS) $(FE65P2_OBJS) $(UTIL_OBJS) $(LIBS) -o $@

# Libs
<<<<<<< HEAD
$(LLIB)/libyarr.a: $(YARR_OBJS)
	@echo [Creating] $@
	@$(AR) rcs $@ $(YARR_OBJS)

$(LLIB)/libfei4.a: $(FEI4_OBJS)
	@echo [Creating] $@
	@$(AR) rcs $@ $(FEI4_OBJS)

$(LLIB)/libfe65p2.a: $(FE65P2_OBJS)
	@echo [Creating] $@
	@$(AR) rcs $@ $(FE65P2_OBJS)

$(LLIB)/libspec.a: $(SPEC_OBJS)
	@echo [Creating] $@
	@$(AR) rcs $@ $(SPEC_OBJS)

$(LLIB)/libutil.a: $(UTIL_OBJS)
=======
$(LLIB)/libyarr.a: $(SPEC_OBJS) $(YARR_OBJS) $(FEI4_OBJS) $(UTIL_OBJS)
>>>>>>> 92d26fbc
	@echo [Creating] $@
	@$(AR) rcs $@ $(SPEC_OBJS) $(YARR_OBJS) $(FEI4_OBJS) $(UTIL_OBJS)

-include $(ALL_DEPS)

clean:
	@$(RM) $(ALL_OBJS) $(ALL_DEPS) $(TARGETS) $(LLIB)/libspec.a $(LLIB)/libyarr.a $(LLIB)/libutil.a $(LLIB)/libfei4.a $(LLIB)/libfe65p2.a
	@echo "[Clean] … done!"

list:
	@echo Target List
	@echo ===========
	@echo $(TARGETS)

mkinfo:
	@echo Make Variables
	@echo ==============
	@echo MODE = $(MODE)
	@echo
	@echo CPP = $(CPP)
	@echo CPPFLAGS = $(CPPFLAGS)
	@echo LD = $(LD)
	@echo LDFLAGS = $(LDFLAGS)
	@echo
	@echo Program Files
	@echo =============
	@echo Source files:
	@echo "    $(SRC_FILES)"
	@echo Dependency files:
	@echo "    $(SRC_DEPS)"
	@echo Object files:
	@echo "    $(SRC_OBJS)"
	@echo 
	@echo SPEC Files
	@echo =============
	@echo Source files:
	@echo "    $(SPEC_FILES)"
	@echo Dependency files:
	@echo "    $(SPEC_DEPS)"
	@echo Object files:
	@echo "    $(SPEC_OBJS)"
	@echo 
	@echo YARR Files
	@echo =============
	@echo Source files:
	@echo "    $(YARR_FILES)"
	@echo Dependency files:
	@echo "    $(YARR_DEPS)"
	@echo Object files:
	@echo "    $(YARR_OBJS)"
	@echo 
	@echo Fei4 Files
	@echo =============
	@echo Source files:
	@echo "    $(FEI4_FILES)"
	@echo Dependency files:
	@echo "    $(FEI4_DEPS)"
	@echo Object files:
	@echo "    $(FEI4_OBJS)"
	@echo 
	@echo Fe65p2 Files
	@echo =============
	@echo Source files:
	@echo "    $(FE65P2_FILES)"
	@echo Dependency files:
	@echo "    $(FE65P2_DEPS)"
	@echo Object files:
	@echo "    $(FE65P2_OBJS)"
	@echo 
	@echo Util Files
	@echo =============
	@echo Source files:
	@echo "    $(UTIL_FILES)"
	@echo Dependency files:
	@echo "    $(UTIL_DEPS)"
	@echo Object files:
	@echo "    $(UTIL_OBJS)"
	@echo 
        
.PHONY: clean distclean mkinfo help<|MERGE_RESOLUTION|>--- conflicted
+++ resolved
@@ -91,24 +91,9 @@
 ######
 ##  Targets
 
-<<<<<<< HEAD
-all: util fei4 fe65p2 spec yarr $(TARGETS)
-=======
 all: yarrlib $(TARGETS)
->>>>>>> 92d26fbc
 
 yarrlib: $(LLIB)/libyarr.a
-
-<<<<<<< HEAD
-yarr: $(LLIB)/libyarr.a
-
-fei4: $(LLIB)/libfei4.a
-
-fe65p2: $(LLIB)/libfe65p2.a
-
-util: $(LLIB)/libutil.a
-=======
->>>>>>> 92d26fbc
 
 help:
 	@echo # Use 'make' to create all programs
@@ -149,27 +134,8 @@
 	@$(LD) $(LDFLAGS) $< $(SPEC_OBJS) $(YARR_OBJS) $(FEI4_OBJS) $(FE65P2_OBJS) $(UTIL_OBJS) $(LIBS) -o $@
 
 # Libs
-<<<<<<< HEAD
-$(LLIB)/libyarr.a: $(YARR_OBJS)
-	@echo [Creating] $@
-	@$(AR) rcs $@ $(YARR_OBJS)
-
-$(LLIB)/libfei4.a: $(FEI4_OBJS)
-	@echo [Creating] $@
-	@$(AR) rcs $@ $(FEI4_OBJS)
-
-$(LLIB)/libfe65p2.a: $(FE65P2_OBJS)
-	@echo [Creating] $@
-	@$(AR) rcs $@ $(FE65P2_OBJS)
-
-$(LLIB)/libspec.a: $(SPEC_OBJS)
-	@echo [Creating] $@
-	@$(AR) rcs $@ $(SPEC_OBJS)
-
-$(LLIB)/libutil.a: $(UTIL_OBJS)
-=======
+
 $(LLIB)/libyarr.a: $(SPEC_OBJS) $(YARR_OBJS) $(FEI4_OBJS) $(UTIL_OBJS)
->>>>>>> 92d26fbc
 	@echo [Creating] $@
 	@$(AR) rcs $@ $(SPEC_OBJS) $(YARR_OBJS) $(FEI4_OBJS) $(UTIL_OBJS)
 
