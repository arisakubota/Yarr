/*
 * Author: K. Potamianos <karolos.potamianos@cern.ch>
 * Date: 2016-VI-25
 * Description: this is a port of the FE-I4 emulator for IBLROD (2014-VI-12)
 * Updates: addition of command decoder by N. Whallon <alokin@uw.edu>
 */

#include "Fei4Emu.h"
#include <algorithm>

<<<<<<< HEAD
#include "logging.h"

//#include "storage.hpp"
=======
>>>>>>> 15828f1d
using namespace Gauss;

namespace {
auto flog = logging::make_log("emu_fei4");
}

Fei4Emu::Fei4Emu(std::string output_model_cfg, std::string input_model_cfg,
                 EmuCom * rx, EmuCom * tx) {
    srand(time(NULL));

    m_feId = 0x00;
    m_l1IdCnt = 0x00;
    m_bcIdCnt = 0x00;

    m_feGeo = { 336, 80 };

    m_feCfg = std::make_shared<Fei4Cfg>();
//    m_txShm = std::make_shared<EmuShm>(1337, 256, 0);
//    m_rxShm = std::make_shared<EmuShm>(1338, 256, 0);
    m_txRingBuffer = tx;
    m_rxRingBuffer = rx;

    this->initializePixelModelsFromFile(input_model_cfg);
    run = true;
}

Fei4Emu::~Fei4Emu() {
    for (unsigned col = 1; col <= m_feCfg->n_Col; col++) {
        for (unsigned row = 1; row <= m_feCfg->n_Row; row++) {
            delete(m_pixelModelObjects[col - 1][row - 1]);
        }
    }
}

void Fei4Emu::initializePixelModelsFromFile(std::string json_file_path) {
    std::ifstream file(json_file_path);
    json j;
    j= json::parse(file);

    for (unsigned col = 1; col <= m_feCfg->n_Col; col++) {
        for (unsigned row = 1; row <= m_feCfg->n_Row; row++) {
            size_t index = (col - 1) * m_feCfg->n_Row + (row - 1);
            m_pixelModelObjects[col - 1][row - 1] = new PixelModel
              (j["Vthin_mean_vector"][index],
               j["Vthin_sigma_vector"][index],
               j["Vthin_gauss_vector"][index],
               j["TDACVbp_mean_vector"][index],
               j["TDACVbp_sigma_vector"][index],
               j["TDACVbp_gauss_vector"][index],
               j["noise_sigma_mean_vector"][index],
               j["noise_sigma_sigma_vector"][index],
               j["noise_sigma_gauss_vector"][index]);
        }
    }

    file.close();
}

void Fei4Emu::executeLoop() {
    flog->info("Starting emulator loop");
    while (run)
    {
        uint32_t command;
        uint32_t type;
        uint32_t name;
        uint32_t chipid;
        uint32_t address;

        uint32_t value;
        uint32_t bitstream[21];

        if (!m_txRingBuffer->isEmpty()) {
            command = m_txRingBuffer->read32();
            type = command >> 14;

            switch (type)
            {
                case 0x7400:
                    handleTrigger();

                    break;
                case 0x0168:
                    name = command >> 10 & 0xF;
                    chipid = command >> 6 & 0xF;
                    address = command & 0x3F;

                    switch (name)
                    {
                        case 1:
    //                        printf("recieved a RdRegister command\n");
                            break;
                        case 2:
    //                        printf("recieved a WrRegister command\n");
                            value = m_txRingBuffer->read32();
                            value >>= 16;
                            handleWrRegister(chipid, address, value);
                            break;
                        case 4:
    //                        printf("recieved a WrFrontEnd command\n");
                            for (int i = 0; i < 21; i++) {
                                bitstream[i] = m_txRingBuffer->read32();
                            }
                            handleWrFrontEnd(chipid, bitstream);
                            break;
                        case 8:
    //                        printf("recieved a GlobalReset command\n");
                            break;
                        case 9:
    //                        printf("recieved a GlobalPulse command\n");
                            handleGlobalPulse(chipid);
                            break;
                        case 10:
    //                        printf("recieved a RunMode command\n");
                            handleRunMode(chipid, command);
                            break;
                    }

                    break;
                case 0:
                    break;
                default:
                    fprintf(stderr, "ERROR - unknown type recieved, %x\n", type);
                    break;
            }
        }
    }
}

// functions for handling the recieved commands
void Fei4Emu::handleGlobalPulse(uint32_t chipid) {
    // ignore if we get a ReadErrorReq
    if (m_feCfg->getValue(&Fei4Cfg::ReadErrorReq) == 1) {
    }

    // eventually, I should change the FE that I use based on the chipid

    // check if I need to shift the Shift Register by one
    if (m_feCfg->getValue(&Fei4Cfg::S0) == 0 && m_feCfg->getValue(&Fei4Cfg::S1) == 0 && m_feCfg->getValue(&Fei4Cfg::HitLD) == 0 && m_feCfg->getValue(&Fei4Cfg::SR_Clock) == 1) {
        // use Fei4Cfg::Colpr_Mode to determine which dc to loop over
        unsigned dc_step = 40;
        switch (m_feCfg->getValue(&Fei4Cfg::Colpr_Mode)) {
            case 0:
                dc_step = 40;
                break;
            case 1:
                dc_step = 4;
                break;
            case 2:
                dc_step = 8;
                break;
            case 3:
                dc_step = 1;
                break;
        }

        // loop through the 40 double columns
        for (unsigned i = 0; i < 40 / dc_step; i++) {
            unsigned dc = m_feCfg->getValue(&Fei4Cfg::Colpr_Addr) + dc_step * i % 40;

            // use these to deal with overflow bits
            uint32_t current_last_bit = 0;
            uint32_t previous_last_bit = 0;

            // shift all bits left by 1, keeping track of the overflow bits
            for (int j = 0; j < 21; j++) {
                current_last_bit = m_shiftRegisterBuffer[dc][j] & 0x80000000;
                if (current_last_bit) {
                    current_last_bit = 0x00000001;
                }
                m_shiftRegisterBuffer[dc][j] <<= 1;
                m_shiftRegisterBuffer[dc][j] += previous_last_bit;
                previous_last_bit = current_last_bit;
            }
        }
    }

    // check if we should write to the shift registers from the pixel registers
    if (m_feCfg->getValue(&Fei4Cfg::S0) == 1 && m_feCfg->getValue(&Fei4Cfg::S1) == 1 && m_feCfg->getValue(&Fei4Cfg::HitLD) == 0 && m_feCfg->getValue(&Fei4Cfg::SR_Clock) == 1) {
        // use Fei4Cfg::Colpr_Mode to determine which dc to loop over
        unsigned dc_step = 40;
        switch (m_feCfg->getValue(&Fei4Cfg::Colpr_Mode)) {
            case 0:
                dc_step = 40;
                break;
            case 1:
                dc_step = 4;
                break;
            case 2:
                dc_step = 8;
                break;
            case 3:
                dc_step = 1;
                break;
        }

        // loop through the 40 double columns
        for (unsigned i = 0; i < 40 / dc_step; i++) {
            unsigned dc = m_feCfg->getValue(&Fei4Cfg::Colpr_Addr) + dc_step * i % 40;

            DoubleColumnBitOps* bitReg[] = { &m_feCfg->En(dc), &m_feCfg->TDAC(dc)[0], &m_feCfg->TDAC(dc)[1], &m_feCfg->TDAC(dc)[2], &m_feCfg->TDAC(dc)[3], &m_feCfg->TDAC(dc)[4], &m_feCfg->LCap(dc), &m_feCfg->SCap(dc), &m_feCfg->Hitbus(dc), &m_feCfg->FDAC(dc)[0], &m_feCfg->FDAC(dc)[1], &m_feCfg->FDAC(dc)[2], &m_feCfg->FDAC(dc)[3] };

            // loop through the 13 double column bits
            for (int j = 0; j < 13; j++) {
                // if a double column bit is 1, write the contents of the corresponding pixel register to the Shift Register
                if (m_feCfg->getValue(&Fei4Cfg::Pixel_latch_strobe) & (unsigned) pow(2, j)) {
                    memcpy(&m_shiftRegisterBuffer[dc][0], bitReg[j]->getStream(), 84);
                }
            }
        }
    }

    // check if we should write to the pixel registers from the shift registers
    if (m_feCfg->getValue(&Fei4Cfg::S0) == 0 && m_feCfg->getValue(&Fei4Cfg::S1) == 0 && m_feCfg->getValue(&Fei4Cfg::HitLD) == 0 && m_feCfg->getValue(&Fei4Cfg::Latch_Enable) == 1) {
        // use Fei4Cfg::Colpr_Mode to determine which dc to loop over
        unsigned dc_step = 40;
        switch (m_feCfg->getValue(&Fei4Cfg::Colpr_Mode)) {
            case 0:
                dc_step = 40;
                break;
            case 1:
                dc_step = 4;
                break;
            case 2:
                dc_step = 8;
                break;
            case 3:
                dc_step = 1;
                break;
        }

        // loop through the 40 double columns
        for (unsigned i = 0; i < 40 / dc_step; i++) {
            unsigned dc = m_feCfg->getValue(&Fei4Cfg::Colpr_Addr) + dc_step * i % 40;

            DoubleColumnBitOps* bitReg[] = { &m_feCfg->En(dc), &m_feCfg->TDAC(dc)[0], &m_feCfg->TDAC(dc)[1], &m_feCfg->TDAC(dc)[2], &m_feCfg->TDAC(dc)[3], &m_feCfg->TDAC(dc)[4], &m_feCfg->LCap(dc), &m_feCfg->SCap(dc), &m_feCfg->Hitbus(dc), &m_feCfg->FDAC(dc)[0], &m_feCfg->FDAC(dc)[1], &m_feCfg->FDAC(dc)[2], &m_feCfg->FDAC(dc)[3] };

            // loop through the 13 double column bits
            for (int j = 0; j < 13; j++) {
                // if a double column bit is 1, write the contents of the Shift Register to the corresponding pixel register
                if (m_feCfg->getValue(&Fei4Cfg::Pixel_latch_strobe) & (unsigned) pow(2, j)) {
                    bitReg[j]->set(&m_shiftRegisterBuffer[dc][0]);
                }
            }
        }
    }
}

void Fei4Emu::handleRunMode(uint32_t chipid, int command) {
    // eventually, I should change the FE that I use based on the chipId

    // decode the modeBits from the command word
    m_modeBits = command & 0x3F;
}

void Fei4Emu::handleWrRegister(uint32_t chipid, uint32_t address, uint32_t value) {
    // write value to address in the Global Register (of FE chipid - ignoring this part for now)
    m_feCfg->cfg[address] = value;
}

void Fei4Emu::handleWrFrontEnd(uint32_t chipid, uint32_t bitstream[21]) {
    // write the bitstream to our Shift Register buffer (eventually should take into consideration chipid)
    // use Fei4Cfg::Colpr_Mode to determine which dc to loop over
    unsigned dc_step = 40;
    switch (m_feCfg->getValue(&Fei4Cfg::Colpr_Mode)) {
        case 0:
            dc_step = 40;
            break;
        case 1:
            dc_step = 4;
            break;
        case 2:
            dc_step = 8;
            break;
        case 3:
            dc_step = 1;
            break;
    }

    // loop through the 40 double columns
    for (unsigned i = 0; i < 40 / dc_step; i++) {
        unsigned dc = m_feCfg->getValue(&Fei4Cfg::Colpr_Addr) + dc_step * i % 40;

        // must copy the bitstream to the shift register in this inverted way because of the order in which it is read in
        for (int j = 0; j < 21; j++) {
            m_shiftRegisterBuffer[dc][j] = bitstream[20 - j];
        }
    }
}

void Fei4Emu::handleTrigger() {
    this->addDataHeader(false);    // no error flags

    // use Fei4Cfg::Colpr_Mode to determine which dc to loop over
    unsigned dc_step = 40;
    switch (m_feCfg->getValue(&Fei4Cfg::Colpr_Mode)) {
        case 0:
            dc_step = 40;
            break;
        case 1:
            dc_step = 4;
            break;
        case 2:
            dc_step = 8;
            break;
        case 3:
            dc_step = 1;
            break;
    }

    // loop through the 40 double columns
    for (unsigned i = 0; i < 40 / dc_step; i++) {
        unsigned dc = m_feCfg->getValue(&Fei4Cfg::Colpr_Addr) + dc_step * i % 40;

        for (unsigned row = 1; row <= m_feCfg->n_Row; row++) {
            for (int c = 0; c <= 1; c++) {
                if (m_feCfg->getEn(dc * 2 + 1 + c, row)) {
                    // the injection charge is well defined
                    float injection_charge = m_feCfg->toCharge(m_feCfg->getValue(&Fei4Cfg::PlsrDAC), m_feCfg->getSCap(dc * 2 + 1 + c, row), m_feCfg->getLCap(dc * 2 + 1 + c, row));
                    // the threshold charge requires quite some modeling
                    float threshold_charge = m_pixelModelObjects[dc * 2 + 1 + c - 1][row - 1]->calculateThreshold(m_feCfg->getValue(&Fei4Cfg::Vthin_Fine), m_feCfg->getValue(&Fei4Cfg::Vthin_Coarse), m_feCfg->getTDAC(dc * 2 + 1 + c, row));
                    // the noise charge requires simple modeling
                    float noise_charge = m_pixelModelObjects[dc * 2 + 1 + c - 1][row - 1]->calculateNoise();

                    uint32_t digital_tot = 0;
                    uint32_t analog_tot = 0;

                    if (m_feCfg->getValue(&Fei4Cfg::DigHitIn_Sel)) {               // check if we are doing a digital hit
                        digital_tot = 10;
                    }
                    else if (injection_charge + noise_charge > threshold_charge) {       // check if we are doing an analog hit
                        analog_tot = m_pixelModelObjects[dc * 2 + 1 + c - 1][row - 1]->calculateToT(injection_charge + noise_charge - threshold_charge);
                    }

                    if (digital_tot && analog_tot) {
                        fprintf(stderr, "ERROR - doing both a digital and an analog hit, this should not happen!\n");
                    }

                    if (digital_tot >= analog_tot) {
                        this->addHit(dc * 2 + 1 + c, row, digital_tot, 0);
                    }
                    if (analog_tot > digital_tot) {
                        this->addHit(dc * 2 + 1 + c, row, analog_tot, 0);
                    }
                }
            }
        }
    }
}

void Fei4Emu::pushOutput(uint32_t value) {
    if (m_rxRingBuffer) {
        m_rxRingBuffer->write32(value);
    }
}

// Assuming that first command byte is 0x01 (e.g. triger command is 0x1d0)
// Assuming that function isn't called until data is available to be read
// todo: use some buffering with size information (and command availability)

void Fei4Emu::decodeCommand(uint8_t *cmdStream, std::size_t size) {
  std::cout << __PRETTY_FUNCTION__ << std::endl;

  uint8_t *cmdPtr = cmdStream;
  while(cmdPtr < cmdStream+size) {
    while (cmdPtr[0] != 0x1) cmdPtr++; // Look for 0x1
    switch(cmdPtr[1] & 0xF0) {
      case 0xd0: processL1A(); break;
      case 0x60: {
        switch(cmdPtr[1] & 0x0F) {
          case 0x1: processBCR(); break;
          case 0x2: processECR(); break;
          case 0x4: processCAL(); break;
          case 0x8: processSLOW(cmdPtr); break;
        }
        }; break;
      default: {
        std::cerr << "Fei4Emu: cannot decode command" << std::endl;
        std::for_each(cmdPtr, cmdPtr+4, [](uint8_t cmdByte) { std::cerr << std::hex << static_cast<uint32_t>(cmdByte) << std::dec << " "; });
        }
    }
    cmdPtr += 2;
  }

}

///
/// Randomly adding hits
/// Todo: handle only enabled pixels
///

void Fei4Emu::addRandomHits(uint32_t nHits) {
  startFrame();
  addDataHeader(false);
  addServiceRecord(true); // True because we can insert SRs [14-16] here
  while(nHits-- > 0) {
    addDataRecord( rand() % m_feGeo.nCol, rand() % m_feGeo.nRow, rand() % 0xF, rand() % 0xF);
  }
  addServiceRecord(false);
  endFrame();
}

void Fei4Emu::addPhysicsHits() {
}

void Fei4Emu::addHit(uint16_t col, uint16_t row, uint8_t tot1, uint8_t tot2) {
  addDataRecord(col, row, getToTCode(tot1), getToTCode(tot2));
}

uint8_t Fei4Emu::getToTCode(uint8_t dec_tot) {
  const uint8_t totCodes[3][17] = { 
    { 0xF, 0x0, 0x1, 0x2, 0x3, 0x4, 0x5, 0x6, 0x7, 0x8, 0x9, 0xA, 0xB, 0xC, 0xD, 0xD, 0xD },
    { 0xF, 0xE, 0x0, 0x1, 0x2, 0x3, 0x4, 0x5, 0x6, 0x7, 0x8, 0x9, 0xA, 0xB, 0xC, 0xD, 0xD },
    { 0xF, 0xE, 0xE, 0x0, 0x1, 0x2, 0x3, 0x4, 0x5, 0x6, 0x7, 0x8, 0x9, 0xA, 0xB, 0xC, 0xD }};

  uint8_t hitDiscCfg = m_feCfg->getValue(&Fei4Cfg::HitDiscCnfg);
  if(dec_tot >= 16) dec_tot = 16;
  return totCodes[hitDiscCfg][dec_tot];
}

void Fei4Emu::addServiceRecord(bool isInfoSR) {

}

void Fei4Emu::startFrame() {
  pushOutput( (m_feId << 24) | 0xfc );
}

void Fei4Emu::endFrame() {
  pushOutput( (m_feId << 24) | 0xbc );
}

void Fei4Emu::addDataHeader(bool hasErrorFlags) {
  pushOutput( (m_feId << 24) | (0xe9 << 16) | (((uint32_t)hasErrorFlags) << 15) | ((m_l1IdCnt&0x1F) << 10) | (m_bcIdCnt&0x3FF) );
}

void Fei4Emu::addDataRecord(uint16_t col, uint16_t row, uint8_t tot1, uint8_t tot2) {
  pushOutput( (m_feId << 24) | ((col&0x7F) << 17) | ((row&0x1FF) << 8) | ((tot1&0xF) << 4) | (tot2&0xF) );
}

void Fei4Emu::addAddressRecord(uint16_t address, bool isGR) {
  pushOutput( (0xea << 16) | (((uint32_t)isGR) << 15) | (address&0x7FFFF) );
}

void Fei4Emu::addValueRecord(uint16_t value) {
  pushOutput( (0xec << 16) | value );
}

void Fei4Emu::processL1A() {
  std::cout << __PRETTY_FUNCTION__ << std::endl;
  addRandomHits(10);
}

void Fei4Emu::processBCR() {
  std::cout << __PRETTY_FUNCTION__ << std::endl;

}

void Fei4Emu::processECR() {
  std::cout << __PRETTY_FUNCTION__ << std::endl;

}

void Fei4Emu::processCAL() {
  std::cout << __PRETTY_FUNCTION__ << std::endl;

}

void Fei4Emu::processSLOW(uint8_t *cmdPtr) {
  std::cout << __PRETTY_FUNCTION__ << std::endl;

}<|MERGE_RESOLUTION|>--- conflicted
+++ resolved
@@ -8,16 +8,14 @@
 #include "Fei4Emu.h"
 #include <algorithm>
 
-<<<<<<< HEAD
 #include "logging.h"
 
 //#include "storage.hpp"
-=======
->>>>>>> 15828f1d
+
 using namespace Gauss;
 
 namespace {
-auto flog = logging::make_log("emu_fei4");
+    auto flog = logging::make_log("emu_fei4");
 }
 
 Fei4Emu::Fei4Emu(std::string output_model_cfg, std::string input_model_cfg,
