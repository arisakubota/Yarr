#include "EmuController.h"

#include "AllHwControllers.h"
#include "logging.h"

#include "Fei4Emu.h"
#include "Rd53aEmu.h"

namespace {
auto logger = logging::make_log("emu_controller");
}

template<class FE, class ChipEmu>
std::unique_ptr<HwController> makeEmu() {
  // nikola's hack to use RingBuffer
  std::unique_ptr<RingBuffer> rx(new RingBuffer(128));
  std::unique_ptr<RingBuffer> tx(new RingBuffer(128));

  std::unique_ptr<HwController> ctrl(new EmuController<FE, ChipEmu>(std::move(rx), std::move(tx)));

  return ctrl;
}

bool emu_registered_Fei4 =
  StdDict::registerHwController("emu",
                                makeEmu<Fei4, Fei4Emu>);

bool emu_registered_Rd53a =
  StdDict::registerHwController("emu_Rd53a",
                                makeEmu<Rd53a, Rd53aEmu>);

template<>
void EmuController<Fei4, Fei4Emu>::loadConfig(json &j) {
//    EmuTxCore::setCom(new EmuShm(j["tx"]["id"], j["tx"]["size"], true));
//    EmuRxCore::setCom(new EmuShm(j["rx"]["id"], j["rx"]["size"], true));

  auto tx = EmuTxCore<Fei4>::getCom();
  auto rx = EmuRxCore<Fei4>::getCom();

  //TODO make nice
  logger->info("Starting FEI4 Emulator");
  std::string emuCfgFile = j["feCfg"];
<<<<<<< HEAD
  logger->info(" read {}", emuCfgFile);
  emu = new Fei4Emu(emuCfgFile, emuCfgFile, rx, tx);
  emuThreads.push_back(std::thread(&Fei4Emu::executeLoop, emu));
=======
  std::cout << emuCfgFile << std::endl;
  emu.reset(new Fei4Emu(emuCfgFile, emuCfgFile, rx, tx));
  emuThreads.push_back(std::thread(&Fei4Emu::executeLoop, emu.get()));
>>>>>>> 15828f1d
}


template<>
void EmuController<Rd53a, Rd53aEmu>::loadConfig(json &j) {
//    EmuTxCore::setCom(new EmuShm(j["tx"]["id"], j["tx"]["size"], true));
//    EmuRxCore::setCom(new EmuShm(j["rx"]["id"], j["rx"]["size"], true));

  auto tx = EmuTxCore<Rd53a>::getCom();
  auto rx = EmuRxCore<Rd53a>::getCom();

  //TODO make nice
  logger->info("Starting RD53a Emulator");
  std::string emuCfgFile = j["feCfg"];
<<<<<<< HEAD
  logger->info(" read {}", emuCfgFile);
  emu = new Rd53aEmu( rx, tx, emuCfgFile );
  emuThreads.push_back(std::thread(&Rd53aEmu::executeLoop, emu));
=======
  std::cout << emuCfgFile << std::endl;
  emu.reset(new Rd53aEmu( rx_com.get(), tx_com.get(), emuCfgFile ));
  emuThreads.push_back(std::thread(&Rd53aEmu::executeLoop, emu.get()));
>>>>>>> 15828f1d
}
<|MERGE_RESOLUTION|>--- conflicted
+++ resolved
@@ -7,7 +7,7 @@
 #include "Rd53aEmu.h"
 
 namespace {
-auto logger = logging::make_log("emu_controller");
+    auto logger = logging::make_log("emu_controller");
 }
 
 template<class FE, class ChipEmu>
@@ -40,15 +40,9 @@
   //TODO make nice
   logger->info("Starting FEI4 Emulator");
   std::string emuCfgFile = j["feCfg"];
-<<<<<<< HEAD
   logger->info(" read {}", emuCfgFile);
-  emu = new Fei4Emu(emuCfgFile, emuCfgFile, rx, tx);
-  emuThreads.push_back(std::thread(&Fei4Emu::executeLoop, emu));
-=======
-  std::cout << emuCfgFile << std::endl;
   emu.reset(new Fei4Emu(emuCfgFile, emuCfgFile, rx, tx));
   emuThreads.push_back(std::thread(&Fei4Emu::executeLoop, emu.get()));
->>>>>>> 15828f1d
 }
 
 
@@ -63,13 +57,7 @@
   //TODO make nice
   logger->info("Starting RD53a Emulator");
   std::string emuCfgFile = j["feCfg"];
-<<<<<<< HEAD
   logger->info(" read {}", emuCfgFile);
-  emu = new Rd53aEmu( rx, tx, emuCfgFile );
-  emuThreads.push_back(std::thread(&Rd53aEmu::executeLoop, emu));
-=======
-  std::cout << emuCfgFile << std::endl;
   emu.reset(new Rd53aEmu( rx_com.get(), tx_com.get(), emuCfgFile ));
   emuThreads.push_back(std::thread(&Rd53aEmu::executeLoop, emu.get()));
->>>>>>> 15828f1d
 }
