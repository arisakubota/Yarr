cmake_minimum_required (VERSION 3.6)
project (YARR)
set (YARR_VERSION_MAJOR 1)
set (YARR_VERSION_MINOR 0)
set(CMAKE_ARCHIVE_OUTPUT_DIRECTORY ${CMAKE_BINARY_DIR}/lib)
set(CMAKE_LIBRARY_OUTPUT_DIRECTORY ${CMAKE_BINARY_DIR}/lib)
set(CMAKE_RUNTIME_OUTPUT_DIRECTORY ${CMAKE_BINARY_DIR}/bin)

if("${CMAKE_CXX_COMPILER_ID}" STREQUAL "GNU")
    if (CMAKE_CXX_COMPILER_VERSION VERSION_LESS 7.3)
        message(FATAL_ERROR "GCC version must be at least 7.3!")
    endif()
elseif ("${CMAKE_CXX_COMPILER_ID}" STREQUAL "Clang")
    if (CMAKE_CXX_COMPILER_VERSION VERSION_LESS 5.0)
        message(FATAL_ERROR "Clang version must be at least 5.0!")
    endif()
else()
    message(WARNING "You are using an unsupported compiler! Compilation has only been tested with Clang and GCC.")
endif()

if(CMAKE_BUILD_TYPE MATCHES Debug)
add_compile_options(-g)
else()
add_compile_options(-O2)
endif()
add_compile_options(-Wfatal-errors)
add_compile_options(-Wno-deprecated)
add_compile_options(-std=c++17)

# Add -fPIC for (e.g. linking to shared libraries)
set(CMAKE_POSITION_INDEPENDENT_CODE ON)


#add libraries
<<<<<<< HEAD
list(APPEND libs Yarr Spec Util Emu Fe65p2 Fei4 Rce Boc Rd53a KU040 Rogue)
list(APPEND libs NetioHW)

link_directories(${PROJECT_BINARY_DIR}/../external/src/rogue/lib)
link_directories(${PROJECT_BINARY_DIR}/../lib)
=======
list(APPEND libs Yarr Spec Util Emu Fe65p2 Fei4 Star Rce Boc Rd53a KU040)
if(ENABLE_NETIO)
    list(APPEND libs NetioHW)
endif()
>>>>>>> 847945f3

foreach(lib ${libs})
add_definitions( -DNO_PYTHON )
include_directories(lib${lib}/include)
include_directories(${PROJECT_BINARY_DIR}/../external/src/rogue/include)
include_directories(BEFORE SYSTEM ${PROJECT_BINARY_DIR}/../include)
file(GLOB SrcFiles lib${lib}/*.cpp)
list(APPEND LibSrcFiles ${SrcFiles})
endforeach()

add_library(Yarr STATIC ${LibSrcFiles})
add_dependencies(Yarr tbb_2019 felixbase4 netio4 rogue)


#add executables
file(GLOB tools tools/*.cpp)


foreach(target ${tools})
get_filename_component(execname ${target} NAME_WE)
get_filename_component(srcfile ${target} NAME)
add_executable(${execname} tools/${srcfile})
add_dependencies(${execname} Yarr rogue tbb_2019 felixbase4 netio4)
set_target_properties(${execname} PROPERTIES LINKER_LANGUAGE CXX)
link_directories(${PROJECT_BINARY_DIR}/../external/src/rogue/lib)
link_directories(BEFORE SYSTEM ${PROJECT_BINARY_DIR}/../lib)
# Whole-archive means not to drop symbols from Yarr.
# Mainly this is about making sure the auto-registration works.
target_link_libraries(${execname}  -Wl,--whole-archive Yarr tbb -Wl,--no-whole-archive rogue-core netio pthread rt)
# Not sure why rt is not linked by default here
endforeach()

install(DIRECTORY ${PROJECT_BINARY_DIR}/../bin DESTINATION ${TARGET_INSTALL_AREA}  FILES_MATCHING PATTERN "*" PERMISSIONS OWNER_EXECUTE OWNER_WRITE OWNER_READ
                    WORLD_EXECUTE WORLD_READ GROUP_EXECUTE GROUP_READ  )
install(DIRECTORY ${CMAKE_CURRENT_SOURCE_DIR}/configs  DESTINATION ${SHARED_INSTALL_AREA})<|MERGE_RESOLUTION|>--- conflicted
+++ resolved
@@ -32,18 +32,14 @@
 
 
 #add libraries
-<<<<<<< HEAD
-list(APPEND libs Yarr Spec Util Emu Fe65p2 Fei4 Rce Boc Rd53a KU040 Rogue)
-list(APPEND libs NetioHW)
+list(APPEND libs Yarr Spec Util Emu Fe65p2 Fei4 Rce Boc Rd53a KU040 Star)
+# TODO add gate
+list(APPEND libs Rogue )
+# TODO add gate
+list(APPEND libs NetioHW )
 
 link_directories(${PROJECT_BINARY_DIR}/../external/src/rogue/lib)
 link_directories(${PROJECT_BINARY_DIR}/../lib)
-=======
-list(APPEND libs Yarr Spec Util Emu Fe65p2 Fei4 Star Rce Boc Rd53a KU040)
-if(ENABLE_NETIO)
-    list(APPEND libs NetioHW)
-endif()
->>>>>>> 847945f3
 
 foreach(lib ${libs})
 add_definitions( -DNO_PYTHON )
