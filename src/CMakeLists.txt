--- conflicted
+++ resolved
@@ -40,19 +40,8 @@
 add_library(Yarr STATIC ${LibSrcFiles})
 add_dependencies(Yarr tbb_2019 felixbase4 netio4 rogue)
 
-<<<<<<< HEAD
-if(ENABLE_NETIO)
-  include_directories("${NETIO_DIR}/include")
-endif()
-if(ENABLE_MONGODB)
-    include_directories(/opt/rh/rh-mongodb36/root/usr/include/mongocxx/v_noabi /opt/rh/rh-mongodb36/root/usr/include/bsoncxx/v_noabi)
-endif()
-=======
->>>>>>> c441ff0b
-
 #add executables
 file(GLOB tools tools/*.cpp)
-
 
 foreach(target ${tools})
     get_filename_component(execname ${target} NAME_WE)
@@ -68,17 +57,5 @@
     # Not sure why rt is not linked by default here
 endforeach()
 
-<<<<<<< HEAD
-    if(ENABLE_NETIO)
-        target_link_libraries(${execname} "${NETIO_DIR}/lib/libnetio.so")
-    endif()
-    if(ENABLE_MONGODB)
-        target_link_libraries(${execname} /opt/rh/rh-mongodb36/root/usr/lib64 mongocxx bsoncxx)
-    endif()
-endif()
-# Not sure why rt is not linked by default here
-endforeach()
-=======
 install(DIRECTORY ${PROJECT_BINARY_DIR}/bin DESTINATION ${TARGET_INSTALL_AREA}  FILES_MATCHING PATTERN "*" PERMISSIONS OWNER_EXECUTE OWNER_WRITE OWNER_READ
-    WORLD_EXECUTE WORLD_READ GROUP_EXECUTE GROUP_READ  )
->>>>>>> c441ff0b
+    WORLD_EXECUTE WORLD_READ GROUP_EXECUTE GROUP_READ  )