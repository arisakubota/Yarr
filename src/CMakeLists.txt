--- conflicted
+++ resolved
@@ -126,13 +126,8 @@
 # Mainly this is about making sure the auto-registration works.
 #if("${CMAKE_CXX_COMPILER_ID}" STREQUAL "Clang")
 if(APPLE)
-<<<<<<< HEAD
   set(YARR_LINK_LIB_COMMAND 
       -Wl,-all_load Yarr -Wl, ${YARR_LIB_DEPS} pthread boost_system)
-=======
-  set(YARR_LINK_LIB_COMMAND
-      -Wl,-all_load Yarr -Wl, ${YARR_LIB_DEPS} pthread)
->>>>>>> d1f077de
 else()
   # Whole-archive means not to drop symbols from Yarr.
   # We're not sure why tbb needs same treatment...
