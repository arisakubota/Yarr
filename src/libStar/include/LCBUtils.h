#ifndef STAR_LCB_HEADER
#define STAR_LCB_HEADER

#include <tuple>

namespace SixEight {

  constexpr int count_bits(uint8_t d) {
    return d == 0?0:((d&1) + count_bits((d>>1) & 0x1f));
  }

  constexpr int disparity(uint8_t d) {
    return (2*count_bits(d))-6;
  }

  inline uint8_t encode(uint8_t data6) {
    int d = disparity(data6);
    switch(d) {
    case  0: return 0x80 | data6; // Prepend 10
    case  2:
      if(data6 == 0x0f) return 0x4b;
      return 0x00 | data6; // Prepend 00
    case -2:
      if(data6 == 0x30) return 0x74;
      return 0xc0 | data6; // Prepend 11
    case -6: return 0x59; // Only 000000
    case  6: return 0x66; // Only 111111
    case -4:
      switch(data6) {
      case 0x01: return 0x71;
      case 0x02: return 0x72;
      case 0x04: return 0x65;
      case 0x08: return 0x69;
      case 0x10: return 0x53;
      case 0x20: return 0x63;
      }
    case 4:
      switch(data6) {
      case 0x3e: return 0x4e;
      case 0x3d: return 0x4d;
      case 0x3b: return 0x5a;
      case 0x37: return 0x56;
      case 0x2f: return 0x6c;
      case 0x1f: return 0x5c;
      }
    }
    return 0xff;
  }

  inline uint8_t kcode(int k) {
    switch(k) {
    case 0: case 56: return 0x78;
    case 1: case 21: return 0x55;
    case 2: case  7: return 0x47;
    case 3: case 42: return 0x6a;
    }
    return 0xff;
  }

  inline uint8_t decode(uint8_t data8) {
    switch(data8) {
      // K chars
    case 0x78: return 0x80;
    case 0x55: return 0x81;
    case 0x47: return 0x82;
    case 0x6a: return 0x83;

      // Disp 4
    case 0x4e: return 0x3e;
    case 0x4d: return 0x3d;
    case 0x5a: return 0x3b;
    case 0x56: return 0x37;
    case 0x6c: return 0x2f;
    case 0x5c: return 0x1f;

      // Disp -4
    case 0x71: return 0x01;
    case 0x72: return 0x02;
    case 0x65: return 0x04;
    case 0x69: return 0x08;
    case 0x53: return 0x10;
    case 0x63: return 0x20;

      // Disp 6/-6
    case 0x59: return 0x00;
    case 0x66: return 0x3f;

      // Single 2s
    case 0x4b: return 0x0f;
    case 0x74: return 0x30;

    default:
      // Assume not invalid!
      return data8 & 0x3f;
    }
    return 0xff;
  }

<<<<<<< HEAD
  inline bool iskcode(uint8_t data8)
  {
      return (data8 == kcode(0) or data8 == kcode(1) or
              data8 == kcode(2) or data8 == kcode(3));
  }
  
=======
  inline bool is_valid(uint8_t data8) {
    switch(data8) {
      // K chars
    case 0x78: case 0x55: case 0x47: case 0x6a:
      return true;

      // Disp 4
    case 0x4e: case 0x4d:
    case 0x5a: case 0x56:
    case 0x6c: case 0x5c:
      return true;

      // Disp -4
    case 0x71: case 0x72:
    case 0x65: case 0x69:
    case 0x53: case 0x63:
      return true;

      // Disp 6/-6
    case 0x59: case 0x66:
      return true;

      // Single 2s
    case 0x4b: case 0x74:
      return true;

      // Others
    case 23: case 27: case 29: case 30:
    case 39: case 43: case 45: case 46:
    case 51: case 53: case 54: case 57:
    case 58: case 60: case 135: case 139:
    case 141: case 142: case 147: case 149:
    case 150: case 153: case 154: case 156:
    case 163: case 165: case 166: case 169:
    case 170: case 172: case 177: case 178:
    case 180: case 184: case 195: case 197:
    case 198: case 201: case 202: case 204:
    case 209: case 210: case 212: case 216:
    case 225: case 226: case 228: case 232:
      return true;
    }
    return false;
  }

  inline bool is_kcode(uint8_t data8) {
    return data8 == kcode(0) || data8 == kcode(1)
        || data8 == kcode(2) || data8 == kcode(3);
  }
>>>>>>> d559f53f
} // Close namespace SixEight

namespace LCB {

  typedef uint16_t Frame;

  const uint8_t K0 = SixEight::kcode(0);
  const uint8_t K1 = SixEight::kcode(1);
  const uint8_t K2 = SixEight::kcode(2);
  const uint8_t K3 = SixEight::kcode(3);

  enum FastCmdType {
<<<<<<< HEAD
	  NONE = 0,
	  RESVD = 1,
	  LOGIC_RESET = 2,
	  ABC_REG_RESET = 3,
	  ABC_SEU_RESET = 4,
	  ABC_CAL_PULSE = 5,
	  ABC_DIGITAL_PULSE = 6,
	  ABC_HIT_COUNT_RESET = 7,
	  ABC_HITCOUNT_START = 8,
	  ABC_HITCOUNT_STOP = 9,
	  ABC_SLOW_COMMAND_RESET = 10,
	  ABC_STOP_PRLP = 11,
	  HCC_REG_RESET = 12,
	  HCC_SEU_RESET = 13,
	  HCC_PLL_RESET = 14,
	  ABC_START_PRLP = 15
  };

=======
    NONE = 0,
    RESVD = 1,
    LOGIC_RESET = 2,
    ABC_REG_RESET = 3,
    ABC_SEU_RESET = 4,
    ABC_CAL_PULSE = 5,
    ABC_DIGITAL_PULSE = 6,
    ABC_HIT_COUNT_RESET = 7,
    ABC_HIT_COUNT_START = 8,
    ABC_HIT_COUNT_STOP = 9,
    ABC_SLOW_COMMAND_RESET = 10,
    HCC_STOP_PRLP = 11,
    HCC_REG_RESET = 12,
    HCC_SEU_RESET = 13,
    HCC_PLL_RESET = 14,
    HCC_START_PRLP = 15
  };


>>>>>>> d559f53f
  constexpr Frame build_pair(uint8_t f, uint8_t s) {
    return (f << 8) | s;
  }

  inline std::tuple<uint8_t, uint8_t> split_pair(Frame f) {
    return {(f>>8)&0xff, f&0xff};
  }

  /// Idle frame
  const Frame IDLE = build_pair(K0, K1);

  inline Frame raw_bits(uint16_t bits) {
    return (SixEight::encode((bits>>6) & 0x3f) << 8) | SixEight::encode(bits&0x3f);
  }

  /// L0A: tag is 0-6, mask is 8-11
  inline Frame l0a_mask(uint8_t mask, uint8_t tag, bool bcr = false) {
    return raw_bits((bcr?0x800:0) | ((mask&0xf) << 7) | (tag & 0x7f));
  }

  /// BCR with no L0A
  inline Frame lonely_bcr() {
    return raw_bits(0x800);
  }

  /// Is this a frame with L0A and/or BCR.
  inline bool is_l0a_bcr(Frame f) {
    if(SixEight::is_kcode(f&0xff)
       || SixEight::is_kcode((f>>8) & 0xff)) return false;
    uint16_t twelve = SixEight::decode(f&0xff)
                   | (SixEight::decode((f>>8)&0xff) << 6);
    return (twelve & 0xf80) != 0;
  }

  /// Is this a frame with BCR.
  inline bool is_bcr(Frame f) {
    if(SixEight::is_kcode(f&0xff)
       || SixEight::is_kcode((f>>8) & 0xff)) return false;
    uint16_t twelve = SixEight::decode(f&0xff)
                   | (SixEight::decode((f>>8)&0xff) << 6);
    return (twelve & 0x800) != 0;
  }

  /// Extract L0 mask.
  inline int get_l0_mask(Frame f) {
    uint16_t twelve = SixEight::decode(f&0xff)
                   | (SixEight::decode((f>>8)&0xff) << 6);
    return (twelve >> 7) & 0xf;
  }

  /// Extract L0Tag.
  inline int get_l0_tag(Frame f) {
    uint16_t twelve = SixEight::decode(f&0xff)
                   | (SixEight::decode((f>>8)&0xff) << 6);
    return twelve & 0x7f;
  }

  /// Data for command (register r/w)
  inline Frame command_bits(uint16_t data) {
    return raw_bits(data & 0x7f);
  }

  /// Extract command data (register r/w)
  inline uint16_t get_command_bits(Frame f) {
    uint16_t twelve = SixEight::decode(f&0xff)
                   | (SixEight::decode((f>>8)&0xff) << 6);
    return twelve & 0x7f;
  }

  /// Resets etc. (2 bits of BC select and 4 bits of command)
  inline Frame fast_command(FastCmdType type, uint8_t delay) {
    return (LCB::K3 << 8) | SixEight::encode(((delay&3) << 4) | ((int)type & 0xf));
  }

  /// Is this a fast command frame.
  inline bool is_fast_command(Frame f) {
    return (f >> 8) == LCB::K3;
  }

  /// Get BC slot for fast command.
  inline int get_fast_command_bc(Frame f) {
    uint8_t six = SixEight::decode(f&0xff);
    return (six >> 4) & 0xf;
  }

  /// Get BC slot for fast command.
  inline FastCmdType get_fast_command(Frame f) {
    uint8_t six = SixEight::decode(f&0xff);
    return FastCmdType(six & 0xf);
  }

  /// Is valid frame (including all K codes)
  inline bool is_valid(Frame f) {
    return SixEight::is_valid(f&0xff)
      && SixEight::is_valid((f>>8) & 0xff);
  }

} // Close namespace LCB

#endif<|MERGE_RESOLUTION|>--- conflicted
+++ resolved
@@ -96,14 +96,6 @@
     return 0xff;
   }
 
-<<<<<<< HEAD
-  inline bool iskcode(uint8_t data8)
-  {
-      return (data8 == kcode(0) or data8 == kcode(1) or
-              data8 == kcode(2) or data8 == kcode(3));
-  }
-  
-=======
   inline bool is_valid(uint8_t data8) {
     switch(data8) {
       // K chars
@@ -152,7 +144,6 @@
     return data8 == kcode(0) || data8 == kcode(1)
         || data8 == kcode(2) || data8 == kcode(3);
   }
->>>>>>> d559f53f
 } // Close namespace SixEight
 
 namespace LCB {
@@ -165,26 +156,6 @@
   const uint8_t K3 = SixEight::kcode(3);
 
   enum FastCmdType {
-<<<<<<< HEAD
-	  NONE = 0,
-	  RESVD = 1,
-	  LOGIC_RESET = 2,
-	  ABC_REG_RESET = 3,
-	  ABC_SEU_RESET = 4,
-	  ABC_CAL_PULSE = 5,
-	  ABC_DIGITAL_PULSE = 6,
-	  ABC_HIT_COUNT_RESET = 7,
-	  ABC_HITCOUNT_START = 8,
-	  ABC_HITCOUNT_STOP = 9,
-	  ABC_SLOW_COMMAND_RESET = 10,
-	  ABC_STOP_PRLP = 11,
-	  HCC_REG_RESET = 12,
-	  HCC_SEU_RESET = 13,
-	  HCC_PLL_RESET = 14,
-	  ABC_START_PRLP = 15
-  };
-
-=======
     NONE = 0,
     RESVD = 1,
     LOGIC_RESET = 2,
@@ -204,7 +175,6 @@
   };
 
 
->>>>>>> d559f53f
   constexpr Frame build_pair(uint8_t f, uint8_t s) {
     return (f << 8) | s;
   }
