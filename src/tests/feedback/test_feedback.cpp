#include "catch.hpp"

#include <thread>

#include "AllChips.h"
#include "AllStdActions.h"
#include "FeedbackBase.h"
#include "ScanFactory.h"

#include "logging.h"
auto logger = logging::make_log("test_feedback");

#include "../EmptyHw.h"

class MyHardware : public EmptyHw {
  uint32_t trigEnable;
public:
  MyHardware() : trigEnable(0) {}

  void setTrigEnable(uint32_t value) override { trigEnable = value;}
  uint32_t getTrigEnable() override { return trigEnable; }
};

// Just create scan engine side
TEST_CASE("FeedbackTestEmpty", "[Feedback]") {
    MyHardware empty;
    Bookkeeper bookie(&empty, &empty);
    ScanFactory scan(&bookie, nullptr);

    auto g_fe = StdDict::getFrontEnd("FEI4B");
    g_fe->makeGlobal();
    g_fe->init(&empty, 0, 0);
    bookie.initGlobalFe(g_fe.release());

    json js;
    js["scan"]["name"] = "TestScan";
    js["scan"]["loops"][0]["loopAction"] = "Fei4GlobalFeedback";
    js["scan"]["loops"][0]["config"]["parameter"] = "Vthin_Fine";
    js["scan"]["loops"][1]["loopAction"] = "Fei4TriggerLoop";
    js["scan"]["loops"][2]["loopAction"] = "StdDataLoop";

    scan.loadConfig(js);

    scan.init();

    // Skip pre/post scan
    scan.run();
}

// Just create scan engine side
TEST_CASE("FeedbackTestGlobal", "[Feedback]") {
    MyHardware empty;
    Bookkeeper bookie(&empty, &empty);
    FeedbackClipboardMap fb;
    ScanFactory scan(&bookie, &fb);

    auto fe = StdDict::getFrontEnd("FEI4B").release();
    fe->setActive(true);

    unsigned rx_channel = 0;

    fe->init(&empty, 0, 0);
    bookie.addFe(fe, 0, rx_channel);

    auto g_fe = StdDict::getFrontEnd("FEI4B");
    g_fe->makeGlobal();
    g_fe->init(&empty, 0, 0);
    bookie.initGlobalFe(g_fe.release());

    json js;
    js["scan"]["name"] = "TestScan";
    js["scan"]["loops"][0]["loopAction"] = "Fei4GlobalFeedback";
    js["scan"]["loops"][0]["config"]["parameter"] = "Vthin_Fine";
    js["scan"]["loops"][1]["loopAction"] = "Fei4TriggerLoop";
    js["scan"]["loops"][2]["loopAction"] = "StdDataLoop";

    scan.loadConfig(js);

    scan.init();

    GlobalFeedbackSender send(&fb[rx_channel]);

    uint32_t feedback_count = 0;

    const int max_loops = 10;

    bool thread_failure = true;

    std::thread t([&]() {
        int loop_count = 0;
        while(1) {
          bookie.rawData.waitNotEmptyOrDone();
          auto data = bookie.rawData.popData();
          if(!data) {
            // Return due to finish call
            thread_failure = false;
            return;
          }

          logger->debug("Received data");

          const LoopStatus &stat = data->stat;

          REQUIRE (stat.size() == 3);
          logger->trace("Current loop status: {} {} {}",
                        stat.get(0), stat.get(1), stat.get(2));

          // As there's no inner loop, send feedback as soon as data arrives
          send.feedbackBinary(rx_channel, 1, true);
          feedback_count ++;

          logger->debug("Sent feedback at iteration {}", loop_count);
          loop_count ++;

          if(loop_count > max_loops) {
            logger->warn("Finish unlocking thread after {} loop", max_loops);
            thread_failure = true;
            return;
          }
        }

        logger->warn("Somehow finished loop in thread {}", loop_count);
        thread_failure = true;
      });

    // Skip pre/post scan
    scan.run();

    bookie.rawData.finish();

    t.join();

    REQUIRE (feedback_count == 2);

    REQUIRE (!thread_failure);
}

// Just create scan engine side
TEST_CASE("FeedbackTestPixel", "[Feedback]") {
    MyHardware empty;
    Bookkeeper bookie(&empty, &empty);
    FeedbackClipboardMap fb;
    ScanFactory scan(&bookie, &fb);

    unsigned rx_channel = 0;

    auto fe = StdDict::getFrontEnd("FEI4B").release();
    fe->setActive(true);
    fe->init(&empty, 0, 0);
    bookie.addFe(fe, 0, rx_channel);

    auto g_fe = StdDict::getFrontEnd("FEI4B");
    g_fe->makeGlobal();
    g_fe->init(&empty, 0, 0);
    bookie.initGlobalFe(g_fe.release());

    json js;
    js["scan"]["name"] = "TestScan";
    js["scan"]["loops"][0]["loopAction"] = "Fei4PixelFeedback";
    js["scan"]["loops"][0]["config"]["parameter"] = "FDAC_FB";
    js["scan"]["loops"][0]["config"]["step"] = 4;
    js["scan"]["loops"][1]["loopAction"] = "Fei4TriggerLoop";
    js["scan"]["loops"][2]["loopAction"] = "StdDataLoop";

    scan.loadConfig(js);

    scan.init();

    PixelFeedbackSender send(&fb[rx_channel]);

    uint32_t feedback_count = 0;

    const int max_loops = 10;

    bool thread_failure = true;

    std::thread t([&]() {
        int loop_count = 0;
        while(1) {
          bookie.rawData.waitNotEmptyOrDone();
          auto data = bookie.rawData.popData();
          if(!data) {
            // Return due to finish call
            thread_failure = false;
            return;
          }

          logger->debug("Received data");

          const LoopStatus &stat = data->stat;

          REQUIRE (stat.size() == 3);
          logger->trace("Current loop status: {} {} {}",
                        stat.get(0), stat.get(1), stat.get(2));

          // As there's no inner loop, send feedback as soon as data arrives
<<<<<<< HEAD
          auto h = std::make_unique<Histo2d>("Test", 80, 0, 20, 336, 0, 20, typeid(void*));
          send.feedback(rx_channel, std::move(h));
=======
          auto h = new Histo2d("Test", 80, 0, 20, 336, 0, 20);
          fb->feedback(0, h);
>>>>>>> c416644e
          feedback_count ++;

          logger->debug("Sent feedback at iteration {}", loop_count);
          loop_count ++;

          if(loop_count > max_loops) {
            logger->warn("Finish unlocking thread after {} loop", max_loops);
            thread_failure = true;
            return;
          }
        }

        logger->warn("Somehow finished loop in thread {}", loop_count);
        thread_failure = true;
      });

    // Skip pre/post scan
    scan.run();

    bookie.rawData.finish();

    t.join();

    // 4,2,1,1
    REQUIRE (feedback_count == 4);

    REQUIRE (!thread_failure);
}<|MERGE_RESOLUTION|>--- conflicted
+++ resolved
@@ -194,13 +194,8 @@
                         stat.get(0), stat.get(1), stat.get(2));
 
           // As there's no inner loop, send feedback as soon as data arrives
-<<<<<<< HEAD
-          auto h = std::make_unique<Histo2d>("Test", 80, 0, 20, 336, 0, 20, typeid(void*));
-          send.feedback(rx_channel, std::move(h));
-=======
-          auto h = new Histo2d("Test", 80, 0, 20, 336, 0, 20);
+          auto h = std::make_unqiue<Histo2d>("Test", 80, 0, 20, 336, 0, 20);
           fb->feedback(0, h);
->>>>>>> c416644e
           feedback_count ++;
 
           logger->debug("Sent feedback at iteration {}", loop_count);
