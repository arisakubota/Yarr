--- conflicted
+++ resolved
@@ -13,11 +13,8 @@
 #include <fstream>
 #include <string>
 #include <cstring>
-<<<<<<< HEAD
 #include <unistd.h>
-=======
 #include <iomanip>
->>>>>>> 71641575
 
 #include <SpecController.h>
 #include <GennumRegMap.h>
