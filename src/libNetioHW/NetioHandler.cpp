--- conflicted
+++ resolved
@@ -2,20 +2,14 @@
 #include <memory>
 
 #include "NetioFei4Records.h"
-<<<<<<< HEAD
-  //MW: FIX CLANG COMPILATION
+// used for flush buffer
+bool doFlushBuffer = false;
+
+//MW: FIX CLANG COMPILATION
+// TODO default constructor?
 NetioHandler::NetioHandler(std::string contextStr, std::string felixHost,
                uint16_t felixTXPort, uint16_t felixRXPort,
                size_t queueSize, bool verbose) :
-=======
-
-// used for flush buffer
-bool doFlushBuffer = false;
-
-NetioHandler::NetioHandler(std::string contextStr="posix", std::string felixHost="localhost",
-               uint16_t felixTXPort=12340, uint16_t felixRXPort=12345,
-               size_t queueSize=10000000, bool verbose=false) :
->>>>>>> 847945f3
     m_felixHost(felixHost), m_felixTXPort(felixTXPort), m_felixRXPort(felixRXPort),
     m_queueSize(queueSize), m_verbose(verbose)
 {
