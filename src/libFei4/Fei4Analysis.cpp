// #################################
// # Author: Timon Heim
// # Email: timon.heim at cern.ch
// # Project: Yarr
// # Description: Analysis Base class
// # Comment: 
// ################################

#include "Fei4Analysis.h"

#include "AllAnalyses.h"

#include "logging.h"

namespace {
    auto alog = logging::make_log("Fei4Analysis");
}

namespace {
    bool oa_registered =
      StdDict::registerAnalysis("OccupancyAnalysis",
                                []() { return std::unique_ptr<AnalysisAlgorithm>(new OccupancyAnalysis());});

    bool l1_registered =
      StdDict::registerAnalysis("L1Analysis",
                                []() { return std::unique_ptr<AnalysisAlgorithm>(new L1Analysis());});

    bool tot_registered =
      StdDict::registerAnalysis("TotAnalysis",
                                []() { return std::unique_ptr<AnalysisAlgorithm>(new TotAnalysis());});

    bool no_registered =
      StdDict::registerAnalysis("NoiseAnalysis",
                                []() { return std::unique_ptr<AnalysisAlgorithm>(new NoiseAnalysis());});

    bool no_tune_registered =
      StdDict::registerAnalysis("NoiseTuning",
                                []() { return std::unique_ptr<AnalysisAlgorithm>(new NoiseTuning());});

    bool sf_registered =
      StdDict::registerAnalysis("ScurveFitter",
                                []() { return std::unique_ptr<AnalysisAlgorithm>(new ScurveFitter());});

    bool gbl_thr_registered =
      StdDict::registerAnalysis("OccGlobalThresholdTune",
                                []() { return std::unique_ptr<AnalysisAlgorithm>(new OccGlobalThresholdTune());});

    bool pix_thr_registered =
      StdDict::registerAnalysis("OccPixelThresholdTune",
                                []() { return std::unique_ptr<AnalysisAlgorithm>(new OccPixelThresholdTune());});

    bool del_registered =
      StdDict::registerAnalysis("DelayAnalysis",
                                []() { return std::unique_ptr<AnalysisAlgorithm>(new DelayAnalysis());});
}

void OccupancyAnalysis::init(ScanBase *s) {
    createMask=true;
    n_count = 1;
    injections = 0;
    for (unsigned n=0; n<s->size(); n++) {
        std::shared_ptr<LoopActionBase> l = s->getLoop(n);
        if ((l->type() != typeid(Fei4TriggerLoop*) &&
                    l->type() != typeid(Rd53aMaskLoop*) &&
                    l->type() != typeid(Rd53aTriggerLoop*) &&
                    l->type() != typeid(Rd53aCoreColLoop*) &&
                    l->type() != typeid(Fe65p2MaskLoop*) &&
                    l->type() != typeid(Fe65p2TriggerLoop*) &&
                    l->type() != typeid(Fe65p2QcLoop*) &&
                    l->type() != typeid(Fei4MaskLoop*) &&
                    l->type() != typeid(StdDataLoop*) &&
                    l->type() != typeid(Fei4DcLoop*))) {
            loops.push_back(n);
            loopMax.push_back((unsigned)l->getMax());
        } else {
            unsigned cnt = (l->getMax() - l->getMin())/l->getStep();
            if (cnt == 0)
                cnt = 1;
            n_count = n_count*cnt;
        }
        if (l->type() == typeid(Fei4TriggerLoop*)) {
            Fei4TriggerLoop *trigLoop = (Fei4TriggerLoop*) l.get();
            injections = trigLoop->getTrigCnt();
        }
        if (l->type() == typeid(Fe65p2TriggerLoop*)) {
            Fe65p2TriggerLoop *trigLoop = (Fe65p2TriggerLoop*) l.get();
            injections = trigLoop->getTrigCnt();
        }
        if (l->type() == typeid(Rd53aTriggerLoop*)) {
            Rd53aTriggerLoop *trigLoop = (Rd53aTriggerLoop*) l.get();
            injections = trigLoop->getTrigCnt();
        }
    }
}

void OccupancyAnalysis::processHistogram(HistogramBase *h) {
    // Check if right Histogram
    if (h->getName() != OccupancyMap::outputName())
        return;

    // Select correct output container
    unsigned ident = 0;
    unsigned offset = 0;

    // Determine identifier
    std::string name = "OccupancyMap";
    std::string name2 = "EnMask";
    for (unsigned n=0; n<loops.size(); n++) {
        ident += h->getStat().get(loops[n])+offset;
        offset += loopMax[n];
        name += "-" + std::to_string(h->getStat().get(loops[n]));
        name2 += "-" + std::to_string(h->getStat().get(loops[n]));
    }

    // Check if Histogram exists
    if (occMaps[ident] == nullptr) {
        std::unique_ptr<Histo2d> hh(new Histo2d(name, nCol, 0.5, nCol+0.5, nRow, 0.5, nRow+0.5));
        hh->setXaxisTitle("Column");
        hh->setYaxisTitle("Row");
        hh->setZaxisTitle("Hits");
        occMaps[ident] = std::move(hh);
        innerCnt[ident] = 0;
    }

    // Add up Histograms
    occMaps[ident]->add(*(Histo2d*)h);
    innerCnt[ident]++;
    // Got all data, finish up Analysis
    if (innerCnt[ident] == n_count) {
        std::unique_ptr<Histo2d> mask(new Histo2d(name2, nCol, 0.5, nCol+0.5, nRow, 0.5, nRow+0.5));
        mask->setXaxisTitle("Column");
        mask->setYaxisTitle("Rows");
        mask->setZaxisTitle("Enable");


        for (unsigned i=0; i<occMaps[ident]->size(); i++) {
            if (occMaps[ident]->getBin(i) == injections) {
                mask->setBin(i, 1);
            } else {
                if (make_mask&&createMask) {
                    bookie->getFe(channel)->maskPixel((i/nRow), (i%nRow));
                }
            }
        }
        output->pushData(std::move(mask)); // TODO push this mask to the specific configuration
        output->pushData(std::move(occMaps[ident]));


        //delete occMaps[ident];
        //occMaps[ident] = NULL;
    }
}
void OccupancyAnalysis::loadConfig(json &j){
    if (!j["createMask"].empty()){
        createMask=j["createMask"];
    }
}

void TotAnalysis::init(ScanBase *s) {
    std::shared_ptr<LoopActionBase> tmpVcalLoop(new Fei4ParameterLoop(&Fei4::PlsrDAC));
    std::shared_ptr<LoopActionBase> tmpVcalLoop2(new Fe65p2ParameterLoop(&Fe65p2::PlsrDac));
    std::shared_ptr<LoopActionBase> tmpVcalLoop3(new Rd53aParameterLoop());

    useScap = true;
    useLcap = true;
    n_count = 1;
    injections = 1;
    pixelFb = NULL;
    globalFb = NULL;
    hasVcalLoop = false;
    for (unsigned n=0; n<s->size(); n++) {
        std::shared_ptr<LoopActionBase> l = s->getLoop(n);
        if ((l->type() != typeid(Fei4TriggerLoop*) &&
                    l->type() != typeid(Rd53aMaskLoop*) &&
                    l->type() != typeid(Rd53aTriggerLoop*) &&
                    l->type() != typeid(Rd53aCoreColLoop*) &&
                    l->type() != typeid(Fe65p2MaskLoop*) &&
                    l->type() != typeid(Fe65p2TriggerLoop*) &&
                    l->type() != typeid(Fe65p2QcLoop*) &&
                    l->type() != typeid(Fei4MaskLoop*) &&
                    l->type() != typeid(StdDataLoop*) &&
                    l->type() != typeid(Fei4DcLoop*))) {
            loops.push_back(n);
            loopMax.push_back((unsigned)l->getMax());
        } else {
            unsigned cnt = (l->getMax() - l->getMin())/l->getStep();
            if (cnt == 0)
                cnt = 1;
            n_count = n_count*cnt;
        }

        if (l->type() == typeid(Fei4TriggerLoop*)) {
            Fei4TriggerLoop *trigLoop = (Fei4TriggerLoop*) l.get();
            injections = trigLoop->getTrigCnt();
        }

        if (l->type() == typeid(Fe65p2TriggerLoop*)) {
            Fe65p2TriggerLoop *trigLoop = (Fe65p2TriggerLoop*) l.get();
            injections = trigLoop->getTrigCnt();
        }

        if (l->type() == typeid(Rd53aTriggerLoop*)) {
            Rd53aTriggerLoop *trigLoop = (Rd53aTriggerLoop*) l.get();
            injections = trigLoop->getTrigCnt();
        }

        std::shared_ptr<LoopActionBase> tmpPrmpFb(new Fei4GlobalFeedback(&Fei4::PrmpVbpf));
        if (l->type() == tmpPrmpFb->type()) {
            alog->debug("Found global feedback loop (Fei4)");
            globalFb.reset(new GlobalFeedbackSender(feedback));
            alog->debug("Connect feedback (Fei4)");
        }

        if (l->type() == typeid(Rd53aGlobalFeedback*)) {
            alog->debug("Found global feedback loop (Rd53a)");
            globalFb.reset(new GlobalFeedbackSender(feedback));
        }

        if (l->type() == typeid(Fei4PixelFeedback*)) {
            alog->debug("Found pixel feedback loop (Fei4)");
            pixelFb.reset(new PixelFeedbackSender(feedback));
        }

        // Vcal Loop
        if (l->type() == tmpVcalLoop->type() ||
                l->type() == tmpVcalLoop2->type() ||
                l->type() == tmpVcalLoop3->type()) {
            vcalMax = l->getMax();
            vcalMin = l->getMin();
            vcalStep = l->getStep();
            vcalBins = (vcalMax-vcalMin)/vcalStep;
            hasVcalLoop = true;
        }
    }
}

void TotAnalysis::processHistogram(HistogramBase *h) {
    // Select correct output container
    unsigned ident = 0;
    unsigned offset = 0;
    // Determine identifier
    std::string name = "OccMap";
    std::string name2 = "TotMap";
    std::string name3 = "Tot2Map";
    for (unsigned n=0; n<loops.size(); n++) {
        ident += h->getStat().get(loops[n])+offset;
        offset += loopMax[n];
        name += "-" + std::to_string(h->getStat().get(loops[n]));
        name2 += "-" + std::to_string(h->getStat().get(loops[n]));
        name3 += "-" + std::to_string(h->getStat().get(loops[n]));
    }

    // Check if Histogram exists
    if (occMaps[ident] == NULL) {
        Histo2d *hh = new Histo2d(name, nCol, 0.5, nCol+0.5, nRow, 0.5, nRow+0.5);
        hh->setXaxisTitle("Column");
        hh->setYaxisTitle("Row");
        hh->setZaxisTitle("Hits");
        occMaps[ident].reset(hh);
        occInnerCnt[ident] = 0;
        hh = new Histo2d(name2, nCol, 0.5, nCol+0.5, nRow, 0.5, nRow+0.5);
        hh->setXaxisTitle("Column");
        hh->setYaxisTitle("Row");
        hh->setZaxisTitle("{/Symbol S}(ToT)");
        totMaps[ident].reset(hh);
        totInnerCnt[ident] = 0;
        hh = new Histo2d(name3, nCol, 0.5, nCol+0.5, nRow, 0.5, nRow+0.5);
        hh->setXaxisTitle("Column");
        hh->setYaxisTitle("Row");
        hh->setZaxisTitle("{/Symbol S}(ToT^2)");
        tot2Maps[ident].reset(hh);
        tot2InnerCnt[ident] = 0;
    }

    if (chargeVsTotMap == NULL && hasVcalLoop) {
        FrontEndCfg *feCfg = dynamic_cast<FrontEndCfg*>(bookie->getFe(channel));
        double chargeMin = feCfg->toCharge(vcalMin, useScap, useLcap);
        double chargeMax = feCfg->toCharge(vcalMax, useScap, useLcap);
        double chargeStep = feCfg->toCharge(vcalStep, useScap, useLcap);

        Histo2d *hh = new Histo2d("ChargeVsTotMap", vcalBins+1, chargeMin-chargeStep/2, chargeMax+chargeStep/2, 160, 0.05, 16.05);
        hh->setXaxisTitle("Injected Charge [e]");
        hh->setYaxisTitle("ToT");
        hh->setZaxisTitle("Pixels");
        chargeVsTotMap.reset(hh);
    }

    // Gather Histogram
    if (h->getName() == OccupancyMap::outputName()) {
        occMaps[ident]->add(*(Histo2d*)h);
        occInnerCnt[ident]++;
    } else if (h->getName() == TotMap::outputName()) {
        totMaps[ident]->add(*(Histo2d*)h);
        totInnerCnt[ident]++;
    } else if (h->getName() == Tot2Map::outputName()) {
        tot2Maps[ident]->add(*(Histo2d*)h);
        tot2InnerCnt[ident]++;
    } else {
        return;
    }

    // Got all data, finish up Analysis
    if (occInnerCnt[ident] == n_count &&
            totInnerCnt[ident] == n_count &&
            tot2InnerCnt[ident] == n_count) {
        std::unique_ptr<Histo2d> meanTotMap(new Histo2d("MeanTotMap-"+std::to_string(ident), nCol, 0.5, nCol+0.5, nRow, 0.5, nRow+0.5));
        meanTotMap->setXaxisTitle("Column");
        meanTotMap->setYaxisTitle("Row");
        meanTotMap->setZaxisTitle("Mean ToT [bc]");
        std::unique_ptr<Histo2d> sumTotMap(new Histo2d("SumTotMap-"+std::to_string(ident), nCol, 0.5, nCol+0.5, nRow, 0.5, nRow+0.5));
        sumTotMap->setXaxisTitle("Column");
        sumTotMap->setYaxisTitle("Row");
        sumTotMap->setZaxisTitle("Mean ToT [bc]");
        std::unique_ptr<Histo2d> sumTot2Map(new Histo2d("MeanTot2Map-"+std::to_string(ident), nCol, 0.5, nCol+0.5, nRow, 0.5, nRow+0.5));
        sumTot2Map->setXaxisTitle("Column");
        sumTot2Map->setYaxisTitle("Row");
        sumTot2Map->setZaxisTitle("Mean ToT^2 [bc^2]");
        std::unique_ptr<Histo2d> sigmaTotMap(new Histo2d("SigmaTotMap-"+std::to_string(ident), nCol, 0.5, nCol+0.5, nRow, 0.5, nRow+0.5));
        sigmaTotMap->setXaxisTitle("Column");
        sigmaTotMap->setYaxisTitle("Row");
        sigmaTotMap->setZaxisTitle("Sigma ToT [bc]");
        std::unique_ptr<Histo1d> meanTotDist(new Histo1d("MeanTotDist-"+std::to_string(ident), 16, 0.5, 16.5));
        meanTotDist->setXaxisTitle("Mean ToT [bc]");
        meanTotDist->setYaxisTitle("Number of Pixels");
        std::unique_ptr<Histo1d> sigmaTotDist(new Histo1d("SigmaTotDist-"+std::to_string(ident), 101, -0.05, 1.05));
        sigmaTotDist->setXaxisTitle("Sigma ToT [bc]");
        sigmaTotDist->setYaxisTitle("Number of Pixels");
        std::unique_ptr<Histo1d> tempMeanTotDist(new Histo1d("MeanTotDistFine-"+std::to_string(ident), 160, 0.05, 16.05));

        meanTotMap->add(*totMaps[ident]);
        meanTotMap->divide(*occMaps[ident]);
        sumTotMap->add(*totMaps[ident]);
        sumTot2Map->add(*tot2Maps[ident]);
        for(unsigned i=0; i<meanTotMap->size(); i++) {
            double sigma = sqrt(fabs((sumTot2Map->getBin(i) - ((sumTotMap->getBin(i)*sumTotMap->getBin(i))/injections))/(injections-1)));
            sigmaTotMap->setBin(i, sigma);
            meanTotDist->fill(meanTotMap->getBin(i));
            tempMeanTotDist->fill(meanTotMap->getBin(i));
            sigmaTotDist->fill(sigma);
        }
        if (hasVcalLoop) {
            // Tot vs charge map
            FrontEndCfg *feCfg = dynamic_cast<FrontEndCfg*>(bookie->getFe(channel));
            double currentCharge = feCfg->toCharge(ident, useScap, useLcap);
            for (unsigned i=0; i<tempMeanTotDist->size(); i++) {
                chargeVsTotMap->fill(currentCharge, (i+1)*0.1, tempMeanTotDist->getBin(i));
            }
        }
        alog->info("[{}] ToT Mean = {} +- {}", channel, meanTotDist->getMean(), meanTotDist->getStdDev());

        if (globalFb != NULL) {
            double mean = 0;
            double entries = 0;
            for (unsigned i=0; i<meanTotMap->size(); i++) {
                if (occMaps[ident]->getBin(i) == injections) {
                    mean += meanTotMap->getBin(i);
                    entries++;
                } 
            }
            if (entries > 0) {
                mean = mean/entries;
            }
            alog->info("Mean is: {}", mean);

            // TODO Get this from somewhere
            double targetTot = bookie->getTargetTot();
            int sign = 0;
            bool last = false;
            if (mean < (targetTot-0.1)) {
                sign = -1;
            } else if (mean > (targetTot+0.1)) {
                sign = +1;
            } else {
                sign = 0;
                last = true;
            }
            globalFb->feedbackBinary(channel, sign, last);
        }

        if (pixelFb != NULL) {
            double targetTot = bookie->getTargetTot();
<<<<<<< HEAD
            auto fbHisto = std::make_unique<Histo2d>("feedback", nCol, 0.5, nCol+0.5, nRow, 0.5, nRow+0.5, typeid(this));
=======
            Histo2d *fbHisto = new Histo2d("feedback", nCol, 0.5, nCol+0.5, nRow, 0.5, nRow+0.5);
>>>>>>> c416644e
            for (unsigned i=0; i<meanTotMap->size(); i++) {
                int sign = 0;
                double mean = meanTotMap->getBin(i);
                if (mean < (targetTot-0.05)) {
                    sign = -1;
                } else if (mean > (targetTot+0.05)) {
                    sign = +1;
                } else {
                    sign = 0;
                }
                fbHisto->setBin(i, sign);
            }

            pixelFb->feedback(channel, std::move(fbHisto));
        }

        output->pushData(std::move(meanTotMap));
        output->pushData(std::move(sigmaTotMap));
        output->pushData(std::move(meanTotDist));
        output->pushData(std::move(sigmaTotDist));
        occInnerCnt[ident] = 0;
        totInnerCnt[ident] = 0;
        tot2InnerCnt[ident] = 0;
    }
}

void TotAnalysis::end() {
    if (hasVcalLoop) {
        output->pushData(std::move(chargeVsTotMap));
    }
}

void ScurveFitter::init(ScanBase *s) {
    std::shared_ptr<LoopActionBase> tmpVcalLoop(new Fei4ParameterLoop(&Fei4::PlsrDAC));
    std::shared_ptr<LoopActionBase> tmpVcalLoop2(new Fe65p2ParameterLoop(&Fe65p2::PlsrDac));
    std::shared_ptr<LoopActionBase> tmpVcalLoop3(new Rd53aParameterLoop());
    fb = NULL;
    scan = s;
    n_count = 1;
    vcalLoop = 0;
    injections = 50;
    useScap = true;
    useLcap = true;
    for (unsigned n=0; n<s->size(); n++) {
        std::shared_ptr<LoopActionBase> l = s->getLoop(n);
        if (l->type() != typeid(Fei4TriggerLoop*) &&
                l->type() != typeid(Rd53aMaskLoop*) &&
                l->type() != typeid(Rd53aTriggerLoop*) &&
                l->type() != typeid(Rd53aCoreColLoop*) &&
                l->type() != typeid(Fe65p2TriggerLoop*) &&
                l->type() != typeid(Fei4MaskLoop*) &&
                l->type() != typeid(Fe65p2MaskLoop*) &&
                l->type() != typeid(StdDataLoop*) &&
                l->type() != typeid(Fei4DcLoop*) &&
                l->type() != typeid(Fe65p2QcLoop*) &&
                l->type() != tmpVcalLoop3->type() &&
                l->type() != tmpVcalLoop2->type() &&
                l->type() != tmpVcalLoop->type()) {
            loops.push_back(n);
            loopMax.push_back((unsigned)l->getMax());
        } else {
            unsigned cnt = (l->getMax() - l->getMin())/l->getStep();
            if (l->type() == tmpVcalLoop3->type() ||
                l->type() == tmpVcalLoop2->type() ||
                l->type() == tmpVcalLoop->type()) {
                cnt++; // Parameter loop interval is inclusive
            }
            if (cnt == 0)
                cnt = 1;
            n_count = n_count*cnt;
        }
        // Vcal Loop
        if (l->type() == tmpVcalLoop->type() ||
                l->type() == tmpVcalLoop2->type() ||
                l->type() == tmpVcalLoop3->type()) {
            vcalLoop = n;
            vcalMax = l->getMax();
            vcalMin = l->getMin();
            vcalStep = l->getStep();
            vcalBins = (vcalMax-vcalMin)/vcalStep;
        }

        if (l->type() == typeid(Fei4TriggerLoop*)) {
            Fei4TriggerLoop *trigLoop = (Fei4TriggerLoop*) l.get();
            injections = trigLoop->getTrigCnt();
        }
        if (l->type() == typeid(Fe65p2TriggerLoop*)) {
            Fe65p2TriggerLoop *trigLoop = (Fe65p2TriggerLoop*) l.get();
            injections = trigLoop->getTrigCnt();
        }
        if (l->type() == typeid(Rd53aTriggerLoop*)) {
            Rd53aTriggerLoop *trigLoop = (Rd53aTriggerLoop*) l.get();
            injections = trigLoop->getTrigCnt();
        }

        // check injection capacitor for FEI-4
        if(l->type() == typeid(Fei4MaskLoop*)) {
            std::shared_ptr<Fei4MaskLoop> msk = std::dynamic_pointer_cast<Fei4MaskLoop>(l);
            useScap = msk->getScap();
            useLcap = msk->getLcap();
        }
        
        // Find potential pixel feedback
        if (l->type() == typeid(Fei4PixelFeedback*)) {
            fb.reset(new PixelFeedbackSender(feedback));
        }
        if (l->type() == typeid(Fe65p2PixelFeedback*)) {
            fb.reset(new PixelFeedbackSender(feedback));
        }
        if (l->type() == typeid(Rd53aPixelFeedback*)) {
            fb.reset(new PixelFeedbackSender(feedback));
        }

    }

    for (unsigned i=vcalMin; i<=vcalMax; i+=vcalStep) {
        x.push_back(i);
    }
    cnt = 0;
    n_failedfit =0;
    prevOuter = 0;
    thrTarget = bookie->getTargetCharge();
}

// Errorfunction
// par[0] = Mean
// par[1] = Sigma
// par[2] = Normlization
#define SQRT2 1.414213562
double scurveFct(double x, const double *par) {
    return 0.5*( 2-erfc( (x-par[0])/(par[1]*SQRT2) ) )*par[2];
}

void ScurveFitter::processHistogram(HistogramBase *h) {
    cnt++;
    // Check if right Histogram
    if (h->getName() != OccupancyMap::outputName())
        return;

    Histo2d *hh = (Histo2d*) h;

    unsigned medIdent = 0;
    unsigned medOffset = 0;
    unsigned outerIdent = 0;
    unsigned outerOffset = 0;
    for (unsigned n=0; n<loops.size(); n++) {
        outerIdent += hh->getStat().get(loops[n])+outerOffset;
        medIdent += hh->getStat().get(loops[n])+medOffset;
        medOffset += loopMax[n];
        outerOffset += loopMax[n];
    }
    medCnt[medIdent]++;

    for(unsigned col=1; col<=nCol; col++) {
        for (unsigned row=1; row<=nRow; row++) {
            unsigned bin = hh->binNum(col, row);
            if (hh->getBin(bin) != 0) {
                // Select correct output containe
                unsigned ident = bin;
                unsigned offset = nCol*nRow;
                unsigned vcal = hh->getStat().get(vcalLoop);
                // Determine identifier
                std::string name = "Scurve";
                name += "-" + std::to_string(col) + "-" + std::to_string(row);
                // Check for other loops
                for (unsigned n=0; n<loops.size(); n++) {
                    ident += hh->getStat().get(loops[n])+offset;
                    offset += loopMax[n];
                    name += "-" + std::to_string(hh->getStat().get(loops[n]));
                }

                // Check if Histogram exists
                if (histos[ident] == NULL) {
                    Histo1d *hhh = new Histo1d(name, vcalBins+1, vcalMin-((double)vcalStep/2.0), vcalMax+((double)vcalStep/2.0));
                    hhh->setXaxisTitle("Vcal");
                    hhh->setYaxisTitle("Occupancy");
                    histos[ident].reset(hhh);
                    innerCnt[ident] = 0;
                }
                if (sCurve[outerIdent] == NULL) {
                    Histo2d *hhh = new Histo2d("sCurve-" + std::to_string(outerIdent), vcalBins+1, vcalMin-((double)vcalStep/2.0), vcalMax+((double)vcalStep/2.0), injections-1, 0.5, injections-0.5);
                    hhh->setXaxisTitle("Vcal");
                    hhh->setYaxisTitle("Occupancy");
                    hhh->setZaxisTitle("Number of pixels");
                    sCurve[outerIdent].reset(hhh);
                }

                // Add up Histograms
                histos[ident]->fill(vcal, hh->getBin(bin));
                sCurve[outerIdent]->fill(vcal, hh->getBin(bin));
                innerCnt[ident]++;

                // Got all data, finish up Analysis
                // TODO This requires the loop to run from low to high and a hit in the last bin
                if (vcal == vcalMax) {
                    // Scale histos
                    //histos[ident]->scale(1.0/(double)injections);
                    lm_status_struct status;
                    lm_control_struct control;
                    control = lm_control_float;
                    //control.verbosity = 3;
                    control.verbosity = 0;
                    const unsigned n_par = 3;
                    //double par[n_par] = {((vcalMax-vcalMin)/2.0)+vcalMin,  5 , (double) injections};
                    double par[n_par] = {((vcalMax-vcalMin)/2.0)+vcalMin,  0.05*(((vcalMax-vcalMin)/2.0)+vcalMin)  , (double) injections};
                    std::chrono::high_resolution_clock::time_point start;
                    std::chrono::high_resolution_clock::time_point end;
                    start = std::chrono::high_resolution_clock::now();
                    lmcurve(n_par, par, vcalBins, &x[0], histos[ident]->getData(), scurveFct, &control, &status);
                    end = std::chrono::high_resolution_clock::now();
                    std::chrono::microseconds fitTime = std::chrono::duration_cast<std::chrono::microseconds>(end-start);
                    if (thrMap[outerIdent] == NULL) {
                        Histo2d *hh2 = new Histo2d("ThresholdMap-" + std::to_string(outerIdent), nCol, 0.5, nCol+0.5, nRow, 0.5, nRow+0.5);
                        hh2->setXaxisTitle("Column");
                        hh2->setYaxisTitle("Row");
                        hh2->setZaxisTitle("Threshold [e]");
                        thrMap[outerIdent].reset(hh2);
                        hh2 = new Histo2d("NoiseMap-"+std::to_string(outerIdent), nCol, 0.5, nCol+0.5, nRow, 0.5, nRow+0.5);
                        hh2->setXaxisTitle("Column");
                        hh2->setYaxisTitle("Row");
                        hh2->setZaxisTitle("Noise [e]");

                        sigMap[outerIdent].reset(hh2);

                        Histo1d *hh1 = new Histo1d("Chi2Dist-"+std::to_string(outerIdent), 51, -0.025, 2.525);
                        hh1->setXaxisTitle("Fit Chi/ndf");
                        hh1->setYaxisTitle("Number of Pixels");
                        chiDist[outerIdent].reset(hh1);

                        hh2 = new Histo2d("Chi2Map-"+std::to_string(outerIdent), nCol, 0.5, nCol+0.5, nRow, 0.5, nRow+0.5);
                        hh2->setXaxisTitle("Column");
                        hh2->setYaxisTitle("Row");
                        hh2->setZaxisTitle("Chi2");
                        chi2Map[outerIdent].reset(hh2);     

                        hh2 = new Histo2d("StatusMap-"+std::to_string(outerIdent), nCol, 0.5, nCol+0.5, nRow, 0.5, nRow+0.5);
                        hh2->setXaxisTitle("Column");
                        hh2->setYaxisTitle("Row");
                        hh2->setZaxisTitle("Fit Status");
                        statusMap[outerIdent].reset(hh2);

                        hh1 = new Histo1d("StatusDist-"+std::to_string(outerIdent), 11, -0.5, 10.5);
                        hh1->setXaxisTitle("Fit Status ");
                        hh1->setYaxisTitle("Number of Pixels");
                        statusDist[outerIdent].reset(hh1);

                        hh1 = new Histo1d("TimePerFitDist-"+std::to_string(outerIdent), 201, -1, 401);
                        hh1->setXaxisTitle("Fit Time [us]");
                        hh1->setYaxisTitle("Number of Pixels");
                        timeDist[outerIdent].reset(hh1);
                    }

                    double chi2= status.fnorm/(double)status.nfev;

                    if (par[0] > vcalMin && par[0] < vcalMax && par[1] > 0 && par[1] < (vcalMax-vcalMin) && par[1] >= 0 
                            && chi2 < 2.5 && chi2 > 1e-6) {
                        FrontEndCfg *feCfg = dynamic_cast<FrontEndCfg*>(bookie->getFe(channel));
                        thrMap[outerIdent]->setBin(bin, feCfg->toCharge(par[0], useScap, useLcap));
                        // Reudce effect of vcal offset on this, don't want to probe at low vcal
                        sigMap[outerIdent]->setBin(bin, feCfg->toCharge(par[0]+par[1], useScap, useLcap)-feCfg->toCharge(par[0], useScap, useLcap));
                        chiDist[outerIdent]->fill(status.fnorm/(double)status.nfev);
                        timeDist[outerIdent]->fill(fitTime.count());
                        chi2Map[outerIdent]->setBin(bin, chi2 );
                        statusMap[outerIdent]->setBin(bin, status.outcome);
                        statusDist[outerIdent]->fill(status.outcome);

                    } else {
                        n_failedfit++;
                           alog->debug("Failed fit Col({}) Row({}) Threshold({}) Chi2({}) Status({}) Entries({}) Mean({})", col, row, thrMap[outerIdent]->getBin(bin), chi2, status.outcome, histos[ident]->getEntries(), histos[ident]->getMean());
                    }
                    if (row == nRow/2 && col%10 == 0) {
                        output->pushData(std::move(histos[ident]));
                    }
                    histos[ident].reset(nullptr);
                }
            }
        }
    }

    // Finished full vcal loop, if feedback loop provide TDAC feedback
    // Requires odd number of TDAC steps, optimised for 3 iterations
    if (medCnt[medIdent] == n_count && fb != nullptr) {
        if (outerIdent == 0) {
            thrTarget = thrMap[outerIdent]->getMean();
        }

        if (step[outerIdent] == nullptr) {
<<<<<<< HEAD
            auto hh2 = std::make_unique<Histo2d>("StepMap-" + std::to_string(outerIdent), nCol, 0.5, nCol+0.5, nRow, 0.5, nRow+0.5, typeid(this));
=======
            Histo2d *hh2 = new Histo2d("StepMap-" + std::to_string(outerIdent), nCol, 0.5, nCol+0.5, nRow, 0.5, nRow+0.5);
>>>>>>> c416644e
            hh2->setXaxisTitle("Column");
            hh2->setYaxisTitle("Row");
            hh2->setZaxisTitle("TDAC change");
            step[outerIdent] = std::move(hh2);
        }
        
        if (deltaThr[outerIdent] == nullptr) {
            Histo2d *hh2 = new Histo2d("DeltaThreshold-" + std::to_string(outerIdent), nCol, 0.5, nCol+0.5, nRow, 0.5, nRow+0.5);
            hh2->setXaxisTitle("Column");
            hh2->setYaxisTitle("Row");
            hh2->setZaxisTitle("Delta Threshold [e]");
            deltaThr[outerIdent].reset(hh2);
        }

        for(unsigned col=1; col<=nCol; col++) {
            for (unsigned row=1; row<=nRow; row++) {
                unsigned bin = thrMap[outerIdent]->binNum(col, row);
                step[outerIdent]->setBin(bin, 0);
                if (thrMap[outerIdent]->getBin(bin) != 0) {
                    double curDeltaThr = thrTarget - thrMap[outerIdent]->getBin(bin);
                    if (outerIdent == 0) { // First time
                        if (curDeltaThr > 5) { // Increase Threshold
                            step[outerIdent]->setBin(bin, -1);
                        } else if (curDeltaThr < -5) { //Decrease Threshold
                            step[outerIdent]->setBin(bin, +1);
                        }
                    } else if (step[prevOuter]->getBin(bin) != 0) { // Second or higher loop
                        if (fabs(curDeltaThr) < fabs(deltaThr[prevOuter]->getBin(bin))) {
                            // Did the sign change?
                            if ( ((curDeltaThr < 0) ? -1 : (curDeltaThr > 0)) != ((deltaThr[prevOuter]->getBin(bin) < 0) ? -1 : (deltaThr[prevOuter]->getBin(bin) > 0)) ) {
                                step[outerIdent]->setBin(bin, 0); // Best setting
                            } else {
                                step[outerIdent]->setBin(bin, step[prevOuter]->getBin(bin)); // Move in the same direction
                            }
                        } else {
                            // Last setting was better
                            step[outerIdent]->setBin(bin, step[prevOuter]->getBin(bin)*-1);
                        }
                    }
                } 
                deltaThr[outerIdent]->setBin(bin, thrTarget - thrMap[outerIdent]->getBin(bin));
            }
        }
        prevOuter = outerIdent;
        alog->info("[{}] --> Sending feedback #{}", this->channel, outerIdent);
        fb->feedback(this->channel, std::move(step[outerIdent]));
        step[outerIdent].reset();
    }
}

void ScurveFitter::end() {

    alog->info("scurve end");
    if (fb != nullptr) {
        alog->info("[{}] Tuned to ==> {}", thrTarget, this->channel);
    }

    // TODO Loop over outerIdent
    for (unsigned i=0; i<thrMap.size(); i++) {
        if (thrMap[i] != NULL) {


            int bin_width, xlow, xhigh, bins;
            double thrMean = thrMap[i]->getMean();
            double thrRms = thrMap[i]->getStdDev();
            double sigMean = sigMap[i]->getMean();
            double sigRms = sigMap[i]->getStdDev();


            bin_width = 10;
            int rThrMean = (int)(thrMean) - (int)(thrMean)%bin_width;
            int rThrRms = (int)(thrRms) - (int)(thrRms)%bin_width;
            xlow = rThrMean-(rThrRms*5)-bin_width/2.0;
            if (xlow < 0) xlow = -1*bin_width/2.0;
            xhigh = rThrMean+(rThrRms*5)+bin_width/2.0;
            if ((xhigh-xlow)%bin_width != 0)
                xhigh += ((xhigh-xlow)%bin_width);
            bins = (xhigh-xlow)/bin_width;

            Histo1d *hh1 = new Histo1d("ThresholdDist-" + std::to_string(i), bins, xlow, xhigh);
            hh1->setXaxisTitle("Threshold [e]");
            hh1->setYaxisTitle("Number of Pixels");
            thrDist[i].reset(hh1);

            bin_width = 5;
            int rSigMean = (int)(sigMean) - (int)(sigMean)%bin_width;
            int rSigRms = (int)(sigRms) - (int)(sigRms)%bin_width;
            xlow = rSigMean-(rSigRms*5)-bin_width/2.0;
            if (xlow < 0) xlow = -1*bin_width/2.0;
            xhigh = rSigMean+(rSigRms*5)+bin_width/2.0;
            if ((xhigh-xlow)%bin_width != 0)
                xhigh += ((xhigh-xlow)%bin_width);
            bins = (xhigh-xlow)/bin_width;

            hh1 = new Histo1d("NoiseDist-" + std::to_string(i), bins, xlow, xhigh);
            hh1->setXaxisTitle("Noise [e]");
            hh1->setYaxisTitle("Number of Pixels");
            sigDist[i].reset(hh1);

            for(unsigned bin=0; bin<(nCol*nRow); bin++) {
                if (thrMap[i]->getBin(bin) != 0)
                    thrDist[i]->fill(thrMap[i]->getBin(bin));
                if (sigMap[i]->getBin(bin) != 0)
                    sigDist[i]->fill(sigMap[i]->getBin(bin));
            }

            // Before moving data to clipboard
            alog->info("\033[1;33m[{}][{}] Threshold Mean = {} +- {}\033[0m", channel, i, thrMap[i]->getMean(), thrMap[i]->getStdDev());
            alog->info("\033[1;33m[{}][{}] Noise Mean = {} +- {}\033[0m", channel, i, sigMap[i]->getMean(), sigMap[i]->getStdDev());
            alog->info("\033[1;33m[{}][{}] Number of failed fits = {}\033[0m", channel, i, n_failedfit);
            output->pushData(std::move(sCurve[i]));
            output->pushData(std::move(thrDist[i]));
            output->pushData(std::move(thrMap[i]));
            output->pushData(std::move(sigDist[i]));
            output->pushData(std::move(chi2Map[i]));
            output->pushData(std::move(statusMap[i]));
            output->pushData(std::move(statusDist[i]));
            output->pushData(std::move(step[i]));
            output->pushData(std::move(deltaThr[i]));
        }

        output->pushData(std::move(sigMap[i]));
        output->pushData(std::move(chiDist[i]));
        output->pushData(std::move(timeDist[i]));
    }


}

void OccGlobalThresholdTune::init(ScanBase *s) {
    std::shared_ptr<LoopActionBase> tmpVthinFb(new Fei4GlobalFeedback(&Fei4::Vthin_Fine));
    std::shared_ptr<LoopActionBase> tmpVthinFb2(new Fe65p2GlobalFeedback(&Fe65p2::Vthin1Dac));
    std::shared_ptr<LoopActionBase> tmpVthinFb3(new Rd53aGlobalFeedback());
    n_count = 1;
    for (unsigned n=0; n<s->size(); n++) {
        std::shared_ptr<LoopActionBase> l = s->getLoop(n);
        if ((l->type() != typeid(Fei4TriggerLoop*) &&
                    l->type() != typeid(Rd53aMaskLoop*) &&
                    l->type() != typeid(Rd53aTriggerLoop*) &&
                    l->type() != typeid(Rd53aCoreColLoop*) &&
                    l->type() != typeid(Fe65p2TriggerLoop*) &&
                    l->type() != typeid(Fei4MaskLoop*) &&
                    l->type() != typeid(Fe65p2MaskLoop*) &&
                    l->type() != typeid(StdDataLoop*) &&
                    l->type() != typeid(Fe65p2QcLoop*) &&
                    l->type() != typeid(Fei4DcLoop*))) {
            loops.push_back(n);
            loopMax.push_back((unsigned)l->getMax());
        } else {
            unsigned cnt = (l->getMax() - l->getMin())/l->getStep();
            if (cnt == 0)
                cnt = 1;
            n_count = n_count*cnt;
        }

        if (l->type() == typeid(Fei4TriggerLoop*)) {
            Fei4TriggerLoop *trigLoop = (Fei4TriggerLoop*) l.get();
            injections = trigLoop->getTrigCnt();
        }

        if (l->type() == typeid(Fe65p2TriggerLoop*)) {
            Fe65p2TriggerLoop *trigLoop = (Fe65p2TriggerLoop*) l.get();
            injections = trigLoop->getTrigCnt();
        }

        if (l->type() == typeid(Rd53aTriggerLoop*)) {
            Rd53aTriggerLoop *trigLoop = (Rd53aTriggerLoop*) l.get();
            injections = trigLoop->getTrigCnt();
        }

        if (l->type() == tmpVthinFb->type() 
                || l->type() == tmpVthinFb2->type()
                || l->type() == tmpVthinFb3->type()) {
            fb.reset(new GlobalFeedbackSender(feedback));
            lb = (LoopActionBase*) l.get(); 
        }
    }
}

void OccGlobalThresholdTune::processHistogram(HistogramBase *h) {
    // Check if right Histogram
    if (h->getName() != OccupancyMap::outputName())
        return;

    // Select correct output container
    unsigned ident = 0;
    unsigned offset = 0;

    // Determine identifier
    std::string name = "OccupancyMap";
    std::string name2 = "OccupancyDist";
    for (unsigned n=0; n<loops.size(); n++) {
        ident += h->getStat().get(loops[n])+offset;
        offset += loopMax[n];
        name += "-" + std::to_string(h->getStat().get(loops[n]));
        name2 += "-" + std::to_string(h->getStat().get(loops[n]));
    }

    // Check if Histogram exists
    if (occMaps[ident] == NULL) {
        Histo2d *hh = new Histo2d(name, nCol, 0.5, nCol+0.5, nRow, 0.5, nRow+0.5);
        hh->setXaxisTitle("Column");
        hh->setYaxisTitle("Row");
        hh->setZaxisTitle("Hits");
        occMaps[ident].reset(hh);
        //Histo1d *hhh = new Histo1d(name2, injections+1, -0.5, injections+0.5, typeid(this));
        // Ignore first and last bin to dismiss masked or not functioning pixels
        Histo1d *hhh = new Histo1d(name2, injections-1, 0.5, injections-0.5);
        hhh->setXaxisTitle("Occupancy");
        hhh->setYaxisTitle("Number of Pixels");
        occDists[ident].reset(hhh);
        innerCnt[ident] = 0;
    }

    // Add up Histograms
    occMaps[ident]->add(*(Histo2d*)h);
    innerCnt[ident]++;

    // Got all data, finish up Analysis
    if (innerCnt[ident] == n_count) {

        for(unsigned i=0; i<occMaps[ident]->size(); i++)
            occDists[ident]->fill(occMaps[ident]->getBin(i));

        bool done = false;
        double sign = 0;
        if (lb->getStep() == 1) {
            done = true;
        }

        double meanOcc = occDists[ident]->getMean()/(double)injections;
        double entries = occDists[ident]->getEntries();
        alog->info("[{}] Mean Occupancy = {}", channel, meanOcc);

        if (entries < (nCol*nRow)*0.005) { // Want at least 1% of all pixels to fire
            sign = -1;
        } else if ((meanOcc > 0.51) && !done) {
            sign = +1;
        } else if ((meanOcc < 0.49) && !done) {
            sign = -1;
        } else {
            sign = 0;
            done = true;
        }

        fb->feedback(this->channel, sign, done);
        output->pushData(std::move(occMaps[ident]));
        output->pushData(std::move(occDists[ident]));
        innerCnt[ident] = 0;
        //delete occMaps[ident];
        occMaps[ident] = nullptr;
        //delete occDists[ident];
        occDists[ident] = nullptr;
    }

}

void OccPixelThresholdTune::init(ScanBase *s) {
    n_count = 1;
    for (unsigned n=0; n<s->size(); n++) {
        std::shared_ptr<LoopActionBase> l = s->getLoop(n);
        if ((l->type() != typeid(Fei4TriggerLoop*) &&
                    l->type() != typeid(Rd53aMaskLoop*) &&
                    l->type() != typeid(Rd53aTriggerLoop*) &&
                    l->type() != typeid(Rd53aCoreColLoop*) &&
                    l->type() != typeid(Fe65p2TriggerLoop*) &&
                    l->type() != typeid(Fei4MaskLoop*) &&
                    l->type() != typeid(Fe65p2MaskLoop*) &&
                    l->type() != typeid(StdDataLoop*) &&
                    l->type() != typeid(Fe65p2QcLoop*) &&
                    l->type() != typeid(Fei4DcLoop*))) {
            loops.push_back(n);
            loopMax.push_back((unsigned)l->getMax());
        } else {
            unsigned cnt = (l->getMax() - l->getMin())/l->getStep();
            if (cnt == 0)
                cnt = 1;
            n_count = n_count*cnt;
        }

        if (l->type() == typeid(Fei4TriggerLoop*)) {
            Fei4TriggerLoop *trigLoop = (Fei4TriggerLoop*) l.get();
            injections = trigLoop->getTrigCnt();
        }

        if (l->type() == typeid(Fe65p2TriggerLoop*)) {
            Fe65p2TriggerLoop *trigLoop = (Fe65p2TriggerLoop*) l.get();
            injections = trigLoop->getTrigCnt();
        }

        if (l->type() == typeid(Rd53aTriggerLoop*)) {
            Rd53aTriggerLoop *trigLoop = (Rd53aTriggerLoop*) l.get();
            injections = trigLoop->getTrigCnt();
        }

        if (l->type() == typeid(Fei4PixelFeedback*)) {
            fb.reset(new PixelFeedbackSender(feedback));
        }
        if (l->type() == typeid(Fe65p2PixelFeedback*)) {
            fb.reset(new PixelFeedbackSender(feedback));
        }
        if (l->type() == typeid(Rd53aPixelFeedback*)) {
            fb.reset(new PixelFeedbackSender(feedback));
        }
    }

}

void OccPixelThresholdTune::processHistogram(HistogramBase *h) {
    // Check if right Histogram
    if (h->getName() != OccupancyMap::outputName())
        return;

    // Select correct output container
    unsigned ident = 0;
    unsigned offset = 0;

    // Determine identifier
    std::string name = "OccupancyMap";
    std::string name2 = "OccupancyDist";
    for (unsigned n=0; n<loops.size(); n++) {
        ident += h->getStat().get(loops[n])+offset;
        offset += loopMax[n];
        name += "-" + std::to_string(h->getStat().get(loops[n]));
        name2 += "-" + std::to_string(h->getStat().get(loops[n]));
    }

    // Check if Histogram exists
    if (occMaps[ident] == NULL) {
        Histo2d *hh = new Histo2d(name, nCol, 0.5, nCol+0.5, nRow, 0.5, nRow+0.5);
        hh->setXaxisTitle("Column");
        hh->setYaxisTitle("Row");
        hh->setZaxisTitle("Hits");
        occMaps[ident].reset(hh);
    }

    // Add up Histograms
    occMaps[ident]->add(*(Histo2d*)h);
    innerCnt[ident]++;

    // Got all data, finish up Analysis
    if (innerCnt[ident] == n_count) {
        double mean = 0;
<<<<<<< HEAD
        auto fbHisto = std::make_unique<Histo2d>("feedback", nCol, 0.5, nCol+0.5, nRow, 0.5, nRow+0.5, typeid(this));
        std::unique_ptr<Histo1d> occDist(new Histo1d(name2, injections-1, 0.5, injections-0.5, typeid(this)));
=======
        Histo2d *fbHisto = new Histo2d("feedback", nCol, 0.5, nCol+0.5, nRow, 0.5, nRow+0.5);
        std::unique_ptr<Histo1d> occDist(new Histo1d(name2, injections-1, 0.5, injections-0.5));
>>>>>>> c416644e
        occDist->setXaxisTitle("Occupancy");
        occDist->setYaxisTitle("Number of Pixels");
        for (unsigned i=0; i<fbHisto->size(); i++) {
            double occ = occMaps[ident]->getBin(i);
            if ((occ/(double)injections) > 0.7) {
                fbHisto->setBin(i, -1);
            } else if ((occ/(double)injections) < 0.3) {
                fbHisto->setBin(i, +1);
            } else {
                fbHisto->setBin(i, 0);
            }
            mean += occMaps[ident]->getBin(i);
            occDist->fill(occMaps[ident]->getBin(i));
        }
        alog->info("[{}] Mean Occupancy = {}", channel, mean/(nCol*nRow*(double)injections));
        alog->info("[{}] RMS = {}", channel, occDist->getStdDev());

        fb->feedback(this->channel, std::move(fbHisto));
        output->pushData(std::move(occMaps[ident]));
        output->pushData(std::move(occDist));
        innerCnt[ident] = 0;
        //delete occMaps[ident];
        occMaps[ident] = NULL;
    }

}

// TODO exclude every loop
void L1Analysis::init(ScanBase *s) {
    n_count = 1;
    injections = 0;
    for (unsigned n=0; n<s->size(); n++) {
        std::shared_ptr<LoopActionBase> l = s->getLoop(n);
        if ((l->type() != typeid(Fei4TriggerLoop*) &&
                    l->type() != typeid(Rd53aMaskLoop*) &&
                    l->type() != typeid(Rd53aTriggerLoop*) &&
                    l->type() != typeid(Rd53aCoreColLoop*) &&
                    l->type() != typeid(Fei4MaskLoop*) &&
                    l->type() != typeid(StdDataLoop*) &&
                    l->type() != typeid(Fei4DcLoop*)) &&
                l->type() != typeid(Fe65p2MaskLoop*) &&
                l->type() != typeid(Fe65p2QcLoop*) &&
                l->type() != typeid(Fe65p2TriggerLoop*)) {
            loops.push_back(n);
            loopMax.push_back((unsigned)l->getMax());
        } else {
            unsigned cnt = (l->getMax() - l->getMin())/l->getStep();
            if (cnt == 0)
                cnt = 1;
            n_count = n_count*cnt;
        }
        if (l->type() == typeid(Fei4TriggerLoop*)) {
            Fei4TriggerLoop *trigLoop = (Fei4TriggerLoop*) l.get();
            injections = trigLoop->getTrigCnt();
        }

        if (l->type() == typeid(Fe65p2TriggerLoop*)) {
            Fe65p2TriggerLoop *trigLoop = (Fe65p2TriggerLoop*) l.get();
            injections = trigLoop->getTrigCnt();
        }

        if (l->type() == typeid(Rd53aTriggerLoop*)) {
            Rd53aTriggerLoop *trigLoop = (Rd53aTriggerLoop*) l.get();
            injections = trigLoop->getTrigCnt();
        }
    }
}

void L1Analysis::processHistogram(HistogramBase *h) {
    // Select correct output container
    unsigned ident = 0;
    unsigned offset = 0;

    // Determine identifier
    std::string name = "L1Dist";
    for (unsigned n=0; n<loops.size(); n++) {
        ident += h->getStat().get(loops[n])+offset;
        offset += loopMax[n];
        name += "-" + std::to_string(h->getStat().get(loops[n]));
    }

    // Check if Histogram exists
    if (l1Histos[ident] == NULL) {
        Histo1d *hh = new Histo1d(name, 16, -0.5, 15.5);
        hh->setXaxisTitle("L1Id");
        hh->setYaxisTitle("Hits");
        l1Histos[ident].reset(hh);
        innerCnt[ident] = 0;
    }

    // Add up Histograms
    if (h->getName() == L1Dist::outputName()) {
        l1Histos[ident]->add(*(Histo1d*)h);
        innerCnt[ident]++;
    } else {
        return;
    }

    // Got all data, finish up Analysis
    if (innerCnt[ident] == n_count) {
        output->pushData(std::move(l1Histos[ident]));
        innerCnt[ident] = 0;
    }
}

void L1Analysis::end() {
}

void TotDistPlotter::init(ScanBase *s) {
    n_count = 1;
    injections = 0;
    std::shared_ptr<LoopActionBase> tmpVcalLoop(new Fei4ParameterLoop(&Fei4::PlsrDAC));
    std::shared_ptr<LoopActionBase> tmpVcalLoop2(new Fe65p2ParameterLoop(&Fe65p2::PlsrDac));
    for (unsigned n=0; n<s->size(); n++) {
        std::shared_ptr<LoopActionBase> l = s->getLoop(n);
        if ((l->type() != typeid(Fei4TriggerLoop*) &&
                    l->type() != typeid(Rd53aMaskLoop*) &&
                    l->type() != typeid(Rd53aTriggerLoop*) &&
                    l->type() != typeid(Rd53aCoreColLoop*) &&
                    l->type() != typeid(Fei4MaskLoop*) &&
                    l->type() != typeid(StdDataLoop*) &&
                    l->type() != typeid(Fei4DcLoop*)) &&
                l->type() != typeid(Fe65p2MaskLoop*) &&
                l->type() != typeid(Fe65p2QcLoop*) &&
                l->type() != typeid(Fe65p2TriggerLoop*) &&
                l->type() != tmpVcalLoop->type() &&
                l->type() != tmpVcalLoop2->type()) {
            loops.push_back(n);
            loopMax.push_back((unsigned)l->getMax());
        } else {
            unsigned cnt = (l->getMax() - l->getMin())/l->getStep();
            if (cnt == 0)
                cnt = 1;
            n_count = n_count*cnt;
        }
        if (l->type() == typeid(Fei4TriggerLoop*)) {
            Fei4TriggerLoop *trigLoop = (Fei4TriggerLoop*) l.get();
            injections = trigLoop->getTrigCnt();
        }
        if (l->type() == typeid(Fe65p2TriggerLoop*)) {
            Fe65p2TriggerLoop *trigLoop = (Fe65p2TriggerLoop*) l.get();
            injections = trigLoop->getTrigCnt();
        }
    }
}

void TotDistPlotter::processHistogram(HistogramBase *h) {
    // Check if right Histogram
    if (h->getName() != TotDist::outputName())
        return;

    // Select correct output container
    unsigned ident = 0;
    unsigned offset = 0;

    // Determine identifier
    std::string name = "TotDist";
    for (unsigned n=0; n<loops.size(); n++) {
        ident += h->getStat().get(loops[n])+offset;
        offset += loopMax[n];
        name += "-" + std::to_string(h->getStat().get(loops[n]));
    }

    // Check if Histogram exists
    if (tot[ident] == NULL) {
        Histo1d *hh = new Histo1d(name, 16, 0.5, 16.5);
        hh->setXaxisTitle("ToT [bc]");
        hh->setYaxisTitle("Hits");
        tot[ident].reset(hh);
        innerCnt[ident] = 0;
    }

    // Add up Histograms
    tot[ident]->add(*(Histo1d*)h);
    innerCnt[ident]++;

    // Got all data, finish up Analysis
    if (innerCnt[ident] == n_count) {
        output->pushData(std::move(tot[ident]));
    }
}

void NoiseAnalysis::init(ScanBase *s) {
    // We assume the nosie scan only has one trigger and data loop
    occ.reset(new Histo2d("Occupancy", nCol, 0.5, nCol+0.5, nRow, 0.5, nRow+0.5));
    occ->setXaxisTitle("Col");
    occ->setYaxisTitle("Row");
    occ->setZaxisTitle("Hits");
    n_trigger = 0;
}

void NoiseAnalysis::processHistogram(HistogramBase *h) {
    if (h->getName() == OccupancyMap::outputName()) {
        occ->add(*(Histo2d*)h);
    } else if (h->getName() == HitsPerEvent::outputName()) {
        n_trigger += ((Histo1d*)h)->getEntries();       
    }
}

void NoiseAnalysis::loadConfig(json &j){
    if (!j["createMask"].empty()){
        createMask=j["createMask"];
		//std::cout << "createMask = " << createMask << std::endl;
    }
}

void NoiseAnalysis::end() {
    std::unique_ptr<Histo2d> noiseOcc(new Histo2d("NoiseOccupancy", nCol, 0.5, nCol+0.5, nRow, 0.5, nRow+0.5));
    noiseOcc->setXaxisTitle("Col");
    noiseOcc->setYaxisTitle("Row");
    noiseOcc->setZaxisTitle("Noise Occupancy hits/bc");

    std::unique_ptr<Histo2d> mask(new Histo2d("NoiseMask", nCol, 0.5, nCol+0.5, nRow, 0.5, nRow+0.5));
    mask->setXaxisTitle("Col");
    mask->setYaxisTitle("Row");
    mask->setZaxisTitle("Mask");

    noiseOcc->add(&*occ);
    noiseOcc->scale(1.0/(double)n_trigger);
    alog->info("[{}] Received {} total trigger!", channel, n_trigger);
    double noiseThr = 1e-6; 
    for (unsigned i=0; i<noiseOcc->size(); i++) {
        if (noiseOcc->getBin(i) > noiseThr) {
            mask->setBin(i, 0);
            if (make_mask&&createMask) {
                bookie->getFe(channel)->maskPixel((i/nRow), (i%nRow));
            }
        } else {
            mask->setBin(i, 1);
        }
    }

    output->pushData(std::move(occ));
    output->pushData(std::move(noiseOcc));
    output->pushData(std::move(mask));
}

void NoiseTuning::init(ScanBase *s) {
    n_count = 1;
    pixelFb = NULL;
    globalFb = NULL;
    for (unsigned n=0; n<s->size(); n++) {
        std::shared_ptr<LoopActionBase> l = s->getLoop(n);
        if ((l->type() != typeid(Fei4TriggerLoop*) &&
                    l->type() != typeid(Rd53aMaskLoop*) &&
                    l->type() != typeid(Rd53aTriggerLoop*) &&
                    l->type() != typeid(Rd53aCoreColLoop*) &&
                    l->type() != typeid(Fei4MaskLoop*) &&
                    l->type() != typeid(StdDataLoop*) &&
                    l->type() != typeid(Fei4DcLoop*)) &&
                l->type() != typeid(Fe65p2MaskLoop*) &&
                l->type() != typeid(Fe65p2QcLoop*) &&
                l->type() != typeid(Fe65p2TriggerLoop*) &&
                l->type() != typeid(StdRepeater*)) {
            loops.push_back(n);
            loopMax.push_back((unsigned)l->getMax());
        } else {
            unsigned cnt = (l->getMax() - l->getMin())/l->getStep();
            if (cnt == 0)
                cnt = 1;
            n_count = n_count*cnt;
        }

        std::shared_ptr<LoopActionBase> tmpPrmpFb(new Fei4GlobalFeedback(&Fei4::PrmpVbpf));
        if (l->type() == tmpPrmpFb->type()) {
            globalFb.reset(new GlobalFeedbackSender(feedback));
        }

        if (l->type() == typeid(Rd53aGlobalFeedback*)) {
            globalFb.reset(new GlobalFeedbackSender(feedback));
        }

        if (l->type() == typeid(Fei4PixelFeedback*)) {
            pixelFb.reset(new PixelFeedbackSender(feedback));
        }

        if (l->type() == typeid(Rd53aPixelFeedback*)) {
            pixelFb.reset(new PixelFeedbackSender(feedback));
        }
    }
}

void NoiseTuning::processHistogram(HistogramBase *h) {
    if (!(h->getName() == OccupancyMap::outputName()))
        return;

    // Select correct output container
    unsigned ident = 0;
    unsigned offset = 0;

    // Determine identifier
    std::string name = "OccMap";
    for (unsigned n=0; n<loops.size(); n++) {
        ident += h->getStat().get(loops[n])+offset;
        offset += loopMax[n];
        name += "-" + std::to_string(h->getStat().get(loops[n]));
    }


    if (occMaps[ident] == NULL) {
        Histo2d *hh = new Histo2d(name, nCol, 0.5, nCol+0.5, nRow, 0.5, nRow+0.5);
        hh->setXaxisTitle("Column");
        hh->setYaxisTitle("Row");
        hh->setZaxisTitle("Hits");
        innerCnt[ident] = 0;
        occMaps[ident].reset(hh);
    }

    //Easy make it pretty
    occMaps[ident]->add(&*(Histo2d*)h);
    innerCnt[ident]++;

    if (innerCnt[ident] == n_count) {
        SPDLOG_LOGGER_TRACE(alog, "");
        if (globalFb != NULL) { // Global Threshold Tuning
            SPDLOG_LOGGER_TRACE(alog, "");
            unsigned numOfHits = 0;
            for (unsigned i=0; i<occMaps[ident]->size(); i++) {
                if (occMaps[ident]->getBin(i) > 1) {
                    numOfHits++;
                }
            }
            alog->info("[{}] Number of pixels with hits: {}", channel, numOfHits);
            if (numOfHits < 10) { // TODO not hardcode this value
                globalFb->feedbackStep(channel, -1, false);
            } else {
                globalFb->feedbackStep(channel, 0, true);
            }
        }

        if (pixelFb != NULL) { // Pixel Threshold Tuning
<<<<<<< HEAD
            auto fbHisto = std::make_unique<Histo2d>("feedback", nCol, 0.5, nCol+0.5, nRow, 0.5, nRow+0.5, typeid(this));
=======
            Histo2d *fbHisto = new Histo2d("feedback", nCol, 0.5, nCol+0.5, nRow, 0.5, nRow+0.5);
>>>>>>> c416644e
            SPDLOG_LOGGER_TRACE(alog, "");
            unsigned pixelWoHits = 0;
            for (unsigned i=0; i<occMaps[ident]->size(); i++) {
                if (occMaps[ident]->getBin(i) < 2) { //TODO un-hardcode this
                    fbHisto->setBin(i, -1);
                    pixelWoHits++;
                } else {
                    fbHisto->setBin(i, 0);
                }
            }
            alog->info("[{}] Number of pixels with hits: {}", channel, pixelWoHits);

            pixelFb->feedbackStep(channel, std::move(fbHisto));
        }
        output->pushData(std::move(occMaps[ident]));
        occMaps[ident] = NULL;
    }
}

void NoiseTuning::end() {
}

void DelayAnalysis::init(ScanBase *s) {
    std::shared_ptr<LoopActionBase> tmpVcalLoop(new Rd53aParameterLoop());
    scan = s;
    n_count = nCol*nRow;
    injections = 50;
    for (unsigned n=0; n<s->size(); n++) {
        std::shared_ptr<LoopActionBase> l = s->getLoop(n);
        if (l->type() != typeid(Fei4TriggerLoop*) &&
                l->type() != typeid(Rd53aMaskLoop*) &&
                l->type() != typeid(Rd53aTriggerLoop*) &&
                l->type() != typeid(Rd53aCoreColLoop*) &&
                l->type() != typeid(Fe65p2TriggerLoop*) &&
                l->type() != typeid(Fei4MaskLoop*) &&
                l->type() != typeid(Fe65p2MaskLoop*) &&
                l->type() != typeid(StdDataLoop*) &&
                l->type() != typeid(Fei4DcLoop*) &&
                l->type() != typeid(Fe65p2QcLoop*) &&
                l->type() != tmpVcalLoop->type()) {
            loops.push_back(n);
            loopMax.push_back((unsigned)l->getMax());
        } else {
            unsigned cnt = (l->getMax() - l->getMin())/l->getStep();
            if (cnt == 0)
                cnt = 1;
            n_count = n_count*cnt;
        }

        // Vcal Loop
        if (l->type() == tmpVcalLoop->type() ) {
            delayLoop = n;
            delayMax = l->getMax();
            delayMin = l->getMin();
            delayStep = l->getStep();
        }

        if (l->type() == typeid(Fei4TriggerLoop*)) {
            Fei4TriggerLoop *trigLoop = (Fei4TriggerLoop*) l.get();
            injections = trigLoop->getTrigCnt();
        }
        if (l->type() == typeid(Fe65p2TriggerLoop*)) {
            Fe65p2TriggerLoop *trigLoop = (Fe65p2TriggerLoop*) l.get();
            injections = trigLoop->getTrigCnt();
        }
        if (l->type() == typeid(Rd53aTriggerLoop*)) {
            Rd53aTriggerLoop *trigLoop = (Rd53aTriggerLoop*) l.get();
            injections = trigLoop->getTrigCnt();
        }
    }
    count = 0;
}

void DelayAnalysis::processHistogram(HistogramBase *h) {
    // Check if right Histogram
    if (h->getName() != L13d::outputName())
        return;


    Histo3d *hh = (Histo3d*) h;
    for(unsigned l1=0; l1<16; l1++) { //TODO hardcoded l1
        for(unsigned col=1; col<=nCol; col++) {
            for (unsigned row=1; row<=nRow; row++) {
                long unsigned bin = hh->binNum(col, row, l1);
                if (hh->getBin(bin) != 0) {
                    //std::cout << col << " " << row << " " << l1 << " " << bin << std::endl;
                    // Select correct output containe
                    unsigned ident = (row-1)+((col-1)*(nRow));
                    unsigned delay = hh->getStat().get(delayLoop);
                    // Determine identifier
                    std::string name = "Delay";
                    name += "-" + std::to_string(col) + "-" + std::to_string(row);
                    // Check for other loops
                    /*
                       unsigned outerIdent = 0;
                       unsigned offset = nCol*nRow;
                       unsigned outerOffset = 0;
                       for (unsigned n=0; n<loops.size(); n++) {
                       ident += hh->getStat().get(loops[n])+offset;
                       outerIdent += hh->getStat().get(loops[n])+offset;
                       offset += loopMax[n];
                       outerOffset += loopMax[n];
                       name += "-" + std::to_string(hh->getStat().get(loops[n]));
                       }*/

                    // Check if Histogram exists
                    if (histos[ident] == NULL) {
                        Histo1d *hhh = new Histo1d(name, 256, -0.5, 255.5); // TODO hardcoded
                        hhh->setXaxisTitle("Delay");
                        hhh->setYaxisTitle("Occupancy");
                        histos[ident].reset(hhh);
                        innerCnt[ident] = 0;
                        count++;
                    }

                    // Add up Histograms
                    histos[ident]->fill((16*l1)+delay, hh->getBin(bin));
                    innerCnt[ident]++;

                    // Got all data, finish up Analysis
                    if (delay == delayMax) { // TODO hardcoded
                        if (delayMap == nullptr) {
                            delayMap.reset(new Histo2d("DelayMap", nCol, 0.5, nCol+0.5, nRow, 0.5, nRow+0.5));
                            delayMap->setXaxisTitle("Col");
                            delayMap->setYaxisTitle("Row");
                            delayMap->setZaxisTitle("Mean Delay");
                        }
                        if (rmsMap == nullptr) {
                            rmsMap.reset(new Histo2d("RmsMap", nCol, 0.5, nCol+0.5, nRow, 0.5, nRow+0.5));
                            rmsMap->setXaxisTitle("Col");
                            rmsMap->setYaxisTitle("Row");
                            rmsMap->setZaxisTitle("RMS");
                        }
                        if (histos[ident]->getMean() > 0 && histos[ident]->getMean() < 256) {
                            delayMap->setBin(ident, histos[ident]->getMean());
                            rmsMap->setBin(ident, histos[ident]->getStdDev());
                        }
                    }
                }
            }
        }
    }
}

void DelayAnalysis::end() {
    output->pushData(std::move(delayMap));
    output->pushData(std::move(rmsMap));
    for(unsigned bin=0; bin<(nRow*nCol); bin++) {
        if (histos[bin]) {
            output->pushData(std::move(histos[bin]));
            bin+=1000;
        }
    }
}<|MERGE_RESOLUTION|>--- conflicted
+++ resolved
@@ -379,11 +379,7 @@
 
         if (pixelFb != NULL) {
             double targetTot = bookie->getTargetTot();
-<<<<<<< HEAD
-            auto fbHisto = std::make_unique<Histo2d>("feedback", nCol, 0.5, nCol+0.5, nRow, 0.5, nRow+0.5, typeid(this));
-=======
-            Histo2d *fbHisto = new Histo2d("feedback", nCol, 0.5, nCol+0.5, nRow, 0.5, nRow+0.5);
->>>>>>> c416644e
+            auto fbHisto = std::make_unique<Histo2d>("feedback", nCol, 0.5, nCol+0.5, nRow, 0.5, nRow+0.5);
             for (unsigned i=0; i<meanTotMap->size(); i++) {
                 int sign = 0;
                 double mean = meanTotMap->getBin(i);
@@ -671,11 +667,7 @@
         }
 
         if (step[outerIdent] == nullptr) {
-<<<<<<< HEAD
-            auto hh2 = std::make_unique<Histo2d>("StepMap-" + std::to_string(outerIdent), nCol, 0.5, nCol+0.5, nRow, 0.5, nRow+0.5, typeid(this));
-=======
-            Histo2d *hh2 = new Histo2d("StepMap-" + std::to_string(outerIdent), nCol, 0.5, nCol+0.5, nRow, 0.5, nRow+0.5);
->>>>>>> c416644e
+            auto hh2 = std::make_unique<Histo2d>("StepMap-" + std::to_string(outerIdent), nCol, 0.5, nCol+0.5, nRow, 0.5, nRow+0.5);
             hh2->setXaxisTitle("Column");
             hh2->setYaxisTitle("Row");
             hh2->setZaxisTitle("TDAC change");
@@ -1019,13 +1011,8 @@
     // Got all data, finish up Analysis
     if (innerCnt[ident] == n_count) {
         double mean = 0;
-<<<<<<< HEAD
-        auto fbHisto = std::make_unique<Histo2d>("feedback", nCol, 0.5, nCol+0.5, nRow, 0.5, nRow+0.5, typeid(this));
-        std::unique_ptr<Histo1d> occDist(new Histo1d(name2, injections-1, 0.5, injections-0.5, typeid(this)));
-=======
-        Histo2d *fbHisto = new Histo2d("feedback", nCol, 0.5, nCol+0.5, nRow, 0.5, nRow+0.5);
+        auto fbHisto = std::make_unique<Histo2d>("feedback", nCol, 0.5, nCol+0.5, nRow, 0.5, nRow+0.5);
         std::unique_ptr<Histo1d> occDist(new Histo1d(name2, injections-1, 0.5, injections-0.5));
->>>>>>> c416644e
         occDist->setXaxisTitle("Occupancy");
         occDist->setYaxisTitle("Number of Pixels");
         for (unsigned i=0; i<fbHisto->size(); i++) {
@@ -1357,11 +1344,7 @@
         }
 
         if (pixelFb != NULL) { // Pixel Threshold Tuning
-<<<<<<< HEAD
-            auto fbHisto = std::make_unique<Histo2d>("feedback", nCol, 0.5, nCol+0.5, nRow, 0.5, nRow+0.5, typeid(this));
-=======
-            Histo2d *fbHisto = new Histo2d("feedback", nCol, 0.5, nCol+0.5, nRow, 0.5, nRow+0.5);
->>>>>>> c416644e
+            auto fbHisto = std::make_unique<Histo2d>("feedback", nCol, 0.5, nCol+0.5, nRow, 0.5, nRow+0.5);
             SPDLOG_LOGGER_TRACE(alog, "");
             unsigned pixelWoHits = 0;
             for (unsigned i=0; i<occMaps[ident]->size(); i++) {
