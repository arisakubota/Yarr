// #################################
// # Author: Timon Heim
// # Email: timon.heim at cern.ch
// # Project: Yarr
// # Description: Analysis Base class
// # Comment: 
// ################################

#include "Fei4Analysis.h"

#include "logging.h"

namespace {
    auto alog = logging::make_log("Fei4Analysis");
}

Fei4Analysis::Fei4Analysis() {

}

Fei4Analysis::Fei4Analysis(Bookkeeper *b, unsigned ch) {
    bookie = b;
    channel = ch;
}

Fei4Analysis::~Fei4Analysis() {
    for (unsigned i=0; i<algorithms.size(); i++) {
        delete algorithms[i];
    }
}

void Fei4Analysis::init() {
    for (unsigned i=0; i<algorithms.size(); i++) {
        algorithms[i]->connect(output);
        algorithms[i]->init(scan);
    }
}

void Fei4Analysis::run() {
    SPDLOG_LOGGER_TRACE(alog, "");
    thread_ptr.reset( new std::thread( &Fei4Analysis::process, this ) );
}

void Fei4Analysis::loadConfig(json &j){
    for (unsigned i=0; i<algorithms.size(); i++) {
        if (!j[std::to_string(i)]["config"].empty()){
	    algorithms[i]->loadConfig(j[std::to_string(i)]["config"]);
	}
    }
}

void Fei4Analysis::join() {
    if( thread_ptr->joinable() ) thread_ptr->join();
}

void Fei4Analysis::process() {
    while( true ) {

        std::unique_lock<std::mutex> lk(mtx);
        input->waitNotEmptyOrDone();

        std::this_thread::sleep_for(std::chrono::milliseconds(200));
        process_core();

        if( input->isDone() ) {
            std::this_thread::sleep_for(std::chrono::milliseconds(200));
            process_core();  // this line is needed if the data comes in before scanDone is changed.
            alog->info("Analysis done!");
            break;
        }
    }

    process_core();

    end();

}

void Fei4Analysis::process_core() {
    while(!input->empty()) {
        auto h = input->popData();
        if (h != NULL) {
            for (unsigned i=0; i<algorithms.size(); i++) {
                algorithms[i]->processHistogram(&*h);
            }
        }
    }
}

void Fei4Analysis::end() {
    SPDLOG_LOGGER_TRACE(alog, "");
    for (unsigned i=0; i<algorithms.size(); i++) {
        algorithms[i]->end();
    }
}

void Fei4Analysis::addAlgorithm(AnalysisAlgorithm *a) {
    algorithms.push_back(a);
    a->setBookkeeper(bookie);
    a->setChannel(channel);
}

void Fei4Analysis::addAlgorithm(AnalysisAlgorithm *a, unsigned ch) {
    algorithms.push_back(a);
}

void OccupancyAnalysis::init(ScanBase *s) {
    createMask=true;
    n_count = 1;
    injections = 0;
    for (unsigned n=0; n<s->size(); n++) {
        std::shared_ptr<LoopActionBase> l = s->getLoop(n);
        if ((l->type() != typeid(Fei4TriggerLoop*) &&
                    l->type() != typeid(Rd53aMaskLoop*) &&
                    l->type() != typeid(Rd53aTriggerLoop*) &&
                    l->type() != typeid(Rd53aCoreColLoop*) &&
                    l->type() != typeid(Fe65p2MaskLoop*) &&
                    l->type() != typeid(Fe65p2TriggerLoop*) &&
                    l->type() != typeid(Fe65p2QcLoop*) &&
                    l->type() != typeid(Fei4MaskLoop*) &&
                    l->type() != typeid(StdDataLoop*) &&
                    l->type() != typeid(Fei4DcLoop*))) {
            loops.push_back(n);
            loopMax.push_back((unsigned)l->getMax());
        } else {
            unsigned cnt = (l->getMax() - l->getMin())/l->getStep();
            if (cnt == 0)
                cnt = 1;
            n_count = n_count*cnt;
        }
        if (l->type() == typeid(Fei4TriggerLoop*)) {
            Fei4TriggerLoop *trigLoop = (Fei4TriggerLoop*) l.get();
            injections = trigLoop->getTrigCnt();
        }
        if (l->type() == typeid(Fe65p2TriggerLoop*)) {
            Fe65p2TriggerLoop *trigLoop = (Fe65p2TriggerLoop*) l.get();
            injections = trigLoop->getTrigCnt();
        }
        if (l->type() == typeid(Rd53aTriggerLoop*)) {
            Rd53aTriggerLoop *trigLoop = (Rd53aTriggerLoop*) l.get();
            injections = trigLoop->getTrigCnt();
        }
    }
}

void OccupancyAnalysis::processHistogram(HistogramBase *h) {
    // Check if right Histogram
    if (h->getType() != typeid(OccupancyMap*))
        return;

    // Select correct output container
    unsigned ident = 0;
    unsigned offset = 0;

    // Determine identifier
    std::string name = "OccupancyMap";
    std::string name2 = "EnMask";
    for (unsigned n=0; n<loops.size(); n++) {
        ident += h->getStat().get(loops[n])+offset;
        offset += loopMax[n];
        name += "-" + std::to_string(h->getStat().get(loops[n]));
        name2 += "-" + std::to_string(h->getStat().get(loops[n]));
    }

    // Check if Histogram exists
    if (occMaps[ident] == nullptr) {
        std::unique_ptr<Histo2d> hh(new Histo2d(name, nCol, 0.5, nCol+0.5, nRow, 0.5, nRow+0.5, typeid(this)));
        hh->setXaxisTitle("Column");
        hh->setYaxisTitle("Row");
        hh->setZaxisTitle("Hits");
        occMaps[ident] = std::move(hh);
        innerCnt[ident] = 0;
    }

    // Add up Histograms
    occMaps[ident]->add(*(Histo2d*)h);
    innerCnt[ident]++;
    // Got all data, finish up Analysis
    if (innerCnt[ident] == n_count) {
        std::unique_ptr<Histo2d> mask(new Histo2d(name2, nCol, 0.5, nCol+0.5, nRow, 0.5, nRow+0.5, typeid(this)));
        mask->setXaxisTitle("Column");
        mask->setYaxisTitle("Rows");
        mask->setZaxisTitle("Enable");


        for (unsigned i=0; i<occMaps[ident]->size(); i++) {
            if (occMaps[ident]->getBin(i) == injections) {
                mask->setBin(i, 1);
            } else {
                if (make_mask&&createMask) {
                    bookie->getFe(channel)->maskPixel((i/nRow), (i%nRow));
                }
            }
        }
        output->pushData(std::move(mask)); // TODO push this mask to the specific configuration
        output->pushData(std::move(occMaps[ident]));


        //delete occMaps[ident];
        //occMaps[ident] = NULL;
    }
}
void OccupancyAnalysis::loadConfig(json &j){
    if (!j["createMask"].empty()){
        createMask=j["createMask"];
    }
}

void TotAnalysis::init(ScanBase *s) {
    std::shared_ptr<LoopActionBase> tmpVcalLoop(new Fei4ParameterLoop(&Fei4::PlsrDAC));
    std::shared_ptr<LoopActionBase> tmpVcalLoop2(new Fe65p2ParameterLoop(&Fe65p2::PlsrDac));
    std::shared_ptr<LoopActionBase> tmpVcalLoop3(new Rd53aParameterLoop());

    useScap = true;
    useLcap = true;
    n_count = 1;
    injections = 1;
    pixelFb = NULL;
    globalFb = NULL;
    hasVcalLoop = false;
    for (unsigned n=0; n<s->size(); n++) {
        std::shared_ptr<LoopActionBase> l = s->getLoop(n);
        if ((l->type() != typeid(Fei4TriggerLoop*) &&
                    l->type() != typeid(Rd53aMaskLoop*) &&
                    l->type() != typeid(Rd53aTriggerLoop*) &&
                    l->type() != typeid(Rd53aCoreColLoop*) &&
                    l->type() != typeid(Fe65p2MaskLoop*) &&
                    l->type() != typeid(Fe65p2TriggerLoop*) &&
                    l->type() != typeid(Fe65p2QcLoop*) &&
                    l->type() != typeid(Fei4MaskLoop*) &&
                    l->type() != typeid(StdDataLoop*) &&
                    l->type() != typeid(Fei4DcLoop*))) {
            loops.push_back(n);
            loopMax.push_back((unsigned)l->getMax());
        } else {
            unsigned cnt = (l->getMax() - l->getMin())/l->getStep();
            if (cnt == 0)
                cnt = 1;
            n_count = n_count*cnt;
        }

        if (l->type() == typeid(Fei4TriggerLoop*)) {
            Fei4TriggerLoop *trigLoop = (Fei4TriggerLoop*) l.get();
            injections = trigLoop->getTrigCnt();
        }

        if (l->type() == typeid(Fe65p2TriggerLoop*)) {
            Fe65p2TriggerLoop *trigLoop = (Fe65p2TriggerLoop*) l.get();
            injections = trigLoop->getTrigCnt();
        }

        if (l->type() == typeid(Rd53aTriggerLoop*)) {
            Rd53aTriggerLoop *trigLoop = (Rd53aTriggerLoop*) l.get();
            injections = trigLoop->getTrigCnt();
        }

        std::shared_ptr<LoopActionBase> tmpPrmpFb(new Fei4GlobalFeedback(&Fei4::PrmpVbpf));
        if (l->type() == tmpPrmpFb->type()) {
            globalFb = dynamic_cast<GlobalFeedbackBase*>(l.get());  
        }

        if (l->type() == typeid(Rd53aGlobalFeedback*)) {
            globalFb = dynamic_cast<GlobalFeedbackBase*>(l.get());  
        }

        if (l->type() == typeid(Fei4PixelFeedback*)) {
            pixelFb = dynamic_cast<PixelFeedbackBase*>(l.get());  
        }

        // Vcal Loop
        if (l->type() == tmpVcalLoop->type() ||
                l->type() == tmpVcalLoop2->type() ||
                l->type() == tmpVcalLoop3->type()) {
            vcalMax = l->getMax();
            vcalMin = l->getMin();
            vcalStep = l->getStep();
            vcalBins = (vcalMax-vcalMin)/vcalStep;
            hasVcalLoop = true;
        }
    }
}

void TotAnalysis::processHistogram(HistogramBase *h) {
    // Select correct output container
    unsigned ident = 0;
    unsigned offset = 0;
    // Determine identifier
    std::string name = "OccMap";
    std::string name2 = "TotMap";
    std::string name3 = "Tot2Map";
    for (unsigned n=0; n<loops.size(); n++) {
        ident += h->getStat().get(loops[n])+offset;
        offset += loopMax[n];
        name += "-" + std::to_string(h->getStat().get(loops[n]));
        name2 += "-" + std::to_string(h->getStat().get(loops[n]));
        name3 += "-" + std::to_string(h->getStat().get(loops[n]));
    }

    // Check if Histogram exists
    if (occMaps[ident] == NULL) {
        Histo2d *hh = new Histo2d(name, nCol, 0.5, nCol+0.5, nRow, 0.5, nRow+0.5, typeid(this));
        hh->setXaxisTitle("Column");
        hh->setYaxisTitle("Row");
        hh->setZaxisTitle("Hits");
        occMaps[ident].reset(hh);
        occInnerCnt[ident] = 0;
        hh = new Histo2d(name2, nCol, 0.5, nCol+0.5, nRow, 0.5, nRow+0.5, typeid(this));
        hh->setXaxisTitle("Column");
        hh->setYaxisTitle("Row");
        hh->setZaxisTitle("{/Symbol S}(ToT)");
        totMaps[ident].reset(hh);
        totInnerCnt[ident] = 0;
        hh = new Histo2d(name3, nCol, 0.5, nCol+0.5, nRow, 0.5, nRow+0.5, typeid(this));
        hh->setXaxisTitle("Column");
        hh->setYaxisTitle("Row");
        hh->setZaxisTitle("{/Symbol S}(ToT^2)");
        tot2Maps[ident].reset(hh);
        tot2InnerCnt[ident] = 0;
    }

    if (chargeVsTotMap == NULL && hasVcalLoop) {
        FrontEndCfg *feCfg = dynamic_cast<FrontEndCfg*>(bookie->getFe(channel));
        double chargeMin = feCfg->toCharge(vcalMin, useScap, useLcap);
        double chargeMax = feCfg->toCharge(vcalMax, useScap, useLcap);
        double chargeStep = feCfg->toCharge(vcalStep, useScap, useLcap);

        Histo2d *hh = new Histo2d("ChargeVsTotMap", vcalBins+1, chargeMin-chargeStep/2, chargeMax+chargeStep/2, 160, 0.05, 16.05, typeid(this));
        hh->setXaxisTitle("Injected Charge [e]");
        hh->setYaxisTitle("ToT");
        hh->setZaxisTitle("Pixels");
        chargeVsTotMap.reset(hh);
    }

    // Gather Histogram
    if (h->getType() == typeid(OccupancyMap*)) {
        occMaps[ident]->add(*(Histo2d*)h);
        occInnerCnt[ident]++;
    } else if (h->getType() == typeid(TotMap*)) {
        totMaps[ident]->add(*(Histo2d*)h);
        totInnerCnt[ident]++;
    } else if (h->getType() == typeid(Tot2Map*)) {
        tot2Maps[ident]->add(*(Histo2d*)h);
        tot2InnerCnt[ident]++;
    } else {
        return;
    }

    // Got all data, finish up Analysis
    if (occInnerCnt[ident] == n_count &&
            totInnerCnt[ident] == n_count &&
            tot2InnerCnt[ident] == n_count) {
        std::unique_ptr<Histo2d> meanTotMap(new Histo2d("MeanTotMap-"+std::to_string(ident), nCol, 0.5, nCol+0.5, nRow, 0.5, nRow+0.5, typeid(this)));
        meanTotMap->setXaxisTitle("Column");
        meanTotMap->setYaxisTitle("Row");
        meanTotMap->setZaxisTitle("Mean ToT [bc]");
        std::unique_ptr<Histo2d> sumTotMap(new Histo2d("SumTotMap-"+std::to_string(ident), nCol, 0.5, nCol+0.5, nRow, 0.5, nRow+0.5, typeid(this)));
        sumTotMap->setXaxisTitle("Column");
        sumTotMap->setYaxisTitle("Row");
        sumTotMap->setZaxisTitle("Mean ToT [bc]");
        std::unique_ptr<Histo2d> sumTot2Map(new Histo2d("MeanTot2Map-"+std::to_string(ident), nCol, 0.5, nCol+0.5, nRow, 0.5, nRow+0.5, typeid(this)));
        sumTot2Map->setXaxisTitle("Column");
        sumTot2Map->setYaxisTitle("Row");
        sumTot2Map->setZaxisTitle("Mean ToT^2 [bc^2]");
        std::unique_ptr<Histo2d> sigmaTotMap(new Histo2d("SigmaTotMap-"+std::to_string(ident), nCol, 0.5, nCol+0.5, nRow, 0.5, nRow+0.5, typeid(this)));
        sigmaTotMap->setXaxisTitle("Column");
        sigmaTotMap->setYaxisTitle("Row");
        sigmaTotMap->setZaxisTitle("Sigma ToT [bc]");
        std::unique_ptr<Histo1d> meanTotDist(new Histo1d("MeanTotDist-"+std::to_string(ident), 16, 0.5, 16.5, typeid(this)));
        meanTotDist->setXaxisTitle("Mean ToT [bc]");
        meanTotDist->setYaxisTitle("Number of Pixels");
        std::unique_ptr<Histo1d> sigmaTotDist(new Histo1d("SigmaTotDist-"+std::to_string(ident), 101, -0.05, 1.05, typeid(this)));
        sigmaTotDist->setXaxisTitle("Sigma ToT [bc]");
        sigmaTotDist->setYaxisTitle("Number of Pixels");
        Histo1d *tempMeanTotDist = new Histo1d("MeanTotDistFine-"+std::to_string(ident), 160, 0.05, 16.05, typeid(this));

        meanTotMap->add(*totMaps[ident]);
        meanTotMap->divide(*occMaps[ident]);
        sumTotMap->add(*totMaps[ident]);
        sumTot2Map->add(*tot2Maps[ident]);
        for(unsigned i=0; i<meanTotMap->size(); i++) {
            double sigma = sqrt(fabs((sumTot2Map->getBin(i) - ((sumTotMap->getBin(i)*sumTotMap->getBin(i))/injections))/(injections-1)));
            sigmaTotMap->setBin(i, sigma);
            meanTotDist->fill(meanTotMap->getBin(i));
            tempMeanTotDist->fill(meanTotMap->getBin(i));
            sigmaTotDist->fill(sigma);
        }
        if (hasVcalLoop) {
            // Tot vs charge map
            FrontEndCfg *feCfg = dynamic_cast<FrontEndCfg*>(bookie->getFe(channel));
            double currentCharge = feCfg->toCharge(ident, useScap, useLcap);
            for (unsigned i=0; i<tempMeanTotDist->size(); i++) {
                chargeVsTotMap->fill(currentCharge, (i+1)*0.1, tempMeanTotDist->getBin(i));
            }
        }
        alog->info("[{}] ToT Mean = {} +- {}", channel, meanTotDist->getMean(), meanTotDist->getStdDev());

        if (globalFb != NULL) {
            double mean = 0;
            double entries = 0;
            for (unsigned i=0; i<meanTotMap->size(); i++) {
                if (occMaps[ident]->getBin(i) == injections) {
                    mean += meanTotMap->getBin(i);
                    entries++;
                } 
            }
            if (entries > 0) {
                mean = mean/entries;
            }
            alog->info("Mean is: {}", mean);

            // TODO Get this from somewhere
            double targetTot = bookie->getTargetTot();
            int sign = 0;
            bool last = false;
            if (mean < (targetTot-0.1)) {
                sign = -1;
            } else if (mean > (targetTot+0.1)) {
                sign = +1;
            } else {
                sign = 0;
                last = true;
            }
            globalFb->feedbackBinary(channel, sign, last);
        }

        if (pixelFb != NULL) {
            double targetTot = bookie->getTargetTot();
            Histo2d *fbHisto = new Histo2d("feedback", nCol, 0.5, nCol+0.5, nRow, 0.5, nRow+0.5, typeid(this));
            for (unsigned i=0; i<meanTotMap->size(); i++) {
                int sign = 0;
                double mean = meanTotMap->getBin(i);
                if (mean < (targetTot-0.05)) {
                    sign = -1;
                } else if (mean > (targetTot+0.05)) {
                    sign = +1;
                } else {
                    sign = 0;
                }
                fbHisto->setBin(i, sign);
            }

            pixelFb->feedback(channel, fbHisto);
        }

        output->pushData(std::move(meanTotMap));
        output->pushData(std::move(sigmaTotMap));
        output->pushData(std::move(meanTotDist));
        output->pushData(std::move(sigmaTotDist));
        occInnerCnt[ident] = 0;
        totInnerCnt[ident] = 0;
        tot2InnerCnt[ident] = 0;
    }
}

void TotAnalysis::end() {
    if (hasVcalLoop) {
        output->pushData(std::move(chargeVsTotMap));
    }
}

void ScurveFitter::init(ScanBase *s) {
    std::shared_ptr<LoopActionBase> tmpVcalLoop(new Fei4ParameterLoop(&Fei4::PlsrDAC));
    std::shared_ptr<LoopActionBase> tmpVcalLoop2(new Fe65p2ParameterLoop(&Fe65p2::PlsrDac));
    std::shared_ptr<LoopActionBase> tmpVcalLoop3(new Rd53aParameterLoop());
    fb = NULL;
    scan = s;
    n_count = 1;
    vcalLoop = 0;
    injections = 50;
    useScap = true;
    useLcap = true;
    for (unsigned n=0; n<s->size(); n++) {
        std::shared_ptr<LoopActionBase> l = s->getLoop(n);
        if (l->type() != typeid(Fei4TriggerLoop*) &&
                l->type() != typeid(Rd53aMaskLoop*) &&
                l->type() != typeid(Rd53aTriggerLoop*) &&
                l->type() != typeid(Rd53aCoreColLoop*) &&
                l->type() != typeid(Fe65p2TriggerLoop*) &&
                l->type() != typeid(Fei4MaskLoop*) &&
                l->type() != typeid(Fe65p2MaskLoop*) &&
                l->type() != typeid(StdDataLoop*) &&
                l->type() != typeid(Fei4DcLoop*) &&
                l->type() != typeid(Fe65p2QcLoop*) &&
                l->type() != tmpVcalLoop3->type() &&
                l->type() != tmpVcalLoop2->type() &&
                l->type() != tmpVcalLoop->type()) {
            loops.push_back(n);
            loopMax.push_back((unsigned)l->getMax());
        } else {
            unsigned cnt = (l->getMax() - l->getMin())/l->getStep();
            if (l->type() == tmpVcalLoop3->type() ||
                l->type() == tmpVcalLoop2->type() ||
                l->type() == tmpVcalLoop->type()) {
                cnt++; // Parameter loop interval is inclusive
            }
            if (cnt == 0)
                cnt = 1;
            n_count = n_count*cnt;
        }
        // Vcal Loop
        if (l->type() == tmpVcalLoop->type() ||
                l->type() == tmpVcalLoop2->type() ||
                l->type() == tmpVcalLoop3->type()) {
            vcalLoop = n;
            vcalMax = l->getMax();
            vcalMin = l->getMin();
            vcalStep = l->getStep();
            vcalBins = (vcalMax-vcalMin)/vcalStep;
        }

        if (l->type() == typeid(Fei4TriggerLoop*)) {
            Fei4TriggerLoop *trigLoop = (Fei4TriggerLoop*) l.get();
            injections = trigLoop->getTrigCnt();
        }
        if (l->type() == typeid(Fe65p2TriggerLoop*)) {
            Fe65p2TriggerLoop *trigLoop = (Fe65p2TriggerLoop*) l.get();
            injections = trigLoop->getTrigCnt();
        }
        if (l->type() == typeid(Rd53aTriggerLoop*)) {
            Rd53aTriggerLoop *trigLoop = (Rd53aTriggerLoop*) l.get();
            injections = trigLoop->getTrigCnt();
        }

        // check injection capacitor for FEI-4
        if(l->type() == typeid(Fei4MaskLoop*)) {
            std::shared_ptr<Fei4MaskLoop> msk = std::dynamic_pointer_cast<Fei4MaskLoop>(l);
            useScap = msk->getScap();
            useLcap = msk->getLcap();
        }
        
        // Find potential pixel feedback
        if (l->type() == typeid(Fei4PixelFeedback*)) {
            fb = (PixelFeedbackBase*)((Fei4PixelFeedback*) l.get());  
        }
        if (l->type() == typeid(Fe65p2PixelFeedback*)) {
            fb = (PixelFeedbackBase*)((Fe65p2PixelFeedback*) l.get());  
        }
        if (l->type() == typeid(Rd53aPixelFeedback*)) {
            fb = (PixelFeedbackBase*)((Rd53aPixelFeedback*) l.get());  
        }

    }

    for (unsigned i=vcalMin; i<=vcalMax; i+=vcalStep) {
        x.push_back(i);
    }
    cnt = 0;
    n_failedfit =0;
    prevOuter = 0;
    thrTarget = bookie->getTargetCharge();
}

// Errorfunction
// par[0] = Mean
// par[1] = Sigma
// par[2] = Normlization
#define SQRT2 1.414213562
double scurveFct(double x, const double *par) {
    return 0.5*( 2-erfc( (x-par[0])/(par[1]*SQRT2) ) )*par[2];
}

void ScurveFitter::processHistogram(HistogramBase *h) {
    cnt++;
    // Check if right Histogram
    if (h->getType() != typeid(OccupancyMap*))
        return;

    Histo2d *hh = (Histo2d*) h;

    unsigned medIdent = 0;
    unsigned medOffset = 0;
    unsigned outerIdent = 0;
    unsigned outerOffset = 0;
    for (unsigned n=0; n<loops.size(); n++) {
        outerIdent += hh->getStat().get(loops[n])+outerOffset;
        medIdent += hh->getStat().get(loops[n])+medOffset;
        medOffset += loopMax[n];
        outerOffset += loopMax[n];
    }
    medCnt[medIdent]++;

    for(unsigned col=1; col<=nCol; col++) {
        for (unsigned row=1; row<=nRow; row++) {
            unsigned bin = hh->binNum(col, row);
            if (hh->getBin(bin) != 0) {
                // Select correct output containe
                unsigned ident = bin;
                unsigned offset = nCol*nRow;
                unsigned vcal = hh->getStat().get(vcalLoop);
                // Determine identifier
                std::string name = "Scurve";
                name += "-" + std::to_string(col) + "-" + std::to_string(row);
                // Check for other loops
                for (unsigned n=0; n<loops.size(); n++) {
                    ident += hh->getStat().get(loops[n])+offset;
                    offset += loopMax[n];
                    name += "-" + std::to_string(hh->getStat().get(loops[n]));
                }

                // Check if Histogram exists
                if (histos[ident] == NULL) {
                    Histo1d *hhh = new Histo1d(name, vcalBins+1, vcalMin-((double)vcalStep/2.0), vcalMax+((double)vcalStep/2.0), typeid(this));
                    hhh->setXaxisTitle("Vcal");
                    hhh->setYaxisTitle("Occupancy");
                    histos[ident].reset(hhh);
                    innerCnt[ident] = 0;
                }
                if (sCurve[outerIdent] == NULL) {
                    Histo2d *hhh = new Histo2d("sCurve-" + std::to_string(outerIdent), vcalBins+1, vcalMin-((double)vcalStep/2.0), vcalMax+((double)vcalStep/2.0), injections-1, 0.5, injections-0.5, typeid(this));
                    hhh->setXaxisTitle("Vcal");
                    hhh->setYaxisTitle("Occupancy");
                    hhh->setZaxisTitle("Number of pixels");
                    sCurve[outerIdent].reset(hhh);
                }

                // Add up Histograms
                histos[ident]->fill(vcal, hh->getBin(bin));
                sCurve[outerIdent]->fill(vcal, hh->getBin(bin));
                innerCnt[ident]++;

                // Got all data, finish up Analysis
                // TODO This requires the loop to run from low to high and a hit in the last bin
                if (vcal == vcalMax) {
                    // Scale histos
                    //histos[ident]->scale(1.0/(double)injections);
                    lm_status_struct status;
                    lm_control_struct control;
                    control = lm_control_float;
                    //control.verbosity = 3;
                    control.verbosity = 0;
                    const unsigned n_par = 3;
                    //double par[n_par] = {((vcalMax-vcalMin)/2.0)+vcalMin,  5 , (double) injections};
                    double par[n_par] = {((vcalMax-vcalMin)/2.0)+vcalMin,  0.05*(((vcalMax-vcalMin)/2.0)+vcalMin)  , (double) injections};
                    std::chrono::high_resolution_clock::time_point start;
                    std::chrono::high_resolution_clock::time_point end;
                    start = std::chrono::high_resolution_clock::now();
                    lmcurve(n_par, par, vcalBins, &x[0], histos[ident]->getData(), scurveFct, &control, &status);
                    end = std::chrono::high_resolution_clock::now();
                    std::chrono::microseconds fitTime = std::chrono::duration_cast<std::chrono::microseconds>(end-start);
                    if (thrMap[outerIdent] == NULL) {
                        Histo2d *hh2 = new Histo2d("ThresholdMap-" + std::to_string(outerIdent), nCol, 0.5, nCol+0.5, nRow, 0.5, nRow+0.5, typeid(this));
                        hh2->setXaxisTitle("Column");
                        hh2->setYaxisTitle("Row");
                        hh2->setZaxisTitle("Threshold [e]");
                        thrMap[outerIdent].reset(hh2);
                        hh2 = new Histo2d("NoiseMap-"+std::to_string(outerIdent), nCol, 0.5, nCol+0.5, nRow, 0.5, nRow+0.5, typeid(this));
                        hh2->setXaxisTitle("Column");
                        hh2->setYaxisTitle("Row");
                        hh2->setZaxisTitle("Noise [e]");

                        sigMap[outerIdent].reset(hh2);

                        Histo1d *hh1 = new Histo1d("Chi2Dist-"+std::to_string(outerIdent), 51, -0.025, 2.525, typeid(this));
                        hh1->setXaxisTitle("Fit Chi/ndf");
                        hh1->setYaxisTitle("Number of Pixels");
                        chiDist[outerIdent].reset(hh1);

                        hh2 = new Histo2d("Chi2Map-"+std::to_string(outerIdent), nCol, 0.5, nCol+0.5, nRow, 0.5, nRow+0.5, typeid(this));
                        hh2->setXaxisTitle("Column");
                        hh2->setYaxisTitle("Row");
                        hh2->setZaxisTitle("Chi2");
                        chi2Map[outerIdent].reset(hh2);     

                        hh2 = new Histo2d("StatusMap-"+std::to_string(outerIdent), nCol, 0.5, nCol+0.5, nRow, 0.5, nRow+0.5, typeid(this));
                        hh2->setXaxisTitle("Column");
                        hh2->setYaxisTitle("Row");
                        hh2->setZaxisTitle("Fit Status");
                        statusMap[outerIdent].reset(hh2);

                        hh1 = new Histo1d("StatusDist-"+std::to_string(outerIdent), 11, -0.5, 10.5, typeid(this));
                        hh1->setXaxisTitle("Fit Status ");
                        hh1->setYaxisTitle("Number of Pixels");
                        statusDist[outerIdent].reset(hh1);

                        hh1 = new Histo1d("TimePerFitDist-"+std::to_string(outerIdent), 201, -1, 401, typeid(this));
                        hh1->setXaxisTitle("Fit Time [us]");
                        hh1->setYaxisTitle("Number of Pixels");
                        timeDist[outerIdent].reset(hh1);
                    }

                    double chi2= status.fnorm/(double)status.nfev;

                    if (par[0] > vcalMin && par[0] < vcalMax && par[1] > 0 && par[1] < (vcalMax-vcalMin) && par[1] >= 0 
                            && chi2 < 2.5 && chi2 > 1e-6) {
                        FrontEndCfg *feCfg = dynamic_cast<FrontEndCfg*>(bookie->getFe(channel));
                        thrMap[outerIdent]->setBin(bin, feCfg->toCharge(par[0], useScap, useLcap));
                        // Reudce effect of vcal offset on this, don't want to probe at low vcal
                        sigMap[outerIdent]->setBin(bin, feCfg->toCharge(par[0]+par[1], useScap, useLcap)-feCfg->toCharge(par[0], useScap, useLcap));
                        chiDist[outerIdent]->fill(status.fnorm/(double)status.nfev);
                        timeDist[outerIdent]->fill(fitTime.count());
                        chi2Map[outerIdent]->setBin(bin, chi2 );
                        statusMap[outerIdent]->setBin(bin, status.outcome);
                        statusDist[outerIdent]->fill(status.outcome);

                    } else {
                        n_failedfit++;
                           alog->debug("Failed fit Col({}) Row({}) Threshold({}) Chi2({}) Status({}) Entries({}) Mean({})", col, row, thrMap[outerIdent]->getBin(bin), chi2, status.outcome, histos[ident]->getEntries(), histos[ident]->getMean());
                    }
                    if (row == nRow/2 && col%10 == 0) {
                        output->pushData(std::move(histos[ident]));
                    }
                    histos[ident].reset(nullptr);
                }
            }
        }
    }

    // Finished full vcal loop, if feedback loop provide TDAC feedback
    // Requires odd number of TDAC steps, optimised for 3 iterations
    if (medCnt[medIdent] == n_count && fb != nullptr) {
        if (outerIdent == 0) {
            thrTarget = thrMap[outerIdent]->getMean();
        }

        if (step[outerIdent] == nullptr) {
            Histo2d *hh2 = new Histo2d("StepMap-" + std::to_string(outerIdent), nCol, 0.5, nCol+0.5, nRow, 0.5, nRow+0.5, typeid(this));
            hh2->setXaxisTitle("Column");
            hh2->setYaxisTitle("Row");
            hh2->setZaxisTitle("TDAC change");
            step[outerIdent].reset(hh2);
        }
        
        if (deltaThr[outerIdent] == nullptr) {
            Histo2d *hh2 = new Histo2d("DeltaThreshold-" + std::to_string(outerIdent), nCol, 0.5, nCol+0.5, nRow, 0.5, nRow+0.5, typeid(this));
            hh2->setXaxisTitle("Column");
            hh2->setYaxisTitle("Row");
            hh2->setZaxisTitle("Delta Threshold [e]");
            deltaThr[outerIdent].reset(hh2);
        }

        for(unsigned col=1; col<=nCol; col++) {
            for (unsigned row=1; row<=nRow; row++) {
                unsigned bin = thrMap[outerIdent]->binNum(col, row);
                step[outerIdent]->setBin(bin, 0);
                if (thrMap[outerIdent]->getBin(bin) != 0) {
                    double curDeltaThr = thrTarget - thrMap[outerIdent]->getBin(bin);
                    if (outerIdent == 0) { // First time
                        if (curDeltaThr > 5) { // Increase Threshold
                            step[outerIdent]->setBin(bin, -1);
                        } else if (curDeltaThr < -5) { //Decrease Threshold
                            step[outerIdent]->setBin(bin, +1);
                        }
                    } else if (step[prevOuter]->getBin(bin) != 0) { // Second or higher loop
                        if (fabs(curDeltaThr) < fabs(deltaThr[prevOuter]->getBin(bin))) {
                            // Did the sign change?
                            if ( ((curDeltaThr < 0) ? -1 : (curDeltaThr > 0)) != ((deltaThr[prevOuter]->getBin(bin) < 0) ? -1 : (deltaThr[prevOuter]->getBin(bin) > 0)) ) {
                                step[outerIdent]->setBin(bin, 0); // Best setting
                            } else {
                                step[outerIdent]->setBin(bin, step[prevOuter]->getBin(bin)); // Move in the same direction
                            }
                        } else {
                            // Last setting was better
                            step[outerIdent]->setBin(bin, step[prevOuter]->getBin(bin)*-1);
                        }
                    }
                } 
                deltaThr[outerIdent]->setBin(bin, thrTarget - thrMap[outerIdent]->getBin(bin));
            }
        }
        prevOuter = outerIdent;
        alog->info("[{}] --> Sending feedback #{}", this->channel, outerIdent);
        fb->feedback(this->channel, step[outerIdent].get());
    }
}

void ScurveFitter::end() {

    alog->info("scurve end");
    if (fb != nullptr) {
        alog->info("[{}] Tuned to ==> {}", thrTarget, this->channel);
    }

    // TODO Loop over outerIdent
    for (unsigned i=0; i<thrMap.size(); i++) {
        if (thrMap[i] != NULL) {


            int bin_width, xlow, xhigh, bins;
            double thrMean = thrMap[i]->getMean();
            double thrRms = thrMap[i]->getStdDev();
            double sigMean = sigMap[i]->getMean();
            double sigRms = sigMap[i]->getStdDev();


            bin_width = 10;
            int rThrMean = (int)(thrMean) - (int)(thrMean)%bin_width;
            int rThrRms = (int)(thrRms) - (int)(thrRms)%bin_width;
            xlow = rThrMean-(rThrRms*5)-bin_width/2.0;
            if (xlow < 0) xlow = -1*bin_width/2.0;
            xhigh = rThrMean+(rThrRms*5)+bin_width/2.0;
            if ((xhigh-xlow)%bin_width != 0)
                xhigh += ((xhigh-xlow)%bin_width);
            bins = (xhigh-xlow)/bin_width;

            Histo1d *hh1 = new Histo1d("ThresholdDist-" + std::to_string(i), bins, xlow, xhigh, typeid(this));
            hh1->setXaxisTitle("Threshold [e]");
            hh1->setYaxisTitle("Number of Pixels");
            thrDist[i].reset(hh1);

            bin_width = 5;
            int rSigMean = (int)(sigMean) - (int)(sigMean)%bin_width;
            int rSigRms = (int)(sigRms) - (int)(sigRms)%bin_width;
            xlow = rSigMean-(rSigRms*5)-bin_width/2.0;
            if (xlow < 0) xlow = -1*bin_width/2.0;
            xhigh = rSigMean+(rSigRms*5)+bin_width/2.0;
            if ((xhigh-xlow)%bin_width != 0)
                xhigh += ((xhigh-xlow)%bin_width);
            bins = (xhigh-xlow)/bin_width;

            hh1 = new Histo1d("NoiseDist-" + std::to_string(i), bins, xlow, xhigh, typeid(this));
            hh1->setXaxisTitle("Noise [e]");
            hh1->setYaxisTitle("Number of Pixels");
            sigDist[i].reset(hh1);

            for(unsigned bin=0; bin<(nCol*nRow); bin++) {
                if (thrMap[i]->getBin(bin) != 0)
                    thrDist[i]->fill(thrMap[i]->getBin(bin));
                if (sigMap[i]->getBin(bin) != 0)
                    sigDist[i]->fill(sigMap[i]->getBin(bin));
            }

<<<<<<< HEAD
            alog->info("\033[1;33m[{}][{}] Threshold Mean = {} +- {}\033[0m", channel, i, thrMap[i]->getMean(), thrMap[i]->getStdDev());
=======
            // Before moving data to clipboard
            alog->info("\033[1;33m[{}][{}] Threshold Mean = {} +- {}\033[0m", channel, i, thrMap[i]->getMean(), thrMap[i]->getStdDev());
            alog->info("\033[1;33m[{}][{}] Noise Mean = {} +- {}\033[0m", channel, i, sigMap[i]->getMean(), sigMap[i]->getStdDev());
            alog->info("\033[1;33m[{}][{}] Number of failed fits = {}\033[0m", channel, i, n_failedfit);

>>>>>>> 8b602aa9
            output->pushData(std::move(sCurve[i]));
            output->pushData(std::move(thrDist[i]));
            output->pushData(std::move(thrMap[i]));
            output->pushData(std::move(sigDist[i]));
            output->pushData(std::move(chi2Map[i]));
            output->pushData(std::move(statusMap[i]));
            output->pushData(std::move(statusDist[i]));
            output->pushData(std::move(step[i]));
            output->pushData(std::move(deltaThr[i]));
<<<<<<< HEAD
            alog->info("\033[1;33m[{}][{}] Noise Mean = {} +- {}\033[0m", channel, i, sigMap[i]->getMean(), sigMap[i]->getStdDev());
            alog->info("\033[1;33m[{}][{}] Number of failed fits = {}\033[0m", channel, i, n_failedfit);
=======
>>>>>>> 8b602aa9
        }

        output->pushData(std::move(sigMap[i]));
        output->pushData(std::move(chiDist[i]));
        output->pushData(std::move(timeDist[i]));
    }


}

void OccGlobalThresholdTune::init(ScanBase *s) {
    std::shared_ptr<LoopActionBase> tmpVthinFb(new Fei4GlobalFeedback(&Fei4::Vthin_Fine));
    std::shared_ptr<LoopActionBase> tmpVthinFb2(new Fe65p2GlobalFeedback(&Fe65p2::Vthin1Dac));
    std::shared_ptr<LoopActionBase> tmpVthinFb3(new Rd53aGlobalFeedback());
    n_count = 1;
    for (unsigned n=0; n<s->size(); n++) {
        std::shared_ptr<LoopActionBase> l = s->getLoop(n);
        if ((l->type() != typeid(Fei4TriggerLoop*) &&
                    l->type() != typeid(Rd53aMaskLoop*) &&
                    l->type() != typeid(Rd53aTriggerLoop*) &&
                    l->type() != typeid(Rd53aCoreColLoop*) &&
                    l->type() != typeid(Fe65p2TriggerLoop*) &&
                    l->type() != typeid(Fei4MaskLoop*) &&
                    l->type() != typeid(Fe65p2MaskLoop*) &&
                    l->type() != typeid(StdDataLoop*) &&
                    l->type() != typeid(Fe65p2QcLoop*) &&
                    l->type() != typeid(Fei4DcLoop*))) {
            loops.push_back(n);
            loopMax.push_back((unsigned)l->getMax());
        } else {
            unsigned cnt = (l->getMax() - l->getMin())/l->getStep();
            if (cnt == 0)
                cnt = 1;
            n_count = n_count*cnt;
        }

        if (l->type() == typeid(Fei4TriggerLoop*)) {
            Fei4TriggerLoop *trigLoop = (Fei4TriggerLoop*) l.get();
            injections = trigLoop->getTrigCnt();
        }

        if (l->type() == typeid(Fe65p2TriggerLoop*)) {
            Fe65p2TriggerLoop *trigLoop = (Fe65p2TriggerLoop*) l.get();
            injections = trigLoop->getTrigCnt();
        }

        if (l->type() == typeid(Rd53aTriggerLoop*)) {
            Rd53aTriggerLoop *trigLoop = (Rd53aTriggerLoop*) l.get();
            injections = trigLoop->getTrigCnt();
        }

        if (l->type() == tmpVthinFb->type() 
                || l->type() == tmpVthinFb2->type()
                || l->type() == tmpVthinFb3->type()) {
            fb = dynamic_cast<GlobalFeedbackBase*>(l.get()); 
            lb = (LoopActionBase*) l.get(); 
        }
    }

}

void OccGlobalThresholdTune::processHistogram(HistogramBase *h) {
    // Check if right Histogram
    if (h->getType() != typeid(OccupancyMap*))
        return;

    // Select correct output container
    unsigned ident = 0;
    unsigned offset = 0;

    // Determine identifier
    std::string name = "OccupancyMap";
    std::string name2 = "OccupancyDist";
    for (unsigned n=0; n<loops.size(); n++) {
        ident += h->getStat().get(loops[n])+offset;
        offset += loopMax[n];
        name += "-" + std::to_string(h->getStat().get(loops[n]));
        name2 += "-" + std::to_string(h->getStat().get(loops[n]));
    }

    // Check if Histogram exists
    if (occMaps[ident] == NULL) {
        Histo2d *hh = new Histo2d(name, nCol, 0.5, nCol+0.5, nRow, 0.5, nRow+0.5, typeid(this));
        hh->setXaxisTitle("Column");
        hh->setYaxisTitle("Row");
        hh->setZaxisTitle("Hits");
        occMaps[ident].reset(hh);
        //Histo1d *hhh = new Histo1d(name2, injections+1, -0.5, injections+0.5, typeid(this));
        // Ignore first and last bin to dismiss masked or not functioning pixels
        Histo1d *hhh = new Histo1d(name2, injections-1, 0.5, injections-0.5, typeid(this));
        hhh->setXaxisTitle("Occupancy");
        hhh->setYaxisTitle("Number of Pixels");
        occDists[ident].reset(hhh);
        innerCnt[ident] = 0;
    }

    // Add up Histograms
    occMaps[ident]->add(*(Histo2d*)h);
    innerCnt[ident]++;

    // Got all data, finish up Analysis
    if (innerCnt[ident] == n_count) {

        for(unsigned i=0; i<occMaps[ident]->size(); i++)
            occDists[ident]->fill(occMaps[ident]->getBin(i));

        bool done = false;
        double sign = 0;
        if (lb->getStep() == 1) {
            done = true;
        }

        double meanOcc = occDists[ident]->getMean()/(double)injections;
        double entries = occDists[ident]->getEntries();
        alog->info("[{}] Mean Occupancy = {}", channel, meanOcc);

        if (entries < (nCol*nRow)*0.005) { // Want at least 1% of all pixels to fire
            sign = -1;
        } else if ((meanOcc > 0.51) && !done) {
            sign = +1;
        } else if ((meanOcc < 0.49) && !done) {
            sign = -1;
        } else {
            sign = 0;
            done = true;
        }

        fb->feedback(this->channel, sign, done);
        output->pushData(std::move(occMaps[ident]));
        output->pushData(std::move(occDists[ident]));
        innerCnt[ident] = 0;
        //delete occMaps[ident];
        occMaps[ident] = nullptr;
        //delete occDists[ident];
        occDists[ident] = nullptr;
    }

}

void OccPixelThresholdTune::init(ScanBase *s) {
    n_count = 1;
    for (unsigned n=0; n<s->size(); n++) {
        std::shared_ptr<LoopActionBase> l = s->getLoop(n);
        if ((l->type() != typeid(Fei4TriggerLoop*) &&
                    l->type() != typeid(Rd53aMaskLoop*) &&
                    l->type() != typeid(Rd53aTriggerLoop*) &&
                    l->type() != typeid(Rd53aCoreColLoop*) &&
                    l->type() != typeid(Fe65p2TriggerLoop*) &&
                    l->type() != typeid(Fei4MaskLoop*) &&
                    l->type() != typeid(Fe65p2MaskLoop*) &&
                    l->type() != typeid(StdDataLoop*) &&
                    l->type() != typeid(Fe65p2QcLoop*) &&
                    l->type() != typeid(Fei4DcLoop*))) {
            loops.push_back(n);
            loopMax.push_back((unsigned)l->getMax());
        } else {
            unsigned cnt = (l->getMax() - l->getMin())/l->getStep();
            if (cnt == 0)
                cnt = 1;
            n_count = n_count*cnt;
        }

        if (l->type() == typeid(Fei4TriggerLoop*)) {
            Fei4TriggerLoop *trigLoop = (Fei4TriggerLoop*) l.get();
            injections = trigLoop->getTrigCnt();
        }

        if (l->type() == typeid(Fe65p2TriggerLoop*)) {
            Fe65p2TriggerLoop *trigLoop = (Fe65p2TriggerLoop*) l.get();
            injections = trigLoop->getTrigCnt();
        }

        if (l->type() == typeid(Rd53aTriggerLoop*)) {
            Rd53aTriggerLoop *trigLoop = (Rd53aTriggerLoop*) l.get();
            injections = trigLoop->getTrigCnt();
        }

        if (l->type() == typeid(Fei4PixelFeedback*)) {
            fb = (PixelFeedbackBase*)((Fei4PixelFeedback*) l.get());  
        }
        if (l->type() == typeid(Fe65p2PixelFeedback*)) {
            fb = (PixelFeedbackBase*)((Fe65p2PixelFeedback*) l.get());  
        }
        if (l->type() == typeid(Rd53aPixelFeedback*)) {
            fb = (PixelFeedbackBase*)((Rd53aPixelFeedback*) l.get());  
        }
    }

}

void OccPixelThresholdTune::processHistogram(HistogramBase *h) {
    // Check if right Histogram
    if (h->getType() != typeid(OccupancyMap*))
        return;

    // Select correct output container
    unsigned ident = 0;
    unsigned offset = 0;

    // Determine identifier
    std::string name = "OccupancyMap";
    std::string name2 = "OccupancyDist";
    for (unsigned n=0; n<loops.size(); n++) {
        ident += h->getStat().get(loops[n])+offset;
        offset += loopMax[n];
        name += "-" + std::to_string(h->getStat().get(loops[n]));
        name2 += "-" + std::to_string(h->getStat().get(loops[n]));
    }

    // Check if Histogram exists
    if (occMaps[ident] == NULL) {
        Histo2d *hh = new Histo2d(name, nCol, 0.5, nCol+0.5, nRow, 0.5, nRow+0.5, typeid(this));
        hh->setXaxisTitle("Column");
        hh->setYaxisTitle("Row");
        hh->setZaxisTitle("Hits");
        occMaps[ident].reset(hh);
    }

    // Add up Histograms
    occMaps[ident]->add(*(Histo2d*)h);
    innerCnt[ident]++;

    // Got all data, finish up Analysis
    if (innerCnt[ident] == n_count) {
        double mean = 0;
        Histo2d *fbHisto = new Histo2d("feedback", nCol, 0.5, nCol+0.5, nRow, 0.5, nRow+0.5, typeid(this));
        std::unique_ptr<Histo1d> occDist(new Histo1d(name2, injections-1, 0.5, injections-0.5, typeid(this)));
        occDist->setXaxisTitle("Occupancy");
        occDist->setYaxisTitle("Number of Pixels");
        for (unsigned i=0; i<fbHisto->size(); i++) {
            double occ = occMaps[ident]->getBin(i);
            if ((occ/(double)injections) > 0.7) {
                fbHisto->setBin(i, -1);
            } else if ((occ/(double)injections) < 0.3) {
                fbHisto->setBin(i, +1);
            } else {
                fbHisto->setBin(i, 0);
            }
            mean += occMaps[ident]->getBin(i);
            occDist->fill(occMaps[ident]->getBin(i));
        }
        alog->info("[{}] Mean Occupancy = {}", channel, mean/(nCol*nRow*(double)injections));
        alog->info("[{}] RMS = {}", channel, occDist->getStdDev());

        fb->feedback(this->channel, fbHisto);
        output->pushData(std::move(occMaps[ident]));
        output->pushData(std::move(occDist));
        innerCnt[ident] = 0;
        //delete occMaps[ident];
        occMaps[ident] = NULL;
    }

}

// TODO exclude every loop
void L1Analysis::init(ScanBase *s) {
    n_count = 1;
    injections = 0;
    for (unsigned n=0; n<s->size(); n++) {
        std::shared_ptr<LoopActionBase> l = s->getLoop(n);
        if ((l->type() != typeid(Fei4TriggerLoop*) &&
                    l->type() != typeid(Rd53aMaskLoop*) &&
                    l->type() != typeid(Rd53aTriggerLoop*) &&
                    l->type() != typeid(Rd53aCoreColLoop*) &&
                    l->type() != typeid(Fei4MaskLoop*) &&
                    l->type() != typeid(StdDataLoop*) &&
                    l->type() != typeid(Fei4DcLoop*)) &&
                l->type() != typeid(Fe65p2MaskLoop*) &&
                l->type() != typeid(Fe65p2QcLoop*) &&
                l->type() != typeid(Fe65p2TriggerLoop*)) {
            loops.push_back(n);
            loopMax.push_back((unsigned)l->getMax());
        } else {
            unsigned cnt = (l->getMax() - l->getMin())/l->getStep();
            if (cnt == 0)
                cnt = 1;
            n_count = n_count*cnt;
        }
        if (l->type() == typeid(Fei4TriggerLoop*)) {
            Fei4TriggerLoop *trigLoop = (Fei4TriggerLoop*) l.get();
            injections = trigLoop->getTrigCnt();
        }

        if (l->type() == typeid(Fe65p2TriggerLoop*)) {
            Fe65p2TriggerLoop *trigLoop = (Fe65p2TriggerLoop*) l.get();
            injections = trigLoop->getTrigCnt();
        }

        if (l->type() == typeid(Rd53aTriggerLoop*)) {
            Rd53aTriggerLoop *trigLoop = (Rd53aTriggerLoop*) l.get();
            injections = trigLoop->getTrigCnt();
        }
    }
}

void L1Analysis::processHistogram(HistogramBase *h) {
    // Select correct output container
    unsigned ident = 0;
    unsigned offset = 0;

    // Determine identifier
    std::string name = "L1Dist";
    for (unsigned n=0; n<loops.size(); n++) {
        ident += h->getStat().get(loops[n])+offset;
        offset += loopMax[n];
        name += "-" + std::to_string(h->getStat().get(loops[n]));
    }

    // Check if Histogram exists
    if (l1Histos[ident] == NULL) {
        Histo1d *hh = new Histo1d(name, 16, -0.5, 15.5, typeid(this));
        hh->setXaxisTitle("L1Id");
        hh->setYaxisTitle("Hits");
        l1Histos[ident].reset(hh);
        innerCnt[ident] = 0;
    }

    // Add up Histograms
    if (h->getType() == typeid(L1Dist*)) {
        l1Histos[ident]->add(*(Histo1d*)h);
        innerCnt[ident]++;
    } else {
        return;
    }

    // Got all data, finish up Analysis
    if (innerCnt[ident] == n_count) {
        output->pushData(std::move(l1Histos[ident]));
        innerCnt[ident] = 0;
    }
}

void L1Analysis::end() {
}

void TotDistPlotter::init(ScanBase *s) {
    n_count = 1;
    injections = 0;
    std::shared_ptr<LoopActionBase> tmpVcalLoop(new Fei4ParameterLoop(&Fei4::PlsrDAC));
    std::shared_ptr<LoopActionBase> tmpVcalLoop2(new Fe65p2ParameterLoop(&Fe65p2::PlsrDac));
    for (unsigned n=0; n<s->size(); n++) {
        std::shared_ptr<LoopActionBase> l = s->getLoop(n);
        if ((l->type() != typeid(Fei4TriggerLoop*) &&
                    l->type() != typeid(Rd53aMaskLoop*) &&
                    l->type() != typeid(Rd53aTriggerLoop*) &&
                    l->type() != typeid(Rd53aCoreColLoop*) &&
                    l->type() != typeid(Fei4MaskLoop*) &&
                    l->type() != typeid(StdDataLoop*) &&
                    l->type() != typeid(Fei4DcLoop*)) &&
                l->type() != typeid(Fe65p2MaskLoop*) &&
                l->type() != typeid(Fe65p2QcLoop*) &&
                l->type() != typeid(Fe65p2TriggerLoop*) &&
                l->type() != tmpVcalLoop->type() &&
                l->type() != tmpVcalLoop2->type()) {
            loops.push_back(n);
            loopMax.push_back((unsigned)l->getMax());
        } else {
            unsigned cnt = (l->getMax() - l->getMin())/l->getStep();
            if (cnt == 0)
                cnt = 1;
            n_count = n_count*cnt;
        }
        if (l->type() == typeid(Fei4TriggerLoop*)) {
            Fei4TriggerLoop *trigLoop = (Fei4TriggerLoop*) l.get();
            injections = trigLoop->getTrigCnt();
        }
        if (l->type() == typeid(Fe65p2TriggerLoop*)) {
            Fe65p2TriggerLoop *trigLoop = (Fe65p2TriggerLoop*) l.get();
            injections = trigLoop->getTrigCnt();
        }
    }
}

void TotDistPlotter::processHistogram(HistogramBase *h) {
    // Check if right Histogram
    if (h->getType() != typeid(TotDist*))
        return;

    // Select correct output container
    unsigned ident = 0;
    unsigned offset = 0;

    // Determine identifier
    std::string name = "TotDist";
    for (unsigned n=0; n<loops.size(); n++) {
        ident += h->getStat().get(loops[n])+offset;
        offset += loopMax[n];
        name += "-" + std::to_string(h->getStat().get(loops[n]));
    }

    // Check if Histogram exists
    if (tot[ident] == NULL) {
        Histo1d *hh = new Histo1d(name, 16, 0.5, 16.5, typeid(this));
        hh->setXaxisTitle("ToT [bc]");
        hh->setYaxisTitle("Hits");
        tot[ident].reset(hh);
        innerCnt[ident] = 0;
    }

    // Add up Histograms
    tot[ident]->add(*(Histo1d*)h);
    innerCnt[ident]++;

    // Got all data, finish up Analysis
    if (innerCnt[ident] == n_count) {
        output->pushData(std::move(tot[ident]));
    }
}

void NoiseAnalysis::init(ScanBase *s) {
    // We assume the nosie scan only has one trigger and data loop
    occ.reset(new Histo2d("Occupancy", nCol, 0.5, nCol+0.5, nRow, 0.5, nRow+0.5, typeid(this)));
    occ->setXaxisTitle("Col");
    occ->setYaxisTitle("Row");
    occ->setZaxisTitle("Hits");
    n_trigger = 0;
}

void NoiseAnalysis::processHistogram(HistogramBase *h) {
    if (h->getType() == typeid(OccupancyMap*)) {
        occ->add(*(Histo2d*)h);
    } else if (h->getType() == typeid(HitsPerEvent*)) {
        n_trigger += ((Histo1d*)h)->getEntries();       
    }
}

void NoiseAnalysis::loadConfig(json &j){
    if (!j["createMask"].empty()){
        createMask=j["createMask"];
		//std::cout << "createMask = " << createMask << std::endl;
    }
}

void NoiseAnalysis::end() {
    std::unique_ptr<Histo2d> noiseOcc(new Histo2d("NoiseOccupancy", nCol, 0.5, nCol+0.5, nRow, 0.5, nRow+0.5, typeid(this)));
    noiseOcc->setXaxisTitle("Col");
    noiseOcc->setYaxisTitle("Row");
    noiseOcc->setZaxisTitle("Noise Occupancy hits/bc");

    std::unique_ptr<Histo2d> mask(new Histo2d("NoiseMask", nCol, 0.5, nCol+0.5, nRow, 0.5, nRow+0.5, typeid(this)));
    mask->setXaxisTitle("Col");
    mask->setYaxisTitle("Row");
    mask->setZaxisTitle("Mask");

    noiseOcc->add(&*occ);
    noiseOcc->scale(1.0/(double)n_trigger);
    alog->info("[{}] Received {} total trigger!", channel, n_trigger);
    double noiseThr = 1e-6; 
    for (unsigned i=0; i<noiseOcc->size(); i++) {
        if (noiseOcc->getBin(i) > noiseThr) {
            mask->setBin(i, 0);
            if (make_mask&&createMask) {
                bookie->getFe(channel)->maskPixel((i/nRow), (i%nRow));
            }
        } else {
            mask->setBin(i, 1);
        }
    }

    output->pushData(std::move(occ));
    output->pushData(std::move(noiseOcc));
    output->pushData(std::move(mask));
}

void NoiseTuning::init(ScanBase *s) {
    n_count = 1;
    pixelFb = NULL;
    globalFb = NULL;
    for (unsigned n=0; n<s->size(); n++) {
        std::shared_ptr<LoopActionBase> l = s->getLoop(n);
        if ((l->type() != typeid(Fei4TriggerLoop*) &&
                    l->type() != typeid(Rd53aMaskLoop*) &&
                    l->type() != typeid(Rd53aTriggerLoop*) &&
                    l->type() != typeid(Rd53aCoreColLoop*) &&
                    l->type() != typeid(Fei4MaskLoop*) &&
                    l->type() != typeid(StdDataLoop*) &&
                    l->type() != typeid(Fei4DcLoop*)) &&
                l->type() != typeid(Fe65p2MaskLoop*) &&
                l->type() != typeid(Fe65p2QcLoop*) &&
                l->type() != typeid(Fe65p2TriggerLoop*) &&
                l->type() != typeid(StdRepeater*)) {
            loops.push_back(n);
            loopMax.push_back((unsigned)l->getMax());
        } else {
            unsigned cnt = (l->getMax() - l->getMin())/l->getStep();
            if (cnt == 0)
                cnt = 1;
            n_count = n_count*cnt;
        }

        std::shared_ptr<LoopActionBase> tmpPrmpFb(new Fei4GlobalFeedback(&Fei4::PrmpVbpf));
        if (l->type() == tmpPrmpFb->type()) {
            globalFb = dynamic_cast<GlobalFeedbackBase*>(l.get());  
        }

        if (l->type() == typeid(Rd53aGlobalFeedback*)) {
            globalFb = dynamic_cast<GlobalFeedbackBase*>(l.get());  
        }

        if (l->type() == typeid(Fei4PixelFeedback*)) {
            pixelFb = dynamic_cast<PixelFeedbackBase*>(l.get());  
        }

        if (l->type() == typeid(Rd53aPixelFeedback*)) {
            pixelFb = dynamic_cast<PixelFeedbackBase*>(l.get());  
        }
    }
}

void NoiseTuning::processHistogram(HistogramBase *h) {
    if (!(h->getType() == typeid(OccupancyMap*)))
        return;

    // Select correct output container
    unsigned ident = 0;
    unsigned offset = 0;

    // Determine identifier
    std::string name = "OccMap";
    for (unsigned n=0; n<loops.size(); n++) {
        ident += h->getStat().get(loops[n])+offset;
        offset += loopMax[n];
        name += "-" + std::to_string(h->getStat().get(loops[n]));
    }


    if (occMaps[ident] == NULL) {
        Histo2d *hh = new Histo2d(name, nCol, 0.5, nCol+0.5, nRow, 0.5, nRow+0.5, typeid(this));
        hh->setXaxisTitle("Column");
        hh->setYaxisTitle("Row");
        hh->setZaxisTitle("Hits");
        innerCnt[ident] = 0;
        occMaps[ident].reset(hh);
    }

    //Easy make it pretty
    occMaps[ident]->add(&*(Histo2d*)h);
    innerCnt[ident]++;

    if (innerCnt[ident] == n_count) {
        SPDLOG_LOGGER_TRACE(alog, "");
        if (globalFb != NULL) { // Global Threshold Tuning
            SPDLOG_LOGGER_TRACE(alog, "");
            unsigned numOfHits = 0;
            for (unsigned i=0; i<occMaps[ident]->size(); i++) {
                if (occMaps[ident]->getBin(i) > 1) {
                    numOfHits++;
                }
            }
            alog->info("[{}] Number of pixels with hits: {}", channel, numOfHits);
            if (numOfHits < 10) { // TODO not hardcode this value
                globalFb->feedbackStep(channel, -1, false);
            } else {
                globalFb->feedbackStep(channel, 0, true);
            }
        }

        if (pixelFb != NULL) { // Pixel Threshold Tuning
            Histo2d *fbHisto = new Histo2d("feedback", nCol, 0.5, nCol+0.5, nRow, 0.5, nRow+0.5, typeid(this));
            SPDLOG_LOGGER_TRACE(alog, "");
            unsigned pixelWoHits = 0;
            for (unsigned i=0; i<occMaps[ident]->size(); i++) {
                if (occMaps[ident]->getBin(i) < 2) { //TODO un-hardcode this
                    fbHisto->setBin(i, -1);
                    pixelWoHits++;
                } else {
                    fbHisto->setBin(i, 0);
                }
            }
            alog->info("[{}] Number of pixels with hits: {}", channel, pixelWoHits);

            pixelFb->feedbackStep(channel, fbHisto);
        }
        output->pushData(std::move(occMaps[ident]));
        occMaps[ident] = NULL;
    }
}

void NoiseTuning::end() {
}

void DelayAnalysis::init(ScanBase *s) {
    std::shared_ptr<LoopActionBase> tmpVcalLoop(new Rd53aParameterLoop());
    scan = s;
    n_count = nCol*nRow;
    injections = 50;
    for (unsigned n=0; n<s->size(); n++) {
        std::shared_ptr<LoopActionBase> l = s->getLoop(n);
        if (l->type() != typeid(Fei4TriggerLoop*) &&
                l->type() != typeid(Rd53aMaskLoop*) &&
                l->type() != typeid(Rd53aTriggerLoop*) &&
                l->type() != typeid(Rd53aCoreColLoop*) &&
                l->type() != typeid(Fe65p2TriggerLoop*) &&
                l->type() != typeid(Fei4MaskLoop*) &&
                l->type() != typeid(Fe65p2MaskLoop*) &&
                l->type() != typeid(StdDataLoop*) &&
                l->type() != typeid(Fei4DcLoop*) &&
                l->type() != typeid(Fe65p2QcLoop*) &&
                l->type() != tmpVcalLoop->type()) {
            loops.push_back(n);
            loopMax.push_back((unsigned)l->getMax());
        } else {
            unsigned cnt = (l->getMax() - l->getMin())/l->getStep();
            if (cnt == 0)
                cnt = 1;
            n_count = n_count*cnt;
        }

        // Vcal Loop
        if (l->type() == tmpVcalLoop->type() ) {
            delayLoop = n;
            delayMax = l->getMax();
            delayMin = l->getMin();
            delayStep = l->getStep();
        }

        if (l->type() == typeid(Fei4TriggerLoop*)) {
            Fei4TriggerLoop *trigLoop = (Fei4TriggerLoop*) l.get();
            injections = trigLoop->getTrigCnt();
        }
        if (l->type() == typeid(Fe65p2TriggerLoop*)) {
            Fe65p2TriggerLoop *trigLoop = (Fe65p2TriggerLoop*) l.get();
            injections = trigLoop->getTrigCnt();
        }
        if (l->type() == typeid(Rd53aTriggerLoop*)) {
            Rd53aTriggerLoop *trigLoop = (Rd53aTriggerLoop*) l.get();
            injections = trigLoop->getTrigCnt();
        }
    }
    count = 0;
}

void DelayAnalysis::processHistogram(HistogramBase *h) {
    // Check if right Histogram
    if (h->getType() != typeid(L13d*))
        return;


    Histo3d *hh = (Histo3d*) h;
    for(unsigned l1=0; l1<16; l1++) { //TODO hardcoded l1
        for(unsigned col=1; col<=nCol; col++) {
            for (unsigned row=1; row<=nRow; row++) {
                long unsigned bin = hh->binNum(col, row, l1);
                if (hh->getBin(bin) != 0) {
                    //std::cout << col << " " << row << " " << l1 << " " << bin << std::endl;
                    // Select correct output containe
                    unsigned ident = (row-1)+((col-1)*(nRow));
                    unsigned delay = hh->getStat().get(delayLoop);
                    // Determine identifier
                    std::string name = "Delay";
                    name += "-" + std::to_string(col) + "-" + std::to_string(row);
                    // Check for other loops
                    /*
                       unsigned outerIdent = 0;
                       unsigned offset = nCol*nRow;
                       unsigned outerOffset = 0;
                       for (unsigned n=0; n<loops.size(); n++) {
                       ident += hh->getStat().get(loops[n])+offset;
                       outerIdent += hh->getStat().get(loops[n])+offset;
                       offset += loopMax[n];
                       outerOffset += loopMax[n];
                       name += "-" + std::to_string(hh->getStat().get(loops[n]));
                       }*/

                    // Check if Histogram exists
                    if (histos[ident] == NULL) {
                        Histo1d *hhh = new Histo1d(name, 256, -0.5, 255.5, typeid(this)); // TODO hardcoded
                        hhh->setXaxisTitle("Delay");
                        hhh->setYaxisTitle("Occupancy");
                        histos[ident].reset(hhh);
                        innerCnt[ident] = 0;
                        count++;
                    }

                    // Add up Histograms
                    histos[ident]->fill((16*l1)+delay, hh->getBin(bin));
                    innerCnt[ident]++;

                    // Got all data, finish up Analysis
                    if (delay == delayMax) { // TODO hardcoded
                        if (delayMap == nullptr) {
                            delayMap.reset(new Histo2d("DelayMap", nCol, 0.5, nCol+0.5, nRow, 0.5, nRow+0.5, typeid(this)));
                            delayMap->setXaxisTitle("Col");
                            delayMap->setYaxisTitle("Row");
                            delayMap->setZaxisTitle("Mean Delay");
                        }
                        if (rmsMap == nullptr) {
                            rmsMap.reset(new Histo2d("RmsMap", nCol, 0.5, nCol+0.5, nRow, 0.5, nRow+0.5, typeid(this)));
                            rmsMap->setXaxisTitle("Col");
                            rmsMap->setYaxisTitle("Row");
                            rmsMap->setZaxisTitle("RMS");
                        }
                        if (histos[ident]->getMean() > 0 && histos[ident]->getMean() < 256) {
                            delayMap->setBin(ident, histos[ident]->getMean());
                            rmsMap->setBin(ident, histos[ident]->getStdDev());
                        }
                    }
                }
            }
        }
    }
}

void DelayAnalysis::end() {
    output->pushData(std::move(delayMap));
    output->pushData(std::move(rmsMap));
    for(unsigned bin=0; bin<(nRow*nCol); bin++) {
        if (histos[bin]) {
            output->pushData(std::move(histos[bin]));
            bin+=1000;
        }
    }
}<|MERGE_RESOLUTION|>--- conflicted
+++ resolved
@@ -819,15 +819,10 @@
                     sigDist[i]->fill(sigMap[i]->getBin(bin));
             }
 
-<<<<<<< HEAD
-            alog->info("\033[1;33m[{}][{}] Threshold Mean = {} +- {}\033[0m", channel, i, thrMap[i]->getMean(), thrMap[i]->getStdDev());
-=======
             // Before moving data to clipboard
             alog->info("\033[1;33m[{}][{}] Threshold Mean = {} +- {}\033[0m", channel, i, thrMap[i]->getMean(), thrMap[i]->getStdDev());
             alog->info("\033[1;33m[{}][{}] Noise Mean = {} +- {}\033[0m", channel, i, sigMap[i]->getMean(), sigMap[i]->getStdDev());
             alog->info("\033[1;33m[{}][{}] Number of failed fits = {}\033[0m", channel, i, n_failedfit);
-
->>>>>>> 8b602aa9
             output->pushData(std::move(sCurve[i]));
             output->pushData(std::move(thrDist[i]));
             output->pushData(std::move(thrMap[i]));
@@ -837,11 +832,6 @@
             output->pushData(std::move(statusDist[i]));
             output->pushData(std::move(step[i]));
             output->pushData(std::move(deltaThr[i]));
-<<<<<<< HEAD
-            alog->info("\033[1;33m[{}][{}] Noise Mean = {} +- {}\033[0m", channel, i, sigMap[i]->getMean(), sigMap[i]->getStdDev());
-            alog->info("\033[1;33m[{}][{}] Number of failed fits = {}\033[0m", channel, i, n_failedfit);
-=======
->>>>>>> 8b602aa9
         }
 
         output->pushData(std::move(sigMap[i]));
