// #################################
// # Author: Timon Heim
// # Email: timon.heim at cern.ch
// # Project: Yarr
// # Description: Analysis Base class
// # Comment: 
// ################################

#include "Fei4Analysis.h"

<<<<<<< HEAD
#include "logging.h"

namespace {
auto alog = logging::make_log("fei4_analysis");
}

bool Fei4Analysis::histogrammerDone = false;

=======
>>>>>>> 15828f1d
Fei4Analysis::Fei4Analysis() {

}

Fei4Analysis::Fei4Analysis(Bookkeeper *b, unsigned ch) {
    bookie = b;
    channel = ch;
}

Fei4Analysis::~Fei4Analysis() {
    for (unsigned i=0; i<algorithms.size(); i++) {
        delete algorithms[i];
    }
}

void Fei4Analysis::init() {
    for (unsigned i=0; i<algorithms.size(); i++) {
        algorithms[i]->connect(output);
        algorithms[i]->init(scan);
    }
}

void Fei4Analysis::run() {
  alog->info(__PRETTY_FUNCTION__);
    thread_ptr.reset( new std::thread( &Fei4Analysis::process, this ) );
}

void Fei4Analysis::loadConfig(json &j){
    for (unsigned i=0; i<algorithms.size(); i++) {
        if (!j[std::to_string(i)]["config"].empty()){
	    algorithms[i]->loadConfig(j[std::to_string(i)]["config"]);
	}
    }
}

void Fei4Analysis::join() {
    if( thread_ptr->joinable() ) thread_ptr->join();
}

void Fei4Analysis::process() {
    while( true ) {

        //std::cout << __PRETTY_FUNCTION__ << std::endl;

        std::unique_lock<std::mutex> lk(mtx);
        input->waitNotEmptyOrDone();

        std::this_thread::sleep_for(std::chrono::milliseconds(200));
        process_core();

        if( input->isDone() ) {
            std::this_thread::sleep_for(std::chrono::milliseconds(200));
            process_core();  // this line is needed if the data comes in before scanDone is changed.
<<<<<<< HEAD
            alog->info("{}: histogrammerDone!", __PRETTY_FUNCTION__);
            output->cv.notify_all();  // notification to the downstream
=======
            std::cout << __PRETTY_FUNCTION__ << ": histogrammerDone!" << std::endl;
>>>>>>> 15828f1d
            break;
        }
    }

    process_core();

    end();

}

void Fei4Analysis::process_core() {
    while(!input->empty()) {
        auto h = input->popData();
        if (h != NULL) {
            for (unsigned i=0; i<algorithms.size(); i++) {
                algorithms[i]->processHistogram(&*h);
            }
        }
    }
}

void Fei4Analysis::end() {
    alog->info(__PRETTY_FUNCTION__);
    for (unsigned i=0; i<algorithms.size(); i++) {
        algorithms[i]->end();
    }
}

void Fei4Analysis::addAlgorithm(AnalysisAlgorithm *a) {
    algorithms.push_back(a);
    a->setBookkeeper(bookie);
    a->setChannel(channel);
}

void Fei4Analysis::addAlgorithm(AnalysisAlgorithm *a, unsigned ch) {
    algorithms.push_back(a);
}

void OccupancyAnalysis::init(ScanBase *s) {
    createMask=true;
    n_count = 1;
    injections = 0;
    for (unsigned n=0; n<s->size(); n++) {
        std::shared_ptr<LoopActionBase> l = s->getLoop(n);
        if ((l->type() != typeid(Fei4TriggerLoop*) &&
                    l->type() != typeid(Rd53aMaskLoop*) &&
                    l->type() != typeid(Rd53aTriggerLoop*) &&
                    l->type() != typeid(Rd53aCoreColLoop*) &&
                    l->type() != typeid(Fe65p2MaskLoop*) &&
                    l->type() != typeid(Fe65p2TriggerLoop*) &&
                    l->type() != typeid(Fe65p2QcLoop*) &&
                    l->type() != typeid(Fei4MaskLoop*) &&
                    l->type() != typeid(StdDataLoop*) &&
                    l->type() != typeid(Fei4DcLoop*))) {
            loops.push_back(n);
            loopMax.push_back((unsigned)l->getMax());
        } else {
            unsigned cnt = (l->getMax() - l->getMin())/l->getStep();
            if (cnt == 0)
                cnt = 1;
            n_count = n_count*cnt;
        }
        if (l->type() == typeid(Fei4TriggerLoop*)) {
            Fei4TriggerLoop *trigLoop = (Fei4TriggerLoop*) l.get();
            injections = trigLoop->getTrigCnt();
        }
        if (l->type() == typeid(Fe65p2TriggerLoop*)) {
            Fe65p2TriggerLoop *trigLoop = (Fe65p2TriggerLoop*) l.get();
            injections = trigLoop->getTrigCnt();
        }
        if (l->type() == typeid(Rd53aTriggerLoop*)) {
            Rd53aTriggerLoop *trigLoop = (Rd53aTriggerLoop*) l.get();
            injections = trigLoop->getTrigCnt();
        }
    }
}

void OccupancyAnalysis::processHistogram(HistogramBase *h) {
    // Check if right Histogram
    if (h->getType() != typeid(OccupancyMap*))
        return;

    // Select correct output container
    unsigned ident = 0;
    unsigned offset = 0;

    // Determine identifier
    std::string name = "OccupancyMap";
    std::string name2 = "EnMask";
    for (unsigned n=0; n<loops.size(); n++) {
        ident += h->getStat().get(loops[n])+offset;
        offset += loopMax[n];
        name += "-" + std::to_string(h->getStat().get(loops[n]));
        name2 += "-" + std::to_string(h->getStat().get(loops[n]));
    }

    // Check if Histogram exists
    if (occMaps[ident] == nullptr) {
        std::unique_ptr<Histo2d> hh(new Histo2d(name, nCol, 0.5, nCol+0.5, nRow, 0.5, nRow+0.5, typeid(this)));
        hh->setXaxisTitle("Column");
        hh->setYaxisTitle("Row");
        hh->setZaxisTitle("Hits");
        occMaps[ident] = std::move(hh);
        innerCnt[ident] = 0;
    }

    // Add up Histograms
    occMaps[ident]->add(*(Histo2d*)h);
    innerCnt[ident]++;
    // Got all data, finish up Analysis
    if (innerCnt[ident] == n_count) {
        std::unique_ptr<Histo2d> mask(new Histo2d(name2, nCol, 0.5, nCol+0.5, nRow, 0.5, nRow+0.5, typeid(this)));
        mask->setXaxisTitle("Column");
        mask->setYaxisTitle("Rows");
        mask->setZaxisTitle("Enable");


        for (unsigned i=0; i<occMaps[ident]->size(); i++) {
            if (occMaps[ident]->getBin(i) == injections) {
                mask->setBin(i, 1);
            } else {
                if (make_mask&&createMask) {
                    bookie->getFe(channel)->maskPixel((i/nRow), (i%nRow));
                }
            }
        }
        output->pushData(std::move(mask)); // TODO push this mask to the specific configuration
        output->pushData(std::move(occMaps[ident]));


        //delete occMaps[ident];
        //occMaps[ident] = NULL;
    }
}
void OccupancyAnalysis::loadConfig(json &j){
    if (!j["createMask"].empty()){
        createMask=j["createMask"];
	//	std::cout << "createMask =" << createMask << std::endl;
    }
}

void TotAnalysis::init(ScanBase *s) {
    std::shared_ptr<LoopActionBase> tmpVcalLoop(new Fei4ParameterLoop(&Fei4::PlsrDAC));
    std::shared_ptr<LoopActionBase> tmpVcalLoop2(new Fe65p2ParameterLoop(&Fe65p2::PlsrDac));
    std::shared_ptr<LoopActionBase> tmpVcalLoop3(new Rd53aParameterLoop());

    useScap = true;
    useLcap = true;
    n_count = 1;
    injections = 1;
    pixelFb = NULL;
    globalFb = NULL;
    hasVcalLoop = false;
    for (unsigned n=0; n<s->size(); n++) {
        std::shared_ptr<LoopActionBase> l = s->getLoop(n);
        if ((l->type() != typeid(Fei4TriggerLoop*) &&
                    l->type() != typeid(Rd53aMaskLoop*) &&
                    l->type() != typeid(Rd53aTriggerLoop*) &&
                    l->type() != typeid(Rd53aCoreColLoop*) &&
                    l->type() != typeid(Fe65p2MaskLoop*) &&
                    l->type() != typeid(Fe65p2TriggerLoop*) &&
                    l->type() != typeid(Fe65p2QcLoop*) &&
                    l->type() != typeid(Fei4MaskLoop*) &&
                    l->type() != typeid(StdDataLoop*) &&
                    l->type() != typeid(Fei4DcLoop*))) {
            loops.push_back(n);
            loopMax.push_back((unsigned)l->getMax());
        } else {
            unsigned cnt = (l->getMax() - l->getMin())/l->getStep();
            if (cnt == 0)
                cnt = 1;
            n_count = n_count*cnt;
        }

        if (l->type() == typeid(Fei4TriggerLoop*)) {
            Fei4TriggerLoop *trigLoop = (Fei4TriggerLoop*) l.get();
            injections = trigLoop->getTrigCnt();
        }

        if (l->type() == typeid(Fe65p2TriggerLoop*)) {
            Fe65p2TriggerLoop *trigLoop = (Fe65p2TriggerLoop*) l.get();
            injections = trigLoop->getTrigCnt();
        }

        if (l->type() == typeid(Rd53aTriggerLoop*)) {
            Rd53aTriggerLoop *trigLoop = (Rd53aTriggerLoop*) l.get();
            injections = trigLoop->getTrigCnt();
        }

        std::shared_ptr<LoopActionBase> tmpPrmpFb(new Fei4GlobalFeedback(&Fei4::PrmpVbpf));
        if (l->type() == tmpPrmpFb->type()) {
            globalFb = dynamic_cast<GlobalFeedbackBase*>(l.get());  
        }

        if (l->type() == typeid(Rd53aGlobalFeedback*)) {
            globalFb = dynamic_cast<GlobalFeedbackBase*>(l.get());  
        }

        if (l->type() == typeid(Fei4PixelFeedback*)) {
            pixelFb = dynamic_cast<PixelFeedbackBase*>(l.get());  
        }

        // Vcal Loop
        if (l->type() == tmpVcalLoop->type() ||
                l->type() == tmpVcalLoop2->type() ||
                l->type() == tmpVcalLoop3->type()) {
            vcalMax = l->getMax();
            vcalMin = l->getMin();
            vcalStep = l->getStep();
            vcalBins = (vcalMax-vcalMin)/vcalStep;
            hasVcalLoop = true;
        }
    }
}

void TotAnalysis::processHistogram(HistogramBase *h) {
    // Select correct output container
    unsigned ident = 0;
    unsigned offset = 0;
    // Determine identifier
    std::string name = "OccMap";
    std::string name2 = "TotMap";
    std::string name3 = "Tot2Map";
    for (unsigned n=0; n<loops.size(); n++) {
        ident += h->getStat().get(loops[n])+offset;
        offset += loopMax[n];
        name += "-" + std::to_string(h->getStat().get(loops[n]));
        name2 += "-" + std::to_string(h->getStat().get(loops[n]));
        name3 += "-" + std::to_string(h->getStat().get(loops[n]));
    }

    // Check if Histogram exists
    if (occMaps[ident] == NULL) {
        Histo2d *hh = new Histo2d(name, nCol, 0.5, nCol+0.5, nRow, 0.5, nRow+0.5, typeid(this));
        hh->setXaxisTitle("Column");
        hh->setYaxisTitle("Row");
        hh->setZaxisTitle("Hits");
        occMaps[ident].reset(hh);
        occInnerCnt[ident] = 0;
        hh = new Histo2d(name2, nCol, 0.5, nCol+0.5, nRow, 0.5, nRow+0.5, typeid(this));
        hh->setXaxisTitle("Column");
        hh->setYaxisTitle("Row");
        hh->setZaxisTitle("{/Symbol S}(ToT)");
        totMaps[ident].reset(hh);
        totInnerCnt[ident] = 0;
        hh = new Histo2d(name3, nCol, 0.5, nCol+0.5, nRow, 0.5, nRow+0.5, typeid(this));
        hh->setXaxisTitle("Column");
        hh->setYaxisTitle("Row");
        hh->setZaxisTitle("{/Symbol S}(ToT^2)");
        tot2Maps[ident].reset(hh);
        tot2InnerCnt[ident] = 0;
    }

    if (chargeVsTotMap == NULL && hasVcalLoop) {
        FrontEndCfg *feCfg = dynamic_cast<FrontEndCfg*>(bookie->getFe(channel));
        double chargeMin = feCfg->toCharge(vcalMin, useScap, useLcap);
        double chargeMax = feCfg->toCharge(vcalMax, useScap, useLcap);
        double chargeStep = feCfg->toCharge(vcalStep, useScap, useLcap);

        Histo2d *hh = new Histo2d("ChargeVsTotMap", vcalBins+1, chargeMin-chargeStep/2, chargeMax+chargeStep/2, 160, 0.05, 16.05, typeid(this));
        hh->setXaxisTitle("Injected Charge [e]");
        hh->setYaxisTitle("ToT");
        hh->setZaxisTitle("Pixels");
        chargeVsTotMap.reset(hh);
    }

    // Gather Histogram
    if (h->getType() == typeid(OccupancyMap*)) {
        occMaps[ident]->add(*(Histo2d*)h);
        occInnerCnt[ident]++;
    } else if (h->getType() == typeid(TotMap*)) {
        totMaps[ident]->add(*(Histo2d*)h);
        totInnerCnt[ident]++;
    } else if (h->getType() == typeid(Tot2Map*)) {
        tot2Maps[ident]->add(*(Histo2d*)h);
        tot2InnerCnt[ident]++;
    } else {
        return;
    }

    // Got all data, finish up Analysis
    if (occInnerCnt[ident] == n_count &&
            totInnerCnt[ident] == n_count &&
            tot2InnerCnt[ident] == n_count) {
        std::unique_ptr<Histo2d> meanTotMap(new Histo2d("MeanTotMap-"+std::to_string(ident), nCol, 0.5, nCol+0.5, nRow, 0.5, nRow+0.5, typeid(this)));
        meanTotMap->setXaxisTitle("Column");
        meanTotMap->setYaxisTitle("Row");
        meanTotMap->setZaxisTitle("Mean ToT [bc]");
        std::unique_ptr<Histo2d> sumTotMap(new Histo2d("SumTotMap-"+std::to_string(ident), nCol, 0.5, nCol+0.5, nRow, 0.5, nRow+0.5, typeid(this)));
        sumTotMap->setXaxisTitle("Column");
        sumTotMap->setYaxisTitle("Row");
        sumTotMap->setZaxisTitle("Mean ToT [bc]");
        std::unique_ptr<Histo2d> sumTot2Map(new Histo2d("MeanTot2Map-"+std::to_string(ident), nCol, 0.5, nCol+0.5, nRow, 0.5, nRow+0.5, typeid(this)));
        sumTot2Map->setXaxisTitle("Column");
        sumTot2Map->setYaxisTitle("Row");
        sumTot2Map->setZaxisTitle("Mean ToT^2 [bc^2]");
        std::unique_ptr<Histo2d> sigmaTotMap(new Histo2d("SigmaTotMap-"+std::to_string(ident), nCol, 0.5, nCol+0.5, nRow, 0.5, nRow+0.5, typeid(this)));
        sigmaTotMap->setXaxisTitle("Column");
        sigmaTotMap->setYaxisTitle("Row");
        sigmaTotMap->setZaxisTitle("Sigma ToT [bc]");
        std::unique_ptr<Histo1d> meanTotDist(new Histo1d("MeanTotDist-"+std::to_string(ident), 16, 0.5, 16.5, typeid(this)));
        meanTotDist->setXaxisTitle("Mean ToT [bc]");
        meanTotDist->setYaxisTitle("Number of Pixels");
        std::unique_ptr<Histo1d> sigmaTotDist(new Histo1d("SigmaTotDist-"+std::to_string(ident), 101, -0.05, 1.05, typeid(this)));
        sigmaTotDist->setXaxisTitle("Sigma ToT [bc]");
        sigmaTotDist->setYaxisTitle("Number of Pixels");
        Histo1d *tempMeanTotDist = new Histo1d("MeanTotDistFine-"+std::to_string(ident), 160, 0.05, 16.05, typeid(this));

        meanTotMap->add(*totMaps[ident]);
        meanTotMap->divide(*occMaps[ident]);
        sumTotMap->add(*totMaps[ident]);
        sumTot2Map->add(*tot2Maps[ident]);
        for(unsigned i=0; i<meanTotMap->size(); i++) {
            double sigma = sqrt(fabs((sumTot2Map->getBin(i) - ((sumTotMap->getBin(i)*sumTotMap->getBin(i))/injections))/(injections-1)));
            sigmaTotMap->setBin(i, sigma);
            meanTotDist->fill(meanTotMap->getBin(i));
            tempMeanTotDist->fill(meanTotMap->getBin(i));
            sigmaTotDist->fill(sigma);
        }
        if (hasVcalLoop) {
            // Tot vs charge map
            FrontEndCfg *feCfg = dynamic_cast<FrontEndCfg*>(bookie->getFe(channel));
            double currentCharge = feCfg->toCharge(ident, useScap, useLcap);
            for (unsigned i=0; i<tempMeanTotDist->size(); i++) {
                chargeVsTotMap->fill(currentCharge, (i+1)*0.1, tempMeanTotDist->getBin(i));
            }
        }
        std::cout << "[" << channel << "] ToT Mean = " << meanTotDist->getMean() << " +- " << meanTotDist->getStdDev() << std::endl;

        if (globalFb != NULL) {
            double mean = 0;
            double entries = 0;
            for (unsigned i=0; i<meanTotMap->size(); i++) {
                if (occMaps[ident]->getBin(i) == injections) {
                    mean += meanTotMap->getBin(i);
                    entries++;
                } 
            }
            if (entries > 0) {
                mean = mean/entries;
            }
            std::cout << "Mean is: " << mean << std::endl;

            // TODO Get this from somewhere
            double targetTot = bookie->getTargetTot();
            int sign = 0;
            bool last = false;
            if (mean < (targetTot-0.1)) {
                sign = -1;
            } else if (mean > (targetTot+0.1)) {
                sign = +1;
            } else {
                sign = 0;
                last = true;
            }
            globalFb->feedbackBinary(channel, sign, last);
        }

        if (pixelFb != NULL) {
            double targetTot = bookie->getTargetTot();
            Histo2d *fbHisto = new Histo2d("feedback", nCol, 0.5, nCol+0.5, nRow, 0.5, nRow+0.5, typeid(this));
            for (unsigned i=0; i<meanTotMap->size(); i++) {
                int sign = 0;
                double mean = meanTotMap->getBin(i);
                if (mean < (targetTot-0.05)) {
                    sign = -1;
                } else if (mean > (targetTot+0.05)) {
                    sign = +1;
                } else {
                    sign = 0;
                }
                fbHisto->setBin(i, sign);
            }

            pixelFb->feedback(channel, fbHisto);
        }

        output->pushData(std::move(meanTotMap));
        output->pushData(std::move(sigmaTotMap));
        output->pushData(std::move(meanTotDist));
        output->pushData(std::move(sigmaTotDist));
        occInnerCnt[ident] = 0;
        totInnerCnt[ident] = 0;
        tot2InnerCnt[ident] = 0;
    }
}

void TotAnalysis::end() {
    if (hasVcalLoop) {
        output->pushData(std::move(chargeVsTotMap));
    }
}

void ScurveFitter::init(ScanBase *s) {
    std::shared_ptr<LoopActionBase> tmpVcalLoop(new Fei4ParameterLoop(&Fei4::PlsrDAC));
    std::shared_ptr<LoopActionBase> tmpVcalLoop2(new Fe65p2ParameterLoop(&Fe65p2::PlsrDac));
    std::shared_ptr<LoopActionBase> tmpVcalLoop3(new Rd53aParameterLoop());
    fb = NULL;
    scan = s;
    n_count = 1;
    vcalLoop = 0;
    injections = 50;
    useScap = true;
    useLcap = true;
    for (unsigned n=0; n<s->size(); n++) {
        std::shared_ptr<LoopActionBase> l = s->getLoop(n);
        if (l->type() != typeid(Fei4TriggerLoop*) &&
                l->type() != typeid(Rd53aMaskLoop*) &&
                l->type() != typeid(Rd53aTriggerLoop*) &&
                l->type() != typeid(Rd53aCoreColLoop*) &&
                l->type() != typeid(Fe65p2TriggerLoop*) &&
                l->type() != typeid(Fei4MaskLoop*) &&
                l->type() != typeid(Fe65p2MaskLoop*) &&
                l->type() != typeid(StdDataLoop*) &&
                l->type() != typeid(Fei4DcLoop*) &&
                l->type() != typeid(Fe65p2QcLoop*) &&
                l->type() != tmpVcalLoop3->type() &&
                l->type() != tmpVcalLoop2->type() &&
                l->type() != tmpVcalLoop->type()) {
            loops.push_back(n);
            loopMax.push_back((unsigned)l->getMax());
        } else {
            unsigned cnt = (l->getMax() - l->getMin())/l->getStep();
            if (l->type() == tmpVcalLoop3->type() ||
                l->type() == tmpVcalLoop2->type() ||
                l->type() == tmpVcalLoop->type()) {
                cnt++; // Parameter loop interval is inclusive
            }
            if (cnt == 0)
                cnt = 1;
            n_count = n_count*cnt;
        }
        // Vcal Loop
        if (l->type() == tmpVcalLoop->type() ||
                l->type() == tmpVcalLoop2->type() ||
                l->type() == tmpVcalLoop3->type()) {
            vcalLoop = n;
            vcalMax = l->getMax();
            vcalMin = l->getMin();
            vcalStep = l->getStep();
            vcalBins = (vcalMax-vcalMin)/vcalStep;
        }

        if (l->type() == typeid(Fei4TriggerLoop*)) {
            Fei4TriggerLoop *trigLoop = (Fei4TriggerLoop*) l.get();
            injections = trigLoop->getTrigCnt();
        }
        if (l->type() == typeid(Fe65p2TriggerLoop*)) {
            Fe65p2TriggerLoop *trigLoop = (Fe65p2TriggerLoop*) l.get();
            injections = trigLoop->getTrigCnt();
        }
        if (l->type() == typeid(Rd53aTriggerLoop*)) {
            Rd53aTriggerLoop *trigLoop = (Rd53aTriggerLoop*) l.get();
            injections = trigLoop->getTrigCnt();
        }

        // check injection capacitor for FEI-4
        if(l->type() == typeid(Fei4MaskLoop*)) {
            std::shared_ptr<Fei4MaskLoop> msk = std::dynamic_pointer_cast<Fei4MaskLoop>(l);
            useScap = msk->getScap();
            useLcap = msk->getLcap();
        }
        
        // Find potential pixel feedback
        if (l->type() == typeid(Fei4PixelFeedback*)) {
            fb = (PixelFeedbackBase*)((Fei4PixelFeedback*) l.get());  
        }
        if (l->type() == typeid(Fe65p2PixelFeedback*)) {
            fb = (PixelFeedbackBase*)((Fe65p2PixelFeedback*) l.get());  
        }
        if (l->type() == typeid(Rd53aPixelFeedback*)) {
            fb = (PixelFeedbackBase*)((Rd53aPixelFeedback*) l.get());  
        }

    }

    for (unsigned i=vcalMin; i<=vcalMax; i+=vcalStep) {
        x.push_back(i);
    }
    cnt = 0;
    n_failedfit =0;
    prevOuter = 0;
    thrTarget = bookie->getTargetCharge();
}

// Errorfunction
// par[0] = Mean
// par[1] = Sigma
// par[2] = Normlization
#define SQRT2 1.414213562
double scurveFct(double x, const double *par) {
    return 0.5*( 2-erfc( (x-par[0])/(par[1]*SQRT2) ) )*par[2];
}

void ScurveFitter::processHistogram(HistogramBase *h) {
    cnt++;
    // Check if right Histogram
    if (h->getType() != typeid(OccupancyMap*))
        return;

    Histo2d *hh = (Histo2d*) h;

    unsigned medIdent = 0;
    unsigned medOffset = 0;
    unsigned outerIdent = 0;
    unsigned outerOffset = 0;
    for (unsigned n=0; n<loops.size(); n++) {
        outerIdent += hh->getStat().get(loops[n])+outerOffset;
        medIdent += hh->getStat().get(loops[n])+medOffset;
        medOffset += loopMax[n];
        outerOffset += loopMax[n];
    }
    medCnt[medIdent]++;

    for(unsigned col=1; col<=nCol; col++) {
        for (unsigned row=1; row<=nRow; row++) {
            unsigned bin = hh->binNum(col, row);
            if (hh->getBin(bin) != 0) {
                // Select correct output containe
                unsigned ident = bin;
                unsigned offset = nCol*nRow;
                unsigned vcal = hh->getStat().get(vcalLoop);
                //std::cout << "VCAL = " << vcal << std::endl;
                // Determine identifier
                std::string name = "Scurve";
                name += "-" + std::to_string(col) + "-" + std::to_string(row);
                // Check for other loops
                for (unsigned n=0; n<loops.size(); n++) {
                    ident += hh->getStat().get(loops[n])+offset;
                    offset += loopMax[n];
                    name += "-" + std::to_string(hh->getStat().get(loops[n]));
                }

                // Check if Histogram exists
                if (histos[ident] == NULL) {
                    Histo1d *hhh = new Histo1d(name, vcalBins+1, vcalMin-((double)vcalStep/2.0), vcalMax+((double)vcalStep/2.0), typeid(this));
                    hhh->setXaxisTitle("Vcal");
                    hhh->setYaxisTitle("Occupancy");
                    histos[ident].reset(hhh);
                    innerCnt[ident] = 0;
                }
                if (sCurve[outerIdent] == NULL) {
                    Histo2d *hhh = new Histo2d("sCurve-" + std::to_string(outerIdent), vcalBins+1, vcalMin-((double)vcalStep/2.0), vcalMax+((double)vcalStep/2.0), injections-1, 0.5, injections-0.5, typeid(this));
                    hhh->setXaxisTitle("Vcal");
                    hhh->setYaxisTitle("Occupancy");
                    hhh->setZaxisTitle("Number of pixels");
                    sCurve[outerIdent].reset(hhh);
                }

                // Add up Histograms
                histos[ident]->fill(vcal, hh->getBin(bin));
                sCurve[outerIdent]->fill(vcal, hh->getBin(bin));
                innerCnt[ident]++;

                // Got all data, finish up Analysis
                // TODO This requires the loop to run from low to high and a hit in the last bin
                if (vcal == vcalMax) {
                    // Scale histos
                    //histos[ident]->scale(1.0/(double)injections);
                    lm_status_struct status;
                    lm_control_struct control;
                    control = lm_control_float;
                    //control.verbosity = 3;
                    control.verbosity = 0;
                    const unsigned n_par = 3;
                    //double par[n_par] = {((vcalMax-vcalMin)/2.0)+vcalMin,  5 , (double) injections};
                    double par[n_par] = {((vcalMax-vcalMin)/2.0)+vcalMin,  0.05*(((vcalMax-vcalMin)/2.0)+vcalMin)  , (double) injections};
                    std::chrono::high_resolution_clock::time_point start;
                    std::chrono::high_resolution_clock::time_point end;
                    start = std::chrono::high_resolution_clock::now();
                    lmcurve(n_par, par, vcalBins, &x[0], histos[ident]->getData(), scurveFct, &control, &status);
                    end = std::chrono::high_resolution_clock::now();
                    std::chrono::microseconds fitTime = std::chrono::duration_cast<std::chrono::microseconds>(end-start);
                    if (thrMap[outerIdent] == NULL) {
                        Histo2d *hh2 = new Histo2d("ThresholdMap-" + std::to_string(outerIdent), nCol, 0.5, nCol+0.5, nRow, 0.5, nRow+0.5, typeid(this));
                        hh2->setXaxisTitle("Column");
                        hh2->setYaxisTitle("Row");
                        hh2->setZaxisTitle("Threshold [e]");
                        thrMap[outerIdent].reset(hh2);
                        hh2 = new Histo2d("NoiseMap-"+std::to_string(outerIdent), nCol, 0.5, nCol+0.5, nRow, 0.5, nRow+0.5, typeid(this));
                        hh2->setXaxisTitle("Column");
                        hh2->setYaxisTitle("Row");
                        hh2->setZaxisTitle("Noise [e]");

                        sigMap[outerIdent].reset(hh2);

                        Histo1d *hh1 = new Histo1d("Chi2Dist-"+std::to_string(outerIdent), 51, -0.025, 2.525, typeid(this));
                        hh1->setXaxisTitle("Fit Chi/ndf");
                        hh1->setYaxisTitle("Number of Pixels");
                        chiDist[outerIdent].reset(hh1);

                        hh2 = new Histo2d("Chi2Map-"+std::to_string(outerIdent), nCol, 0.5, nCol+0.5, nRow, 0.5, nRow+0.5, typeid(this));
                        hh2->setXaxisTitle("Column");
                        hh2->setYaxisTitle("Row");
                        hh2->setZaxisTitle("Chi2");
                        chi2Map[outerIdent].reset(hh2);     

                        hh2 = new Histo2d("StatusMap-"+std::to_string(outerIdent), nCol, 0.5, nCol+0.5, nRow, 0.5, nRow+0.5, typeid(this));
                        hh2->setXaxisTitle("Column");
                        hh2->setYaxisTitle("Row");
                        hh2->setZaxisTitle("Fit Status");
                        statusMap[outerIdent].reset(hh2);

                        hh1 = new Histo1d("StatusDist-"+std::to_string(outerIdent), 11, -0.5, 10.5, typeid(this));
                        hh1->setXaxisTitle("Fit Status ");
                        hh1->setYaxisTitle("Number of Pixels");
                        statusDist[outerIdent].reset(hh1);

                        hh1 = new Histo1d("TimePerFitDist-"+std::to_string(outerIdent), 201, -1, 401, typeid(this));
                        hh1->setXaxisTitle("Fit Time [us]");
                        hh1->setYaxisTitle("Number of Pixels");
                        timeDist[outerIdent].reset(hh1);
                    }

                    double chi2= status.fnorm/(double)status.nfev;

                    if (par[0] > vcalMin && par[0] < vcalMax && par[1] > 0 && par[1] < (vcalMax-vcalMin) && par[1] >= 0 
                            && chi2 < 2.5 && chi2 > 1e-6) {
                        FrontEndCfg *feCfg = dynamic_cast<FrontEndCfg*>(bookie->getFe(channel));
                        thrMap[outerIdent]->setBin(bin, feCfg->toCharge(par[0], useScap, useLcap));
                        // Reudce effect of vcal offset on this, don't want to probe at low vcal
                        sigMap[outerIdent]->setBin(bin, feCfg->toCharge(par[0]+par[1], useScap, useLcap)-feCfg->toCharge(par[0], useScap, useLcap));
                        chiDist[outerIdent]->fill(status.fnorm/(double)status.nfev);
                        timeDist[outerIdent]->fill(fitTime.count());
                        chi2Map[outerIdent]->setBin(bin, chi2 );
                        statusMap[outerIdent]->setBin(bin, status.outcome);
                        statusDist[outerIdent]->fill(status.outcome);

                    } else {
                        n_failedfit++;
                           // std::cout << "Col(" << col << ") Row(" << row << ") Threshold(" << thrMap[outerIdent]->getBin(bin) << ") Chi2(" << chi2 << ") Status(" << status.outcome << ") Entries(" 
                           //     << histos[ident]->getEntries() << ") Mean(" << histos[ident]->getMean() << ")" << std::endl;
                    }
                    if (row == nRow/2 && col%10 == 0) {
                        output->pushData(std::move(histos[ident]));
                    }
                    histos[ident].reset(nullptr);
                }
            }
        }
    }

    // Finished full vcal loop, if feedback loop provide TDAC feedback
    // Requires odd number of TDAC steps, optimised for 3 iterations
    if (medCnt[medIdent] == n_count && fb != nullptr) {
        if (outerIdent == 0) {
            thrTarget = thrMap[outerIdent]->getMean();
        }

        if (step[outerIdent] == nullptr) {
            Histo2d *hh2 = new Histo2d("StepMap-" + std::to_string(outerIdent), nCol, 0.5, nCol+0.5, nRow, 0.5, nRow+0.5, typeid(this));
            hh2->setXaxisTitle("Column");
            hh2->setYaxisTitle("Row");
            hh2->setZaxisTitle("TDAC change");
            step[outerIdent].reset(hh2);
        }
        
        if (deltaThr[outerIdent] == nullptr) {
            Histo2d *hh2 = new Histo2d("DeltaThreshold-" + std::to_string(outerIdent), nCol, 0.5, nCol+0.5, nRow, 0.5, nRow+0.5, typeid(this));
            hh2->setXaxisTitle("Column");
            hh2->setYaxisTitle("Row");
            hh2->setZaxisTitle("Delta Threshold [e]");
            deltaThr[outerIdent].reset(hh2);
        }

        for(unsigned col=1; col<=nCol; col++) {
            for (unsigned row=1; row<=nRow; row++) {
                unsigned bin = thrMap[outerIdent]->binNum(col, row);
                step[outerIdent]->setBin(bin, 0);
                if (thrMap[outerIdent]->getBin(bin) != 0) {
                    double curDeltaThr = thrTarget - thrMap[outerIdent]->getBin(bin);
                    if (outerIdent == 0) { // First time
                        if (curDeltaThr > 5) { // Increase Threshold
                            step[outerIdent]->setBin(bin, -1);
                        } else if (curDeltaThr < -5) { //Decrease Threshold
                            step[outerIdent]->setBin(bin, +1);
                        }
                    } else if (step[prevOuter]->getBin(bin) != 0) { // Second or higher loop
                        if (fabs(curDeltaThr) < fabs(deltaThr[prevOuter]->getBin(bin))) {
                            // Did the sign change?
                            if ( ((curDeltaThr < 0) ? -1 : (curDeltaThr > 0)) != ((deltaThr[prevOuter]->getBin(bin) < 0) ? -1 : (deltaThr[prevOuter]->getBin(bin) > 0)) ) {
                                step[outerIdent]->setBin(bin, 0); // Best setting
                            } else {
                                step[outerIdent]->setBin(bin, step[prevOuter]->getBin(bin)); // Move in the same direction
                            }
                        } else {
                            // Last setting was better
                            step[outerIdent]->setBin(bin, step[prevOuter]->getBin(bin)*-1);
                        }
                    }
                } 
                deltaThr[outerIdent]->setBin(bin, thrTarget - thrMap[outerIdent]->getBin(bin));
            }
        }
        prevOuter = outerIdent;
        std::cout << "[" << this->channel << "] --> Sending feedback #" << outerIdent << std::endl;
        fb->feedback(this->channel, step[outerIdent].get());
    }
}

void ScurveFitter::end() {

    if (fb != nullptr) {
        std::cout << " Tuned to ==> " << thrTarget << std::endl;
    }

    // TODO Loop over outerIdent
    for (unsigned i=0; i<thrMap.size(); i++) {
        if (thrMap[i] != NULL) {


            int bin_width, xlow, xhigh, bins;
            double thrMean = thrMap[i]->getMean();
            double thrRms = thrMap[i]->getStdDev();
            double sigMean = sigMap[i]->getMean();
            double sigRms = sigMap[i]->getStdDev();


            bin_width = 10;
            int rThrMean = (int)(thrMean) - (int)(thrMean)%bin_width;
            int rThrRms = (int)(thrRms) - (int)(thrRms)%bin_width;
            xlow = rThrMean-(rThrRms*5)-bin_width/2.0;
            if (xlow < 0) xlow = -1*bin_width/2.0;
            xhigh = rThrMean+(rThrRms*5)+bin_width/2.0;
            if ((xhigh-xlow)%bin_width != 0)
                xhigh += ((xhigh-xlow)%bin_width);
            bins = (xhigh-xlow)/bin_width;

            Histo1d *hh1 = new Histo1d("ThresholdDist-" + std::to_string(i), bins, xlow, xhigh, typeid(this));
            hh1->setXaxisTitle("Threshold [e]");
            hh1->setYaxisTitle("Number of Pixels");
            thrDist[i].reset(hh1);

            bin_width = 5;
            int rSigMean = (int)(sigMean) - (int)(sigMean)%bin_width;
            int rSigRms = (int)(sigRms) - (int)(sigRms)%bin_width;
            xlow = rSigMean-(rSigRms*5)-bin_width/2.0;
            if (xlow < 0) xlow = -1*bin_width/2.0;
            xhigh = rSigMean+(rSigRms*5)+bin_width/2.0;
            if ((xhigh-xlow)%bin_width != 0)
                xhigh += ((xhigh-xlow)%bin_width);
            bins = (xhigh-xlow)/bin_width;

            hh1 = new Histo1d("NoiseDist-" + std::to_string(i), bins, xlow, xhigh, typeid(this));
            hh1->setXaxisTitle("Noise [e]");
            hh1->setYaxisTitle("Number of Pixels");
            sigDist[i].reset(hh1);

            for(unsigned bin=0; bin<(nCol*nRow); bin++) {
                if (thrMap[i]->getBin(bin) != 0)
                    thrDist[i]->fill(thrMap[i]->getBin(bin));
                if (sigMap[i]->getBin(bin) != 0)
                    sigDist[i]->fill(sigMap[i]->getBin(bin));
            }

            std::cout << "\033[1;33m[" << channel << "][" << i << "] Threashold Mean = " << thrMap[i]->getMean() << " +- " << thrMap[i]->getStdDev() << "\033[0m" << std::endl;
            output->pushData(std::move(sCurve[i]));
            output->pushData(std::move(thrDist[i]));
            output->pushData(std::move(thrMap[i]));
            output->pushData(std::move(sigDist[i]));
            output->pushData(std::move(chi2Map[i]));
            output->pushData(std::move(statusMap[i]));
            output->pushData(std::move(statusDist[i]));
            output->pushData(std::move(step[i]));
            output->pushData(std::move(deltaThr[i]));
            std::cout << "\033[1;33m[" << channel << "][" << i << "] Noise Mean = " << sigMap[i]->getMean() << " +- " << sigMap[i]->getStdDev() << "\033[0m" <<  std::endl;
            std::cout << "\033[1;33m[" << channel << "][" << i << "] Number of failed fits = " <<     n_failedfit << "\033[0m" <<  std::endl;

        }

        output->pushData(std::move(sigMap[i]));
        output->pushData(std::move(chiDist[i]));
        output->pushData(std::move(timeDist[i]));
    }


}

void OccGlobalThresholdTune::init(ScanBase *s) {
    std::shared_ptr<LoopActionBase> tmpVthinFb(new Fei4GlobalFeedback(&Fei4::Vthin_Fine));
    std::shared_ptr<LoopActionBase> tmpVthinFb2(new Fe65p2GlobalFeedback(&Fe65p2::Vthin1Dac));
    std::shared_ptr<LoopActionBase> tmpVthinFb3(new Rd53aGlobalFeedback());
    n_count = 1;
    for (unsigned n=0; n<s->size(); n++) {
        std::shared_ptr<LoopActionBase> l = s->getLoop(n);
        if ((l->type() != typeid(Fei4TriggerLoop*) &&
                    l->type() != typeid(Rd53aMaskLoop*) &&
                    l->type() != typeid(Rd53aTriggerLoop*) &&
                    l->type() != typeid(Rd53aCoreColLoop*) &&
                    l->type() != typeid(Fe65p2TriggerLoop*) &&
                    l->type() != typeid(Fei4MaskLoop*) &&
                    l->type() != typeid(Fe65p2MaskLoop*) &&
                    l->type() != typeid(StdDataLoop*) &&
                    l->type() != typeid(Fe65p2QcLoop*) &&
                    l->type() != typeid(Fei4DcLoop*))) {
            loops.push_back(n);
            loopMax.push_back((unsigned)l->getMax());
        } else {
            unsigned cnt = (l->getMax() - l->getMin())/l->getStep();
            if (cnt == 0)
                cnt = 1;
            n_count = n_count*cnt;
        }

        if (l->type() == typeid(Fei4TriggerLoop*)) {
            Fei4TriggerLoop *trigLoop = (Fei4TriggerLoop*) l.get();
            injections = trigLoop->getTrigCnt();
        }

        if (l->type() == typeid(Fe65p2TriggerLoop*)) {
            Fe65p2TriggerLoop *trigLoop = (Fe65p2TriggerLoop*) l.get();
            injections = trigLoop->getTrigCnt();
        }

        if (l->type() == typeid(Rd53aTriggerLoop*)) {
            Rd53aTriggerLoop *trigLoop = (Rd53aTriggerLoop*) l.get();
            injections = trigLoop->getTrigCnt();
        }

        if (l->type() == tmpVthinFb->type() 
                || l->type() == tmpVthinFb2->type()
                || l->type() == tmpVthinFb3->type()) {
            fb = dynamic_cast<GlobalFeedbackBase*>(l.get()); 
            lb = (LoopActionBase*) l.get(); 
        }
    }

}

void OccGlobalThresholdTune::processHistogram(HistogramBase *h) {
    // Check if right Histogram
    if (h->getType() != typeid(OccupancyMap*))
        return;

    // Select correct output container
    unsigned ident = 0;
    unsigned offset = 0;

    // Determine identifier
    std::string name = "OccupancyMap";
    std::string name2 = "OccupancyDist";
    for (unsigned n=0; n<loops.size(); n++) {
        ident += h->getStat().get(loops[n])+offset;
        offset += loopMax[n];
        name += "-" + std::to_string(h->getStat().get(loops[n]));
        name2 += "-" + std::to_string(h->getStat().get(loops[n]));
    }

    // Check if Histogram exists
    if (occMaps[ident] == NULL) {
        Histo2d *hh = new Histo2d(name, nCol, 0.5, nCol+0.5, nRow, 0.5, nRow+0.5, typeid(this));
        hh->setXaxisTitle("Column");
        hh->setYaxisTitle("Row");
        hh->setZaxisTitle("Hits");
        occMaps[ident].reset(hh);
        //Histo1d *hhh = new Histo1d(name2, injections+1, -0.5, injections+0.5, typeid(this));
        // Ignore first and last bin to dismiss masked or not functioning pixels
        Histo1d *hhh = new Histo1d(name2, injections-1, 0.5, injections-0.5, typeid(this));
        hhh->setXaxisTitle("Occupancy");
        hhh->setYaxisTitle("Number of Pixels");
        occDists[ident].reset(hhh);
        innerCnt[ident] = 0;
    }

    // Add up Histograms
    occMaps[ident]->add(*(Histo2d*)h);
    innerCnt[ident]++;

    // Got all data, finish up Analysis
    if (innerCnt[ident] == n_count) {

        for(unsigned i=0; i<occMaps[ident]->size(); i++)
            occDists[ident]->fill(occMaps[ident]->getBin(i));

        bool done = false;
        double sign = 0;
        if (lb->getStep() == 1) {
            done = true;
        }

        double meanOcc = occDists[ident]->getMean()/(double)injections;
        double entries = occDists[ident]->getEntries();
        std::cout << "[" << channel << "]Mean Occupancy: " << meanOcc << std::endl;

        if (entries < (nCol*nRow)*0.005) { // Want at least 1% of all pixels to fire
            sign = -1;
        } else if ((meanOcc > 0.51) && !done) {
            sign = +1;
        } else if ((meanOcc < 0.49) && !done) {
            sign = -1;
        } else {
            sign = 0;
            done = true;
        }

        fb->feedback(this->channel, sign, done);
        output->pushData(std::move(occMaps[ident]));
        output->pushData(std::move(occDists[ident]));
        innerCnt[ident] = 0;
        //delete occMaps[ident];
        occMaps[ident] = nullptr;
        //delete occDists[ident];
        occDists[ident] = nullptr;
    }

}

void OccPixelThresholdTune::init(ScanBase *s) {
    n_count = 1;
    for (unsigned n=0; n<s->size(); n++) {
        std::shared_ptr<LoopActionBase> l = s->getLoop(n);
        if ((l->type() != typeid(Fei4TriggerLoop*) &&
                    l->type() != typeid(Rd53aMaskLoop*) &&
                    l->type() != typeid(Rd53aTriggerLoop*) &&
                    l->type() != typeid(Rd53aCoreColLoop*) &&
                    l->type() != typeid(Fe65p2TriggerLoop*) &&
                    l->type() != typeid(Fei4MaskLoop*) &&
                    l->type() != typeid(Fe65p2MaskLoop*) &&
                    l->type() != typeid(StdDataLoop*) &&
                    l->type() != typeid(Fe65p2QcLoop*) &&
                    l->type() != typeid(Fei4DcLoop*))) {
            loops.push_back(n);
            loopMax.push_back((unsigned)l->getMax());
        } else {
            unsigned cnt = (l->getMax() - l->getMin())/l->getStep();
            if (cnt == 0)
                cnt = 1;
            n_count = n_count*cnt;
        }

        if (l->type() == typeid(Fei4TriggerLoop*)) {
            Fei4TriggerLoop *trigLoop = (Fei4TriggerLoop*) l.get();
            injections = trigLoop->getTrigCnt();
        }

        if (l->type() == typeid(Fe65p2TriggerLoop*)) {
            Fe65p2TriggerLoop *trigLoop = (Fe65p2TriggerLoop*) l.get();
            injections = trigLoop->getTrigCnt();
        }

        if (l->type() == typeid(Rd53aTriggerLoop*)) {
            Rd53aTriggerLoop *trigLoop = (Rd53aTriggerLoop*) l.get();
            injections = trigLoop->getTrigCnt();
        }

        if (l->type() == typeid(Fei4PixelFeedback*)) {
            fb = (PixelFeedbackBase*)((Fei4PixelFeedback*) l.get());  
        }
        if (l->type() == typeid(Fe65p2PixelFeedback*)) {
            fb = (PixelFeedbackBase*)((Fe65p2PixelFeedback*) l.get());  
        }
        if (l->type() == typeid(Rd53aPixelFeedback*)) {
            fb = (PixelFeedbackBase*)((Rd53aPixelFeedback*) l.get());  
        }
    }

}

void OccPixelThresholdTune::processHistogram(HistogramBase *h) {
    // Check if right Histogram
    if (h->getType() != typeid(OccupancyMap*))
        return;

    // Select correct output container
    unsigned ident = 0;
    unsigned offset = 0;

    // Determine identifier
    std::string name = "OccupancyMap";
    std::string name2 = "OccupancyDist";
    for (unsigned n=0; n<loops.size(); n++) {
        ident += h->getStat().get(loops[n])+offset;
        offset += loopMax[n];
        name += "-" + std::to_string(h->getStat().get(loops[n]));
        name2 += "-" + std::to_string(h->getStat().get(loops[n]));
    }

    // Check if Histogram exists
    if (occMaps[ident] == NULL) {
        Histo2d *hh = new Histo2d(name, nCol, 0.5, nCol+0.5, nRow, 0.5, nRow+0.5, typeid(this));
        hh->setXaxisTitle("Column");
        hh->setYaxisTitle("Row");
        hh->setZaxisTitle("Hits");
        occMaps[ident].reset(hh);
    }

    // Add up Histograms
    occMaps[ident]->add(*(Histo2d*)h);
    innerCnt[ident]++;

    // Got all data, finish up Analysis
    if (innerCnt[ident] == n_count) {
        double mean = 0;
        Histo2d *fbHisto = new Histo2d("feedback", nCol, 0.5, nCol+0.5, nRow, 0.5, nRow+0.5, typeid(this));
        std::unique_ptr<Histo1d> occDist(new Histo1d(name2, injections-1, 0.5, injections-0.5, typeid(this)));
        occDist->setXaxisTitle("Occupancy");
        occDist->setYaxisTitle("Number of Pixels");
        for (unsigned i=0; i<fbHisto->size(); i++) {
            double occ = occMaps[ident]->getBin(i);
            if ((occ/(double)injections) > 0.7) {
                fbHisto->setBin(i, -1);
            } else if ((occ/(double)injections) < 0.3) {
                fbHisto->setBin(i, +1);
            } else {
                fbHisto->setBin(i, 0);
            }
            mean += occMaps[ident]->getBin(i);
            occDist->fill(occMaps[ident]->getBin(i));
        }
        std::cout << "[" << channel << "] Mean Occupancy: " << mean/(nCol*nRow*(double)injections) << std::endl;
        std::cout << "[" << channel << "] RMS: " << occDist->getStdDev() << std::endl;

        fb->feedback(this->channel, fbHisto);
        output->pushData(std::move(occMaps[ident]));
        output->pushData(std::move(occDist));
        innerCnt[ident] = 0;
        //delete occMaps[ident];
        occMaps[ident] = NULL;
    }

}

// TODO exclude every loop
void L1Analysis::init(ScanBase *s) {
    n_count = 1;
    injections = 0;
    for (unsigned n=0; n<s->size(); n++) {
        std::shared_ptr<LoopActionBase> l = s->getLoop(n);
        if ((l->type() != typeid(Fei4TriggerLoop*) &&
                    l->type() != typeid(Rd53aMaskLoop*) &&
                    l->type() != typeid(Rd53aTriggerLoop*) &&
                    l->type() != typeid(Rd53aCoreColLoop*) &&
                    l->type() != typeid(Fei4MaskLoop*) &&
                    l->type() != typeid(StdDataLoop*) &&
                    l->type() != typeid(Fei4DcLoop*)) &&
                l->type() != typeid(Fe65p2MaskLoop*) &&
                l->type() != typeid(Fe65p2QcLoop*) &&
                l->type() != typeid(Fe65p2TriggerLoop*)) {
            loops.push_back(n);
            loopMax.push_back((unsigned)l->getMax());
        } else {
            unsigned cnt = (l->getMax() - l->getMin())/l->getStep();
            if (cnt == 0)
                cnt = 1;
            n_count = n_count*cnt;
        }
        if (l->type() == typeid(Fei4TriggerLoop*)) {
            Fei4TriggerLoop *trigLoop = (Fei4TriggerLoop*) l.get();
            injections = trigLoop->getTrigCnt();
        }

        if (l->type() == typeid(Fe65p2TriggerLoop*)) {
            Fe65p2TriggerLoop *trigLoop = (Fe65p2TriggerLoop*) l.get();
            injections = trigLoop->getTrigCnt();
        }

        if (l->type() == typeid(Rd53aTriggerLoop*)) {
            Rd53aTriggerLoop *trigLoop = (Rd53aTriggerLoop*) l.get();
            injections = trigLoop->getTrigCnt();
        }
    }
}

void L1Analysis::processHistogram(HistogramBase *h) {
    // Select correct output container
    unsigned ident = 0;
    unsigned offset = 0;

    // Determine identifier
    std::string name = "L1Dist";
    for (unsigned n=0; n<loops.size(); n++) {
        ident += h->getStat().get(loops[n])+offset;
        offset += loopMax[n];
        name += "-" + std::to_string(h->getStat().get(loops[n]));
    }

    // Check if Histogram exists
    if (l1Histos[ident] == NULL) {
        Histo1d *hh = new Histo1d(name, 16, -0.5, 15.5, typeid(this));
        hh->setXaxisTitle("L1Id");
        hh->setYaxisTitle("Hits");
        l1Histos[ident].reset(hh);
        innerCnt[ident] = 0;
    }

    // Add up Histograms
    if (h->getType() == typeid(L1Dist*)) {
        l1Histos[ident]->add(*(Histo1d*)h);
        innerCnt[ident]++;
    } else {
        return;
    }

    // Got all data, finish up Analysis
    if (innerCnt[ident] == n_count) {
        output->pushData(std::move(l1Histos[ident]));
        innerCnt[ident] = 0;
    }
}

void L1Analysis::end() {
}

void TotDistPlotter::init(ScanBase *s) {
    n_count = 1;
    injections = 0;
    std::shared_ptr<LoopActionBase> tmpVcalLoop(new Fei4ParameterLoop(&Fei4::PlsrDAC));
    std::shared_ptr<LoopActionBase> tmpVcalLoop2(new Fe65p2ParameterLoop(&Fe65p2::PlsrDac));
    for (unsigned n=0; n<s->size(); n++) {
        std::shared_ptr<LoopActionBase> l = s->getLoop(n);
        if ((l->type() != typeid(Fei4TriggerLoop*) &&
                    l->type() != typeid(Rd53aMaskLoop*) &&
                    l->type() != typeid(Rd53aTriggerLoop*) &&
                    l->type() != typeid(Rd53aCoreColLoop*) &&
                    l->type() != typeid(Fei4MaskLoop*) &&
                    l->type() != typeid(StdDataLoop*) &&
                    l->type() != typeid(Fei4DcLoop*)) &&
                l->type() != typeid(Fe65p2MaskLoop*) &&
                l->type() != typeid(Fe65p2QcLoop*) &&
                l->type() != typeid(Fe65p2TriggerLoop*) &&
                l->type() != tmpVcalLoop->type() &&
                l->type() != tmpVcalLoop2->type()) {
            loops.push_back(n);
            loopMax.push_back((unsigned)l->getMax());
        } else {
            unsigned cnt = (l->getMax() - l->getMin())/l->getStep();
            if (cnt == 0)
                cnt = 1;
            n_count = n_count*cnt;
        }
        if (l->type() == typeid(Fei4TriggerLoop*)) {
            Fei4TriggerLoop *trigLoop = (Fei4TriggerLoop*) l.get();
            injections = trigLoop->getTrigCnt();
        }
        if (l->type() == typeid(Fe65p2TriggerLoop*)) {
            Fe65p2TriggerLoop *trigLoop = (Fe65p2TriggerLoop*) l.get();
            injections = trigLoop->getTrigCnt();
        }
    }
}

void TotDistPlotter::processHistogram(HistogramBase *h) {
    // Check if right Histogram
    if (h->getType() != typeid(TotDist*))
        return;

    // Select correct output container
    unsigned ident = 0;
    unsigned offset = 0;

    // Determine identifier
    std::string name = "TotDist";
    for (unsigned n=0; n<loops.size(); n++) {
        ident += h->getStat().get(loops[n])+offset;
        offset += loopMax[n];
        name += "-" + std::to_string(h->getStat().get(loops[n]));
    }

    // Check if Histogram exists
    if (tot[ident] == NULL) {
        Histo1d *hh = new Histo1d(name, 16, 0.5, 16.5, typeid(this));
        hh->setXaxisTitle("ToT [bc]");
        hh->setYaxisTitle("Hits");
        tot[ident].reset(hh);
        innerCnt[ident] = 0;
    }

    // Add up Histograms
    tot[ident]->add(*(Histo1d*)h);
    innerCnt[ident]++;

    // Got all data, finish up Analysis
    if (innerCnt[ident] == n_count) {
        output->pushData(std::move(tot[ident]));
    }
}

void NoiseAnalysis::init(ScanBase *s) {
    // We assume the nosie scan only has one trigger and data loop
    occ.reset(new Histo2d("Occupancy", nCol, 0.5, nCol+0.5, nRow, 0.5, nRow+0.5, typeid(this)));
    occ->setXaxisTitle("Col");
    occ->setYaxisTitle("Row");
    occ->setZaxisTitle("Hits");
    n_trigger = 0;
}

void NoiseAnalysis::processHistogram(HistogramBase *h) {
    if (h->getType() == typeid(OccupancyMap*)) {
        occ->add(*(Histo2d*)h);
    } else if (h->getType() == typeid(HitsPerEvent*)) {
        n_trigger += ((Histo1d*)h)->getEntries();       
    }
}

void NoiseAnalysis::end() {
    std::unique_ptr<Histo2d> noiseOcc(new Histo2d("NoiseOccupancy", nCol, 0.5, nCol+0.5, nRow, 0.5, nRow+0.5, typeid(this)));
    noiseOcc->setXaxisTitle("Col");
    noiseOcc->setYaxisTitle("Row");
    noiseOcc->setZaxisTitle("Noise Occupancy hits/bc");

    std::unique_ptr<Histo2d> mask(new Histo2d("NoiseMask", nCol, 0.5, nCol+0.5, nRow, 0.5, nRow+0.5, typeid(this)));
    mask->setXaxisTitle("Col");
    mask->setYaxisTitle("Row");
    mask->setZaxisTitle("Mask");

    noiseOcc->add(&*occ);
    noiseOcc->scale(1.0/(double)n_trigger);
    std::cout << "[" << channel << "] Received " << n_trigger << " total trigger!" << std::endl;
    double noiseThr = 1e-6; 
    for (unsigned i=0; i<noiseOcc->size(); i++) {
        if (noiseOcc->getBin(i) > noiseThr) {
            mask->setBin(i, 0);
            if (make_mask) {
                bookie->getFe(channel)->maskPixel((i/nRow), (i%nRow));
            }
        } else {
            mask->setBin(i, 1);
        }
    }

    output->pushData(std::move(occ));
    output->pushData(std::move(noiseOcc));
    output->pushData(std::move(mask));
}

void NoiseTuning::init(ScanBase *s) {
    n_count = 1;
    pixelFb = NULL;
    globalFb = NULL;
    for (unsigned n=0; n<s->size(); n++) {
        std::shared_ptr<LoopActionBase> l = s->getLoop(n);
        if ((l->type() != typeid(Fei4TriggerLoop*) &&
                    l->type() != typeid(Rd53aMaskLoop*) &&
                    l->type() != typeid(Rd53aTriggerLoop*) &&
                    l->type() != typeid(Rd53aCoreColLoop*) &&
                    l->type() != typeid(Fei4MaskLoop*) &&
                    l->type() != typeid(StdDataLoop*) &&
                    l->type() != typeid(Fei4DcLoop*)) &&
                l->type() != typeid(Fe65p2MaskLoop*) &&
                l->type() != typeid(Fe65p2QcLoop*) &&
                l->type() != typeid(Fe65p2TriggerLoop*) &&
                l->type() != typeid(StdRepeater*)) {
            loops.push_back(n);
            loopMax.push_back((unsigned)l->getMax());
        } else {
            unsigned cnt = (l->getMax() - l->getMin())/l->getStep();
            if (cnt == 0)
                cnt = 1;
            n_count = n_count*cnt;
        }

        std::shared_ptr<LoopActionBase> tmpPrmpFb(new Fei4GlobalFeedback(&Fei4::PrmpVbpf));
        if (l->type() == tmpPrmpFb->type()) {
            globalFb = dynamic_cast<GlobalFeedbackBase*>(l.get());  
        }

        if (l->type() == typeid(Rd53aGlobalFeedback*)) {
            globalFb = dynamic_cast<GlobalFeedbackBase*>(l.get());  
        }

        if (l->type() == typeid(Fei4PixelFeedback*)) {
            pixelFb = dynamic_cast<PixelFeedbackBase*>(l.get());  
        }

        if (l->type() == typeid(Rd53aPixelFeedback*)) {
            pixelFb = dynamic_cast<PixelFeedbackBase*>(l.get());  
        }
    }
}

void NoiseTuning::processHistogram(HistogramBase *h) {
    if (!(h->getType() == typeid(OccupancyMap*)))
        return;

    // Select correct output container
    unsigned ident = 0;
    unsigned offset = 0;

    // Determine identifier
    std::string name = "OccMap";
    for (unsigned n=0; n<loops.size(); n++) {
        ident += h->getStat().get(loops[n])+offset;
        offset += loopMax[n];
        name += "-" + std::to_string(h->getStat().get(loops[n]));
    }


    if (occMaps[ident] == NULL) {
        Histo2d *hh = new Histo2d(name, nCol, 0.5, nCol+0.5, nRow, 0.5, nRow+0.5, typeid(this));
        hh->setXaxisTitle("Column");
        hh->setYaxisTitle("Row");
        hh->setZaxisTitle("Hits");
        innerCnt[ident] = 0;
        occMaps[ident].reset(hh);
    }

    //Easy make it pretty
    occMaps[ident]->add(&*(Histo2d*)h);
    innerCnt[ident]++;

    if (innerCnt[ident] == n_count) {
        std::cout << __PRETTY_FUNCTION__ << " full set " <<  std::endl;
        if (globalFb != NULL) { // Global Threshold Tuning
            std::cout << __PRETTY_FUNCTION__ << " has globalfeedback " <<  std::endl;
            unsigned numOfHits = 0;
            for (unsigned i=0; i<occMaps[ident]->size(); i++) {
                if (occMaps[ident]->getBin(i) > 1) {
                    numOfHits++;
                }
            }
            std::cout << "[" << channel << "] Number of pixel with hits: " << numOfHits << std::endl;
            if (numOfHits < 10) { // TODO not hardcode this value
                globalFb->feedbackStep(channel, -1, false);
            } else {
                globalFb->feedbackStep(channel, 0, true);
            }
        }

        if (pixelFb != NULL) { // Pixel Threshold Tuning
            Histo2d *fbHisto = new Histo2d("feedback", nCol, 0.5, nCol+0.5, nRow, 0.5, nRow+0.5, typeid(this));
            std::cout << __PRETTY_FUNCTION__ << " has pixelfeedback " <<  std::endl;
            unsigned pixelWoHits = 0;
            for (unsigned i=0; i<occMaps[ident]->size(); i++) {
                if (occMaps[ident]->getBin(i) < 2) { //TODO un-hardcode this
                    fbHisto->setBin(i, -1);
                    pixelWoHits++;
                } else {
                    fbHisto->setBin(i, 0);
                }
            }
            std::cout << "[" << channel << "] Number of pixel without hits: " << pixelWoHits << std::endl;

            pixelFb->feedbackStep(channel, fbHisto);
        }
        output->pushData(std::move(occMaps[ident]));
        occMaps[ident] = NULL;
    }
}

void NoiseTuning::end() {
}

void DelayAnalysis::init(ScanBase *s) {
    std::shared_ptr<LoopActionBase> tmpVcalLoop(new Rd53aParameterLoop());
    scan = s;
    n_count = nCol*nRow;
    injections = 50;
    for (unsigned n=0; n<s->size(); n++) {
        std::shared_ptr<LoopActionBase> l = s->getLoop(n);
        if (l->type() != typeid(Fei4TriggerLoop*) &&
                l->type() != typeid(Rd53aMaskLoop*) &&
                l->type() != typeid(Rd53aTriggerLoop*) &&
                l->type() != typeid(Rd53aCoreColLoop*) &&
                l->type() != typeid(Fe65p2TriggerLoop*) &&
                l->type() != typeid(Fei4MaskLoop*) &&
                l->type() != typeid(Fe65p2MaskLoop*) &&
                l->type() != typeid(StdDataLoop*) &&
                l->type() != typeid(Fei4DcLoop*) &&
                l->type() != typeid(Fe65p2QcLoop*) &&
                l->type() != tmpVcalLoop->type()) {
            loops.push_back(n);
            loopMax.push_back((unsigned)l->getMax());
        } else {
            unsigned cnt = (l->getMax() - l->getMin())/l->getStep();
            if (cnt == 0)
                cnt = 1;
            n_count = n_count*cnt;
        }

        // Vcal Loop
        if (l->type() == tmpVcalLoop->type() ) {
            delayLoop = n;
            delayMax = l->getMax();
            delayMin = l->getMin();
            delayStep = l->getStep();
        }

        if (l->type() == typeid(Fei4TriggerLoop*)) {
            Fei4TriggerLoop *trigLoop = (Fei4TriggerLoop*) l.get();
            injections = trigLoop->getTrigCnt();
        }
        if (l->type() == typeid(Fe65p2TriggerLoop*)) {
            Fe65p2TriggerLoop *trigLoop = (Fe65p2TriggerLoop*) l.get();
            injections = trigLoop->getTrigCnt();
        }
        if (l->type() == typeid(Rd53aTriggerLoop*)) {
            Rd53aTriggerLoop *trigLoop = (Rd53aTriggerLoop*) l.get();
            injections = trigLoop->getTrigCnt();
        }
    }
    count = 0;
}

void DelayAnalysis::processHistogram(HistogramBase *h) {
    // Check if right Histogram
    if (h->getType() != typeid(L13d*))
        return;


    Histo3d *hh = (Histo3d*) h;
    for(unsigned l1=0; l1<16; l1++) { //TODO hardcoded l1
        for(unsigned col=1; col<=nCol; col++) {
            for (unsigned row=1; row<=nRow; row++) {
                long unsigned bin = hh->binNum(col, row, l1);
                if (hh->getBin(bin) != 0) {
                    //std::cout << col << " " << row << " " << l1 << " " << bin << std::endl;
                    // Select correct output containe
                    unsigned ident = (row-1)+((col-1)*(nRow));
                    unsigned delay = hh->getStat().get(delayLoop);
                    // Determine identifier
                    std::string name = "Delay";
                    name += "-" + std::to_string(col) + "-" + std::to_string(row);
                    // Check for other loops
                    /*
                       unsigned outerIdent = 0;
                       unsigned offset = nCol*nRow;
                       unsigned outerOffset = 0;
                       for (unsigned n=0; n<loops.size(); n++) {
                       ident += hh->getStat().get(loops[n])+offset;
                       outerIdent += hh->getStat().get(loops[n])+offset;
                       offset += loopMax[n];
                       outerOffset += loopMax[n];
                       name += "-" + std::to_string(hh->getStat().get(loops[n]));
                       }*/

                    // Check if Histogram exists
                    if (histos[ident] == NULL) {
                        Histo1d *hhh = new Histo1d(name, 256, -0.5, 255.5, typeid(this)); // TODO hardcoded
                        hhh->setXaxisTitle("Delay");
                        hhh->setYaxisTitle("Occupancy");
                        histos[ident].reset(hhh);
                        innerCnt[ident] = 0;
                        count++;
                    }

                    // Add up Histograms
                    histos[ident]->fill((16*l1)+delay, hh->getBin(bin));
                    innerCnt[ident]++;

                    // Got all data, finish up Analysis
                    if (delay == delayMax) { // TODO hardcoded
                        if (delayMap == nullptr) {
                            delayMap.reset(new Histo2d("DelayMap", nCol, 0.5, nCol+0.5, nRow, 0.5, nRow+0.5, typeid(this)));
                            delayMap->setXaxisTitle("Col");
                            delayMap->setYaxisTitle("Row");
                            delayMap->setZaxisTitle("Mean Delay");
                        }
                        if (rmsMap == nullptr) {
                            rmsMap.reset(new Histo2d("RmsMap", nCol, 0.5, nCol+0.5, nRow, 0.5, nRow+0.5, typeid(this)));
                            rmsMap->setXaxisTitle("Col");
                            rmsMap->setYaxisTitle("Row");
                            rmsMap->setZaxisTitle("RMS");
                        }
                        if (histos[ident]->getMean() > 0 && histos[ident]->getMean() < 256) {
                            delayMap->setBin(ident, histos[ident]->getMean());
                            rmsMap->setBin(ident, histos[ident]->getStdDev());
                        }
                    }
                }
            }
        }
    }
}

void DelayAnalysis::end() {
    output->pushData(std::move(delayMap));
    output->pushData(std::move(rmsMap));
    for(unsigned bin=0; bin<(nRow*nCol); bin++) {
        if (histos[bin]) {
            output->pushData(std::move(histos[bin]));
            bin+=1000;
        }
    }
}<|MERGE_RESOLUTION|>--- conflicted
+++ resolved
@@ -8,17 +8,12 @@
 
 #include "Fei4Analysis.h"
 
-<<<<<<< HEAD
 #include "logging.h"
 
 namespace {
-auto alog = logging::make_log("fei4_analysis");
-}
-
-bool Fei4Analysis::histogrammerDone = false;
-
-=======
->>>>>>> 15828f1d
+    auto alog = logging::make_log("fei4_analysis");
+}
+
 Fei4Analysis::Fei4Analysis() {
 
 }
@@ -72,12 +67,7 @@
         if( input->isDone() ) {
             std::this_thread::sleep_for(std::chrono::milliseconds(200));
             process_core();  // this line is needed if the data comes in before scanDone is changed.
-<<<<<<< HEAD
             alog->info("{}: histogrammerDone!", __PRETTY_FUNCTION__);
-            output->cv.notify_all();  // notification to the downstream
-=======
-            std::cout << __PRETTY_FUNCTION__ << ": histogrammerDone!" << std::endl;
->>>>>>> 15828f1d
             break;
         }
     }
