// #################################
// # Author: Timon Heim
// # Email: timon.heim at cern.ch
// # Project: Yarr
// # Description: Analysis Base class
// # Comment: 
// ################################

#include "Fei4Analysis.h"

bool Fei4Analysis::histogrammerDone = false;

Fei4Analysis::Fei4Analysis() {

}

Fei4Analysis::Fei4Analysis(Bookkeeper *b, unsigned ch) {
    bookie = b;
    channel = ch;
}

Fei4Analysis::~Fei4Analysis() {
    for (unsigned i=0; i<algorithms.size(); i++) {
        delete algorithms[i];
    }
}

void Fei4Analysis::init() {
    for (unsigned i=0; i<algorithms.size(); i++) {
        algorithms[i]->connect(output);
        algorithms[i]->init(scan);
    }
    histogrammerDone = false;
}

void Fei4Analysis::run() {
  std::cout << __PRETTY_FUNCTION__ << std::endl;
  thread_ptr.reset( new std::thread( &Fei4Analysis::process, this ) );
}

void Fei4Analysis::join() {
  if( thread_ptr->joinable() ) thread_ptr->join();
}

void Fei4Analysis::process() {
  while( true ) {

    //std::cout << __PRETTY_FUNCTION__ << std::endl;
    
    std::unique_lock<std::mutex> lk(mtx);
    input->cv.wait( lk, [&] { return histogrammerDone || !input->empty(); } );

    std::this_thread::sleep_for(std::chrono::milliseconds(200));
    process_core();
    output->cv.notify_all();  // notification to the downstream

    if( histogrammerDone ) {
        std::this_thread::sleep_for(std::chrono::milliseconds(200));
        process_core();  // this line is needed if the data comes in before scanDone is changed.
        std::cout << __PRETTY_FUNCTION__ << ": histogrammerDone!" << std::endl;
        output->cv.notify_all();  // notification to the downstream
        break;
    }
  }

  process_core();

  end();
  
}

void Fei4Analysis::process_core() {
  while(!input->empty()) {
    auto h = input->popData();
    if (h != NULL) {
      for (unsigned i=0; i<algorithms.size(); i++) {
        algorithms[i]->processHistogram(&*h);
      }
    }
  }
}

void Fei4Analysis::end() {
  std::cout << __PRETTY_FUNCTION__ << std::endl;
    for (unsigned i=0; i<algorithms.size(); i++) {
        algorithms[i]->end();
    }
}

void Fei4Analysis::addAlgorithm(AnalysisAlgorithm *a) {
    algorithms.push_back(a);
    a->setBookkeeper(bookie);
    a->setChannel(channel);
}

void Fei4Analysis::addAlgorithm(AnalysisAlgorithm *a, unsigned ch) {
    algorithms.push_back(a);
}

void OccupancyAnalysis::init(ScanBase *s) {
    n_count = 1;
    injections = 0;
    for (unsigned n=0; n<s->size(); n++) {
        std::shared_ptr<LoopActionBase> l = s->getLoop(n);
        if ((l->type() != typeid(Fei4TriggerLoop*) &&
                    l->type() != typeid(Rd53aMaskLoop*) &&
                    l->type() != typeid(Rd53aTriggerLoop*) &&
                    l->type() != typeid(Rd53aCoreColLoop*) &&
                    l->type() != typeid(Fe65p2MaskLoop*) &&
                    l->type() != typeid(Fe65p2TriggerLoop*) &&
                    l->type() != typeid(Fe65p2QcLoop*) &&
                    l->type() != typeid(Fei4MaskLoop*) &&
                    l->type() != typeid(StdDataLoop*) &&
                    l->type() != typeid(Fei4DcLoop*))) {
            loops.push_back(n);
            loopMax.push_back((unsigned)l->getMax());
        } else {
            unsigned cnt = (l->getMax() - l->getMin())/l->getStep();
            if (cnt == 0)
                cnt = 1;
            n_count = n_count*cnt;
        }
        if (l->type() == typeid(Fei4TriggerLoop*)) {
            Fei4TriggerLoop *trigLoop = (Fei4TriggerLoop*) l.get();
            injections = trigLoop->getTrigCnt();
        }
        if (l->type() == typeid(Fe65p2TriggerLoop*)) {
            Fe65p2TriggerLoop *trigLoop = (Fe65p2TriggerLoop*) l.get();
            injections = trigLoop->getTrigCnt();
        }
        if (l->type() == typeid(Rd53aTriggerLoop*)) {
            Rd53aTriggerLoop *trigLoop = (Rd53aTriggerLoop*) l.get();
            injections = trigLoop->getTrigCnt();
        }
    }
}

void OccupancyAnalysis::processHistogram(HistogramBase *h) {
    // Check if right Histogram
    if (h->getType() != typeid(OccupancyMap*))
        return;

    // Select correct output container
    unsigned ident = 0;
    unsigned offset = 0;

    // Determine identifier
    std::string name = "OccupancyMap";
    std::string name2 = "EnMask";
    for (unsigned n=0; n<loops.size(); n++) {
        ident += h->getStat().get(loops[n])+offset;
        offset += loopMax[n];
        name += "-" + std::to_string(h->getStat().get(loops[n]));
        name2 += "-" + std::to_string(h->getStat().get(loops[n]));
    }

    // Check if Histogram exists
    if (occMaps[ident] == nullptr) {
        std::unique_ptr<Histo2d> hh(new Histo2d(name, nCol, 0.5, nCol+0.5, nRow, 0.5, nRow+0.5, typeid(this)));
        hh->setXaxisTitle("Column");
        hh->setYaxisTitle("Row");
        hh->setZaxisTitle("Hits");
        occMaps[ident] = std::move(hh);
        innerCnt[ident] = 0;
    }

    // Add up Histograms
    occMaps[ident]->add(*(Histo2d*)h);
    innerCnt[ident]++;

    // Got all data, finish up Analysis
    if (innerCnt[ident] == n_count) {
        std::unique_ptr<Histo2d> mask(new Histo2d(name2, nCol, 0.5, nCol+0.5, nRow, 0.5, nRow+0.5, typeid(this)));
        mask->setXaxisTitle("Column");
        mask->setYaxisTitle("Rows");
        mask->setZaxisTitle("Enable");


        for (unsigned i=0; i<occMaps[ident]->size(); i++) {
            if (occMaps[ident]->getBin(i) == injections) {
                mask->setBin(i, 1);
            } else {
                if (make_mask) {
                    bookie->getFe(channel)->maskPixel((i/nRow), (i%nRow));
                }
            }
        }
        output->pushData(std::move(mask)); // TODO push this mask to the specific configuration
        output->pushData(std::move(occMaps[ident]));


        //delete occMaps[ident];
        //occMaps[ident] = NULL;
    }
}

void TotAnalysis::init(ScanBase *s) {
    n_count = 1;
    injections = 1;
    pixelFb = NULL;
    globalFb = NULL;
    for (unsigned n=0; n<s->size(); n++) {
        std::shared_ptr<LoopActionBase> l = s->getLoop(n);
        if ((l->type() != typeid(Fei4TriggerLoop*) &&
                    l->type() != typeid(Rd53aMaskLoop*) &&
                    l->type() != typeid(Rd53aTriggerLoop*) &&
                    l->type() != typeid(Rd53aCoreColLoop*) &&
                    l->type() != typeid(Fe65p2MaskLoop*) &&
                    l->type() != typeid(Fe65p2TriggerLoop*) &&
                    l->type() != typeid(Fe65p2QcLoop*) &&
                    l->type() != typeid(Fei4MaskLoop*) &&
                    l->type() != typeid(StdDataLoop*) &&
                    l->type() != typeid(Fei4DcLoop*))) {
            loops.push_back(n);
            loopMax.push_back((unsigned)l->getMax());
        } else {
            unsigned cnt = (l->getMax() - l->getMin())/l->getStep();
            if (cnt == 0)
                cnt = 1;
            n_count = n_count*cnt;
        }

        if (l->type() == typeid(Fei4TriggerLoop*)) {
            Fei4TriggerLoop *trigLoop = (Fei4TriggerLoop*) l.get();
            injections = trigLoop->getTrigCnt();
        }

        if (l->type() == typeid(Fe65p2TriggerLoop*)) {
            Fe65p2TriggerLoop *trigLoop = (Fe65p2TriggerLoop*) l.get();
            injections = trigLoop->getTrigCnt();
        }
        
        if (l->type() == typeid(Rd53aTriggerLoop*)) {
            Rd53aTriggerLoop *trigLoop = (Rd53aTriggerLoop*) l.get();
            injections = trigLoop->getTrigCnt();
        }

        std::shared_ptr<LoopActionBase> tmpPrmpFb(new Fei4GlobalFeedback(&Fei4::PrmpVbpf));
        if (l->type() == tmpPrmpFb->type()) {
            globalFb = dynamic_cast<GlobalFeedbackBase*>(l.get());  
        }

        if (l->type() == typeid(Rd53aGlobalFeedback*)) {
            globalFb = dynamic_cast<GlobalFeedbackBase*>(l.get());  
        }

        if (l->type() == typeid(Fei4PixelFeedback*)) {
            pixelFb = dynamic_cast<PixelFeedbackBase*>(l.get());  
        }
    }
}

void TotAnalysis::processHistogram(HistogramBase *h) {
    // Select correct output container
    unsigned ident = 0;
    unsigned offset = 0;
    // Determine identifier
    std::string name = "OccMap";
    std::string name2 = "TotMap";
    std::string name3 = "Tot2Map";
    for (unsigned n=0; n<loops.size(); n++) {
        ident += h->getStat().get(loops[n])+offset;
        offset += loopMax[n];
        name += "-" + std::to_string(h->getStat().get(loops[n]));
        name2 += "-" + std::to_string(h->getStat().get(loops[n]));
        name3 += "-" + std::to_string(h->getStat().get(loops[n]));
    }

    // Check if Histogram exists
    if (occMaps[ident] == NULL) {
        Histo2d *hh = new Histo2d(name, nCol, 0.5, nCol+0.5, nRow, 0.5, nRow+0.5, typeid(this));
        hh->setXaxisTitle("Column");
        hh->setYaxisTitle("Row");
        hh->setZaxisTitle("Hits");
        occMaps[ident] = hh;
        occInnerCnt[ident] = 0;
        hh = new Histo2d(name2, nCol, 0.5, nCol+0.5, nRow, 0.5, nRow+0.5, typeid(this));
        hh->setXaxisTitle("Column");
        hh->setYaxisTitle("Row");
        hh->setZaxisTitle("{/Symbol S}(ToT)");
        totMaps[ident] = hh;
        totInnerCnt[ident] = 0;
        hh = new Histo2d(name3, nCol, 0.5, nCol+0.5, nRow, 0.5, nRow+0.5, typeid(this));
        hh->setXaxisTitle("Column");
        hh->setYaxisTitle("Row");
        hh->setZaxisTitle("{/Symbol S}(ToT^2)");
        tot2Maps[ident] = hh;
        tot2InnerCnt[ident] = 0;
    }

    // Gather Histogram
    if (h->getType() == typeid(OccupancyMap*)) {
        occMaps[ident]->add(*(Histo2d*)h);
        occInnerCnt[ident]++;
    } else if (h->getType() == typeid(TotMap*)) {
        totMaps[ident]->add(*(Histo2d*)h);
        totInnerCnt[ident]++;
    } else if (h->getType() == typeid(Tot2Map*)) {
        tot2Maps[ident]->add(*(Histo2d*)h);
        tot2InnerCnt[ident]++;
    } else {
        return;
    }

    // Got all data, finish up Analysis
    if (occInnerCnt[ident] == n_count &&
            totInnerCnt[ident] == n_count &&
            tot2InnerCnt[ident] == n_count) {
        std::unique_ptr<Histo2d> meanTotMap(new Histo2d("MeanTotMap"+std::to_string(ident), nCol, 0.5, nCol+0.5, nRow, 0.5, nRow+0.5, typeid(this)));
        meanTotMap->setXaxisTitle("Column");
        meanTotMap->setYaxisTitle("Row");
        meanTotMap->setZaxisTitle("Mean ToT [bc]");
        std::unique_ptr<Histo2d> sumTotMap(new Histo2d("SumTotMap"+std::to_string(ident), nCol, 0.5, nCol+0.5, nRow, 0.5, nRow+0.5, typeid(this)));
        sumTotMap->setXaxisTitle("Column");
        sumTotMap->setYaxisTitle("Row");
        sumTotMap->setZaxisTitle("Mean ToT [bc]");
        std::unique_ptr<Histo2d> sumTot2Map(new Histo2d("MeanTot2Map"+std::to_string(ident), nCol, 0.5, nCol+0.5, nRow, 0.5, nRow+0.5, typeid(this)));
        sumTot2Map->setXaxisTitle("Column");
        sumTot2Map->setYaxisTitle("Row");
        sumTot2Map->setZaxisTitle("Mean ToT^2 [bc^2]");
        std::unique_ptr<Histo2d> sigmaTotMap(new Histo2d("SigmaTotMap"+std::to_string(ident), nCol, 0.5, nCol+0.5, nRow, 0.5, nRow+0.5, typeid(this)));
        sigmaTotMap->setXaxisTitle("Column");
        sigmaTotMap->setYaxisTitle("Row");
        sigmaTotMap->setZaxisTitle("Sigma ToT [bc]");
        std::unique_ptr<Histo1d> meanTotDist(new Histo1d("MeanTotDist_"+std::to_string(ident), 16, 0.5, 16.5, typeid(this)));
        meanTotDist->setXaxisTitle("Mean ToT [bc]");
        meanTotDist->setYaxisTitle("Number of Pixels");
        std::unique_ptr<Histo1d> sigmaTotDist(new Histo1d("SigmaTotDist"+std::to_string(ident), 101, -0.05, 1.05, typeid(this)));
        sigmaTotDist->setXaxisTitle("Sigma ToT [bc]");
        sigmaTotDist->setYaxisTitle("Number of Pixels");

        meanTotMap->add(*totMaps[ident]);
        meanTotMap->divide(*occMaps[ident]);
        sumTotMap->add(*totMaps[ident]);
        sumTot2Map->add(*tot2Maps[ident]);
        for(unsigned i=0; i<meanTotMap->size(); i++) {
            double sigma = sqrt(fabs((sumTot2Map->getBin(i) - ((sumTotMap->getBin(i)*sumTotMap->getBin(i))/injections))/(injections-1)));
            sigmaTotMap->setBin(i, sigma);
            meanTotDist->fill(meanTotMap->getBin(i));
            sigmaTotDist->fill(sigma);
        }

        std::cout << "[" << channel << "] ToT Mean = " << meanTotDist->getMean() << " +- " << meanTotDist->getStdDev() << std::endl;

        if (globalFb != NULL) {
            double mean = 0;
            double entries = 0;
            for (unsigned i=0; i<meanTotMap->size(); i++) {
                if (occMaps[ident]->getBin(i) == injections) {
                    mean += meanTotMap->getBin(i);
                    entries++;
                } 
            }
            if (entries > 0) {
                mean = mean/entries;
            }
            std::cout << "Mean is: " << mean << std::endl;

            // TODO Get this from somewhere
            double targetTot = bookie->getTargetTot();
            int sign = 0;
            bool last = false;
            if (mean < (targetTot-0.1)) {
                sign = -1;
            } else if (mean > (targetTot+0.1)) {
                sign = +1;
            } else {
                sign = 0;
                last = true;
            }
            globalFb->feedbackBinary(channel, sign, last);
        }

        if (pixelFb != NULL) {
            double targetTot = bookie->getTargetTot();
            Histo2d *fbHisto = new Histo2d("feedback", nCol, 0.5, nCol+0.5, nRow, 0.5, nRow+0.5, typeid(this));
            for (unsigned i=0; i<meanTotMap->size(); i++) {
                int sign = 0;
                double mean = meanTotMap->getBin(i);
                if (mean < (targetTot-0.05)) {
                    sign = -1;
                } else if (mean > (targetTot+0.05)) {
                    sign = +1;
                } else {
                    sign = 0;
                }
                fbHisto->setBin(i, sign);
            }

            pixelFb->feedback(channel, fbHisto);
        }

        output->pushData(std::move(meanTotMap));
        output->pushData(std::move(sigmaTotMap));
        output->pushData(std::move(meanTotDist));
        output->pushData(std::move(sigmaTotDist));

        delete occMaps[ident];
        delete totMaps[ident];
        delete tot2Maps[ident];
        occInnerCnt[ident] = 0;
        totInnerCnt[ident] = 0;
        tot2InnerCnt[ident] = 0;
    }
}

void ScurveFitter::init(ScanBase *s) {
    std::shared_ptr<LoopActionBase> tmpVcalLoop(new Fei4ParameterLoop(&Fei4::PlsrDAC));
    std::shared_ptr<LoopActionBase> tmpVcalLoop2(new Fe65p2ParameterLoop(&Fe65p2::PlsrDac));
    std::shared_ptr<LoopActionBase> tmpVcalLoop3(new Rd53aParameterLoop());
    scan = s;
    n_count = nCol*nRow;
    vcalLoop = 0;
    injections = 50;
    useScap = true;
    useLcap = true;
    for (unsigned n=0; n<s->size(); n++) {
        std::shared_ptr<LoopActionBase> l = s->getLoop(n);
        if (l->type() != typeid(Fei4TriggerLoop*) &&
                l->type() != typeid(Rd53aMaskLoop*) &&
                l->type() != typeid(Rd53aTriggerLoop*) &&
                l->type() != typeid(Rd53aCoreColLoop*) &&
                l->type() != typeid(Fe65p2TriggerLoop*) &&
                l->type() != typeid(Fei4MaskLoop*) &&
                l->type() != typeid(Fe65p2MaskLoop*) &&
                l->type() != typeid(StdDataLoop*) &&
                l->type() != typeid(Fei4DcLoop*) &&
                l->type() != typeid(Fe65p2QcLoop*) &&
                l->type() != tmpVcalLoop3->type() &&
                l->type() != tmpVcalLoop2->type() &&
                l->type() != tmpVcalLoop->type()) {
            loops.push_back(n);
            loopMax.push_back((unsigned)l->getMax());
        } else {
            unsigned cnt = (l->getMax() - l->getMin())/l->getStep();
            if (cnt == 0)
                cnt = 1;
            n_count = n_count*cnt;
        }
        // Vcal Loop
        if (l->type() == tmpVcalLoop->type() ||
                l->type() == tmpVcalLoop2->type() ||
                l->type() == tmpVcalLoop3->type()) {
            vcalLoop = n;
            vcalMax = l->getMax();
            vcalMin = l->getMin();
            vcalStep = l->getStep();
            vcalBins = (vcalMax-vcalMin)/vcalStep;
        }

        if (l->type() == typeid(Fei4TriggerLoop*)) {
            Fei4TriggerLoop *trigLoop = (Fei4TriggerLoop*) l.get();
            injections = trigLoop->getTrigCnt();
        }
        if (l->type() == typeid(Fe65p2TriggerLoop*)) {
            Fe65p2TriggerLoop *trigLoop = (Fe65p2TriggerLoop*) l.get();
            injections = trigLoop->getTrigCnt();
        }
        if (l->type() == typeid(Rd53aTriggerLoop*)) {
            Rd53aTriggerLoop *trigLoop = (Rd53aTriggerLoop*) l.get();
            injections = trigLoop->getTrigCnt();
        }

	// check injection capacitor for FEI-4
	if(l->type() == typeid(Fei4MaskLoop*)) {
	  std::shared_ptr<Fei4MaskLoop> msk = std::dynamic_pointer_cast<Fei4MaskLoop>(l);
	  useScap = msk->getScap();
	  useLcap = msk->getLcap();
	}

    }

    for (unsigned i=vcalMin; i<=vcalMax; i+=vcalStep) {
        x.push_back(i);
    }
    cnt = 0;
    
}

// Errorfunction
// par[0] = Mean
// par[1] = Sigma
// par[2] = Normlization
#define SQRT2 1.414213562
double scurveFct(double x, const double *par) {
  return 0.5*( 2-erfc( (x-par[0])/(par[1]*SQRT2) ) )*par[2];
}

void ScurveFitter::processHistogram(HistogramBase *h) {
    cnt++;
    // Check if right Histogram
    if (h->getType() != typeid(OccupancyMap*))
        return;


    n_failedfit =0;
    Histo2d *hh = (Histo2d*) h;
    for(unsigned col=1; col<=nCol; col++) {
        for (unsigned row=1; row<=nRow; row++) {
            unsigned bin = hh->binNum(col, row);
            if (hh->getBin(bin) != 0) {
                // Select correct output containe
                unsigned ident = bin;
                unsigned outerIdent = 0;
                unsigned offset = nCol*nRow;
                unsigned outerOffset = 0;
                unsigned vcal = hh->getStat().get(vcalLoop);
                //std::cout << "VCAL = " << vcal << std::endl;
                // Determine identifier
                std::string name = "Scurve";
                name += "-" + std::to_string(col) + "-" + std::to_string(row);
                // Check for other loops
                for (unsigned n=0; n<loops.size(); n++) {
                    ident += hh->getStat().get(loops[n])+offset;
                    outerIdent += hh->getStat().get(loops[n])+offset;
                    offset += loopMax[n];
                    outerOffset += loopMax[n];
                    name += "-" + std::to_string(hh->getStat().get(loops[n]));
                }

                // Check if Histogram exists
                if (histos[ident] == NULL) {
                    Histo1d *hhh = new Histo1d(name, vcalBins+1, vcalMin-((double)vcalStep/2.0), vcalMax+((double)vcalStep/2.0), typeid(this));
                    hhh->setXaxisTitle("Vcal");
                    hhh->setYaxisTitle("Occupancy");
                    histos[ident].reset(hhh);
                    innerCnt[ident] = 0;
                }
                if (sCurve[outerIdent] == NULL) {
                    Histo2d *hhh = new Histo2d("sCurve", vcalBins+1, vcalMin-((double)vcalStep/2.0), vcalMax+((double)vcalStep/2.0), injections-1, 0.5, injections-0.5, typeid(this));
                    hhh->setXaxisTitle("Vcal");
                    hhh->setYaxisTitle("Occupancy");
                    hhh->setZaxisTitle("Number of pixels");
                    sCurve[outerIdent].reset(hhh);
                }

                // Add up Histograms
                histos[ident]->fill(vcal, hh->getBin(bin));
                sCurve[outerIdent]->fill(vcal, hh->getBin(bin));
                innerCnt[ident]++;

                // Got all data, finish up Analysis
                // TODO This requires the loop to run from low to high and a hit in the last bin
                if (vcal == vcalMax) {
                    // Scale histos
                    //histos[ident]->scale(1.0/(double)injections);
                    lm_status_struct status;
                    lm_control_struct control;
                    control = lm_control_float;
		    //control.verbosity = 3;
		    control.verbosity = 0;
                    const unsigned n_par = 3;
                    //double par[n_par] = {((vcalMax-vcalMin)/2.0)+vcalMin,  5 , (double) injections};
                    double par[n_par] = {((vcalMax-vcalMin)/2.0)+vcalMin,  0.05*(((vcalMax-vcalMin)/2.0)+vcalMin)  , (double) injections};
                    std::chrono::high_resolution_clock::time_point start;
                    std::chrono::high_resolution_clock::time_point end;
                    start = std::chrono::high_resolution_clock::now();
                    lmcurve(n_par, par, vcalBins, &x[0], histos[ident]->getData(), scurveFct, &control, &status);
                    end = std::chrono::high_resolution_clock::now();
                    std::chrono::microseconds fitTime = std::chrono::duration_cast<std::chrono::microseconds>(end-start);
                    if (thrMap[outerIdent] == NULL) {
		        Histo2d *hh2 = new Histo2d("ThresholdMap", nCol, 0.5, nCol+0.5, nRow, 0.5, nRow+0.5, typeid(this));
                        hh2->setXaxisTitle("Column");
                        hh2->setYaxisTitle("Row");
                        hh2->setZaxisTitle("Threshold [e]");
                        thrMap[outerIdent].reset(hh2);
                        hh2 = new Histo2d("NoiseMap", nCol, 0.5, nCol+0.5, nRow, 0.5, nRow+0.5, typeid(this));
                        hh2->setXaxisTitle("Column");
                        hh2->setYaxisTitle("Row");
                        hh2->setZaxisTitle("Noise [e]");
<<<<<<< HEAD
                        sigMap[outerIdent] = hh2;                        
			hh2 = new Histo2d("Chi2Map", nCol, 0.5, nCol+0.5, nRow, 0.5, nRow+0.5, typeid(this));
                        hh2->setXaxisTitle("Column");
                        hh2->setYaxisTitle("Row");
                        hh2->setZaxisTitle("Chi2");
                        chi2Map[outerIdent] = hh2;                        
			hh2 = new Histo2d("StatusMap", nCol, 0.5, nCol+0.5, nRow, 0.5, nRow+0.5, typeid(this));
                        hh2->setXaxisTitle("Column");
                        hh2->setYaxisTitle("Row");
                        hh2->setZaxisTitle("Fit Status");
                        statusMap[outerIdent] = hh2;

                        Histo1d *hh1 = new Histo1d("Chi2Dist", 301, -0.05, 15, typeid(this));
                        hh1->setXaxisTitle("Fit Chi/ndf");
                        hh1->setYaxisTitle("Number of Pixels");
                        chiDist[outerIdent] = hh1;

                        hh1 = new Histo1d("StatusDist", 11, 0, 11, typeid(this));
                        hh1->setXaxisTitle("Fit Status ");
                        hh1->setYaxisTitle("Number of Pixels");
                        statusDist[outerIdent] = hh1;

=======
                        sigMap[outerIdent].reset(hh2);
                        
                        Histo1d *hh1 = new Histo1d("Chi2Dist", 51, -0.025, 2.525, typeid(this));
                        hh1->setXaxisTitle("Fit Chi/ndf");
                        hh1->setYaxisTitle("Number of Pixels");
                        chiDist[outerIdent].reset(hh1);
>>>>>>> e7d626e7
                        hh1 = new Histo1d("TimePerFitDist", 201, -1, 401, typeid(this));
                        hh1->setXaxisTitle("Fit Time [us]");
                        hh1->setYaxisTitle("Number of Pixels");
                        timeDist[outerIdent].reset(hh1);
                    }

		    double chi2= status.fnorm/(double)status.nfev;
		    
		    if (par[0] > vcalMin && par[0] < vcalMax && par[1] > 0 && par[1] < (vcalMax-vcalMin) && par[1] >= 0 && chi2 < 2.5) {
		      FrontEndCfg *feCfg = dynamic_cast<FrontEndCfg*>(bookie->getFe(channel));
		      thrMap[outerIdent]->fill(col, row, feCfg->toCharge(par[0], useScap, useLcap));
		      // Reudce affect of vcal offset on this, don't want to probe at low vcal
		      sigMap[outerIdent]->fill(col, row, feCfg->toCharge(par[0]+par[1], useScap, useLcap)-feCfg->toCharge(par[0], useScap, useLcap));
		      chiDist[outerIdent]->fill(status.fnorm/(double)status.nfev);
		      timeDist[outerIdent]->fill(fitTime.count());
		      chi2Map[outerIdent]->fill(col, row,chi2 );
		      statusMap[outerIdent]->fill(col, row, status.outcome);
		      statusDist[outerIdent]->fill(status.outcome);

                    }else
		      n_failedfit++;
		    
		}
	    }
	}
    }
}

void ScurveFitter::end() {
    if (thrMap[0] != NULL) {
        int bin_width, xlow, xhigh, bins;
        double thrMean = thrMap[0]->getMean();
        double thrRms = thrMap[0]->getStdDev();
        double sigMean = sigMap[0]->getMean();
        double sigRms = sigMap[0]->getStdDev();


        // TODO Loop over outerIdent
        bin_width = 10;
        int rThrMean = (int)(thrMean) - (int)(thrMean)%bin_width;
        int rThrRms = (int)(thrRms) - (int)(thrRms)%bin_width;
        xlow = rThrMean-(rThrRms*5)-bin_width/2.0;
        if (xlow < 0) xlow = -1*bin_width/2.0;
        xhigh = rThrMean+(rThrRms*5)+bin_width/2.0;
        if ((xhigh-xlow)%bin_width != 0)
            xhigh += ((xhigh-xlow)%bin_width);
        bins = (xhigh-xlow)/bin_width;
        
        Histo1d *hh1 = new Histo1d("ThresholdDist", bins, xlow, xhigh, typeid(this));
        hh1->setXaxisTitle("Threshold [e]");
        hh1->setYaxisTitle("Number of Pixels");
        thrDist[0].reset(hh1);

        bin_width = 5;
        int rSigMean = (int)(sigMean) - (int)(sigMean)%bin_width;
        int rSigRms = (int)(sigRms) - (int)(sigRms)%bin_width;
        xlow = rSigMean-(rSigRms*5)-bin_width/2.0;
        if (xlow < 0) xlow = -1*bin_width/2.0;
        xhigh = rSigMean+(rSigRms*5)+bin_width/2.0;
        if ((xhigh-xlow)%bin_width != 0)
            xhigh += ((xhigh-xlow)%bin_width);
        bins = (xhigh-xlow)/bin_width;
        
        hh1 = new Histo1d("NoiseDist", bins, xlow, xhigh, typeid(this));
        hh1->setXaxisTitle("Noise [e]");
        hh1->setYaxisTitle("Number of Pixels");
        sigDist[0].reset(hh1);
        
        for(unsigned bin=0; bin<(nCol*nRow); bin++) {
            if (thrMap[0]->getBin(bin) != 0)
                thrDist[0]->fill(thrMap[0]->getBin(bin));
            if (sigMap[0]->getBin(bin) != 0)
                sigDist[0]->fill(sigMap[0]->getBin(bin));
        }
        
        std::cout << "\033[1;33m[" << channel << "] Threashold Mean = " << thrMap[0]->getMean() << " +- " << thrMap[0]->getStdDev() << "\033[0m" << std::endl;
        output->pushData(std::move(sCurve[0]));
        output->pushData(std::move(thrDist[0]));
        output->pushData(std::move(thrMap[0]));
        output->pushData(std::move(sigDist[0]));
        std::cout << "\033[1;33m[" << channel << "] Noise Mean = " << sigMap[0]->getMean() << " +- " << sigMap[0]->getStdDev() << "\033[0m" <<  std::endl;
<<<<<<< HEAD
        std::cout << "\033[1;33m[" << channel << "] Number of failed fits = " <<     n_failedfit << "\033[0m" <<  std::endl;
        output->pushData(sigMap[0]);
        output->pushData(chiDist[0]);
        output->pushData(timeDist[0]);
=======
        output->pushData(std::move(sigMap[0]));
        output->pushData(std::move(chiDist[0]));
        output->pushData(std::move(timeDist[0]));
>>>>>>> e7d626e7
    }
    
    output->pushData(chi2Map[0]);
    output->pushData(statusMap[0]);
    output->pushData(statusDist[0]);
   

    for(unsigned bin=0; bin<(nCol*nRow); bin+=((nCol*nRow)/20)) {
<<<<<<< HEAD
      //for(unsigned bin=0; bin<(nCol*nRow); bin+=1) {
      if (histos[bin]) {
	output->pushData(histos[bin]);
      }
=======
        if (histos[bin]) {
            output->pushData(std::move(histos[bin]));
        }
>>>>>>> e7d626e7
    }
}

void OccGlobalThresholdTune::init(ScanBase *s) {
    std::shared_ptr<LoopActionBase> tmpVthinFb(new Fei4GlobalFeedback(&Fei4::Vthin_Fine));
    std::shared_ptr<LoopActionBase> tmpVthinFb2(new Fe65p2GlobalFeedback(&Fe65p2::Vthin1Dac));
    std::shared_ptr<LoopActionBase> tmpVthinFb3(new Rd53aGlobalFeedback());
    n_count = 1;
    for (unsigned n=0; n<s->size(); n++) {
        std::shared_ptr<LoopActionBase> l = s->getLoop(n);
        if ((l->type() != typeid(Fei4TriggerLoop*) &&
                    l->type() != typeid(Rd53aMaskLoop*) &&
                    l->type() != typeid(Rd53aTriggerLoop*) &&
                    l->type() != typeid(Rd53aCoreColLoop*) &&
                    l->type() != typeid(Fe65p2TriggerLoop*) &&
                    l->type() != typeid(Fei4MaskLoop*) &&
                    l->type() != typeid(Fe65p2MaskLoop*) &&
                    l->type() != typeid(StdDataLoop*) &&
                    l->type() != typeid(Fe65p2QcLoop*) &&
                    l->type() != typeid(Fei4DcLoop*))) {
            loops.push_back(n);
            loopMax.push_back((unsigned)l->getMax());
        } else {
            unsigned cnt = (l->getMax() - l->getMin())/l->getStep();
            if (cnt == 0)
                cnt = 1;
            n_count = n_count*cnt;
        }

        if (l->type() == typeid(Fei4TriggerLoop*)) {
            Fei4TriggerLoop *trigLoop = (Fei4TriggerLoop*) l.get();
            injections = trigLoop->getTrigCnt();
        }

        if (l->type() == typeid(Fe65p2TriggerLoop*)) {
            Fe65p2TriggerLoop *trigLoop = (Fe65p2TriggerLoop*) l.get();
            injections = trigLoop->getTrigCnt();
        }
        
        if (l->type() == typeid(Rd53aTriggerLoop*)) {
            Rd53aTriggerLoop *trigLoop = (Rd53aTriggerLoop*) l.get();
            injections = trigLoop->getTrigCnt();
        }

        if (l->type() == tmpVthinFb->type() 
                || l->type() == tmpVthinFb2->type()
                || l->type() == tmpVthinFb3->type()) {
            fb = dynamic_cast<GlobalFeedbackBase*>(l.get()); 
            lb = (LoopActionBase*) l.get(); 
        }
    }

}

void OccGlobalThresholdTune::processHistogram(HistogramBase *h) {
    // Check if right Histogram
    if (h->getType() != typeid(OccupancyMap*))
        return;

    // Select correct output container
    unsigned ident = 0;
    unsigned offset = 0;

    // Determine identifier
    std::string name = "OccupancyMap";
    std::string name2 = "OccupancyDist";
    for (unsigned n=0; n<loops.size(); n++) {
        ident += h->getStat().get(loops[n])+offset;
        offset += loopMax[n];
        name += "-" + std::to_string(h->getStat().get(loops[n]));
        name2 += "-" + std::to_string(h->getStat().get(loops[n]));
    }

    // Check if Histogram exists
    if (occMaps[ident] == NULL) {
        Histo2d *hh = new Histo2d(name, nCol, 0.5, nCol+0.5, nRow, 0.5, nRow+0.5, typeid(this));
        hh->setXaxisTitle("Column");
        hh->setYaxisTitle("Row");
        hh->setZaxisTitle("Hits");
        occMaps[ident].reset(hh);
        //Histo1d *hhh = new Histo1d(name2, injections+1, -0.5, injections+0.5, typeid(this));
        // Ignore first and last bin to dismiss masked or not functioning pixels
        Histo1d *hhh = new Histo1d(name2, injections-1, 0.5, injections-0.5, typeid(this));
        hhh->setXaxisTitle("Occupancy");
        hhh->setYaxisTitle("Number of Pixels");
        occDists[ident].reset(hhh);
        innerCnt[ident] = 0;
    }

    // Add up Histograms
    occMaps[ident]->add(*(Histo2d*)h);
    innerCnt[ident]++;

    // Got all data, finish up Analysis
    if (innerCnt[ident] == n_count) {

        for(unsigned i=0; i<occMaps[ident]->size(); i++)
            occDists[ident]->fill(occMaps[ident]->getBin(i));

        bool done = false;
        double sign = 0;
        if (lb->getStep() == 1) {
            done = true;
        }

        double meanOcc = occDists[ident]->getMean()/(double)injections;
        double entries = occDists[ident]->getEntries();
        std::cout << "[" << channel << "]Mean Occupancy: " << meanOcc << std::endl;

        if (entries < (nCol*nRow)*0.01) { // Want at least 1% of all pixels to fire
            sign = -1;
        } else if ((meanOcc > 0.51) && !done) {
            sign = +1;
        } else if ((meanOcc < 0.49) && !done) {
            sign = -1;
        } else {
            sign = 0;
            done = true;
        }

        std::cout << "Calling feedback " << sign << std::endl;
        fb->feedback(this->channel, sign, done);
        std::cout << "After feedback" << std::endl;
        output->pushData(std::move(occMaps[ident]));
        output->pushData(std::move(occDists[ident]));
        innerCnt[ident] = 0;
        //delete occMaps[ident];
        occMaps[ident] = nullptr;
        //delete occDists[ident];
        occDists[ident] = nullptr;
    }

}

void OccPixelThresholdTune::init(ScanBase *s) {
    n_count = 1;
    for (unsigned n=0; n<s->size(); n++) {
        std::shared_ptr<LoopActionBase> l = s->getLoop(n);
        if ((l->type() != typeid(Fei4TriggerLoop*) &&
                    l->type() != typeid(Rd53aMaskLoop*) &&
                    l->type() != typeid(Rd53aTriggerLoop*) &&
                    l->type() != typeid(Rd53aCoreColLoop*) &&
                    l->type() != typeid(Fe65p2TriggerLoop*) &&
                    l->type() != typeid(Fei4MaskLoop*) &&
                    l->type() != typeid(Fe65p2MaskLoop*) &&
                    l->type() != typeid(StdDataLoop*) &&
                    l->type() != typeid(Fe65p2QcLoop*) &&
                    l->type() != typeid(Fei4DcLoop*))) {
            loops.push_back(n);
            loopMax.push_back((unsigned)l->getMax());
        } else {
            unsigned cnt = (l->getMax() - l->getMin())/l->getStep();
            if (cnt == 0)
                cnt = 1;
            n_count = n_count*cnt;
        }

        if (l->type() == typeid(Fei4TriggerLoop*)) {
            Fei4TriggerLoop *trigLoop = (Fei4TriggerLoop*) l.get();
            injections = trigLoop->getTrigCnt();
        }

        if (l->type() == typeid(Fe65p2TriggerLoop*)) {
            Fe65p2TriggerLoop *trigLoop = (Fe65p2TriggerLoop*) l.get();
            injections = trigLoop->getTrigCnt();
        }
        
        if (l->type() == typeid(Rd53aTriggerLoop*)) {
            Rd53aTriggerLoop *trigLoop = (Rd53aTriggerLoop*) l.get();
            injections = trigLoop->getTrigCnt();
        }

        if (l->type() == typeid(Fei4PixelFeedback*)) {
            fb = (PixelFeedbackBase*)((Fei4PixelFeedback*) l.get());  
        }
        if (l->type() == typeid(Fe65p2PixelFeedback*)) {
            fb = (PixelFeedbackBase*)((Fe65p2PixelFeedback*) l.get());  
        }
        if (l->type() == typeid(Rd53aPixelFeedback*)) {
            fb = (PixelFeedbackBase*)((Rd53aPixelFeedback*) l.get());  
        }
    }

}

void OccPixelThresholdTune::processHistogram(HistogramBase *h) {
    // Check if right Histogram
    if (h->getType() != typeid(OccupancyMap*))
        return;

    // Select correct output container
    unsigned ident = 0;
    unsigned offset = 0;

    // Determine identifier
    std::string name = "OccupancyMap";
    std::string name2 = "OccupancyDist";
    for (unsigned n=0; n<loops.size(); n++) {
        ident += h->getStat().get(loops[n])+offset;
        offset += loopMax[n];
        name += "-" + std::to_string(h->getStat().get(loops[n]));
        name2 += "-" + std::to_string(h->getStat().get(loops[n]));
    }

    // Check if Histogram exists
    if (occMaps[ident] == NULL) {
        Histo2d *hh = new Histo2d(name, nCol, 0.5, nCol+0.5, nRow, 0.5, nRow+0.5, typeid(this));
        hh->setXaxisTitle("Column");
        hh->setYaxisTitle("Row");
        hh->setZaxisTitle("Hits");
        occMaps[ident].reset(hh);
    }

    // Add up Histograms
    occMaps[ident]->add(*(Histo2d*)h);
    innerCnt[ident]++;

    // Got all data, finish up Analysis
    if (innerCnt[ident] == n_count) {
        double mean = 0;
        Histo2d *fbHisto = new Histo2d("feedback", nCol, 0.5, nCol+0.5, nRow, 0.5, nRow+0.5, typeid(this));
        std::unique_ptr<Histo1d> occDist(new Histo1d(name2, injections-1, 0.5, injections-0.5, typeid(this)));
        occDist->setXaxisTitle("Occupancy");
        occDist->setYaxisTitle("Number of Pixels");
        for (unsigned i=0; i<fbHisto->size(); i++) {
            double occ = occMaps[ident]->getBin(i);
            if ((occ/(double)injections) > 0.7) {
                fbHisto->setBin(i, -1);
            } else if ((occ/(double)injections) < 0.3) {
                fbHisto->setBin(i, +1);
            } else {
                fbHisto->setBin(i, 0);
            }
            mean += occMaps[ident]->getBin(i);
            occDist->fill(occMaps[ident]->getBin(i));
        }
        std::cout << "[" << channel << "] Mean Occupancy: " << mean/(nCol*nRow*(double)injections) << std::endl;
        std::cout << "[" << channel << "] RMS: " << occDist->getStdDev() << std::endl;

        fb->feedback(this->channel, fbHisto);
        output->pushData(std::move(occMaps[ident]));
        output->pushData(std::move(occDist));
        innerCnt[ident] = 0;
        //delete occMaps[ident];
        occMaps[ident] = NULL;
    }

}

// TODO exclude every loop
void L1Analysis::init(ScanBase *s) {
    n_count = 1;
    injections = 0;
    std::shared_ptr<LoopActionBase> tmpVcalLoop(new Fei4ParameterLoop(&Fei4::PlsrDAC));
    std::shared_ptr<LoopActionBase> tmpVcalLoop2(new Fe65p2ParameterLoop(&Fe65p2::PlsrDac));
    for (unsigned n=0; n<s->size(); n++) {
        std::shared_ptr<LoopActionBase> l = s->getLoop(n);
        if ((l->type() != typeid(Fei4TriggerLoop*) &&
                l->type() != typeid(Rd53aMaskLoop*) &&
                l->type() != typeid(Rd53aTriggerLoop*) &&
                l->type() != typeid(Rd53aCoreColLoop*) &&
                l->type() != typeid(Fei4MaskLoop*) &&
                l->type() != typeid(StdDataLoop*) &&
                l->type() != typeid(Fei4DcLoop*)) &&
                l->type() != typeid(Fe65p2MaskLoop*) &&
                l->type() != typeid(Fe65p2QcLoop*) &&
                l->type() != typeid(Fe65p2TriggerLoop*) &&
                l->type() != tmpVcalLoop->type() &&
                l->type() != tmpVcalLoop2->type()) {
            loops.push_back(n);
            loopMax.push_back((unsigned)l->getMax());
        } else {
            unsigned cnt = (l->getMax() - l->getMin())/l->getStep();
            if (cnt == 0)
                cnt = 1;
            n_count = n_count*cnt;
        }
        if (l->type() == typeid(Fei4TriggerLoop*)) {
            Fei4TriggerLoop *trigLoop = (Fei4TriggerLoop*) l.get();
            injections = trigLoop->getTrigCnt();
        }
        
        if (l->type() == typeid(Fe65p2TriggerLoop*)) {
            Fe65p2TriggerLoop *trigLoop = (Fe65p2TriggerLoop*) l.get();
            injections = trigLoop->getTrigCnt();
        }
        
        if (l->type() == typeid(Rd53aTriggerLoop*)) {
            Rd53aTriggerLoop *trigLoop = (Rd53aTriggerLoop*) l.get();
            injections = trigLoop->getTrigCnt();
        }
    }
}

void L1Analysis::processHistogram(HistogramBase *h) {
    // Check if right Histogram
    if (h->getType() != typeid(L1Dist*))
        return;

    // Select correct output container
    unsigned ident = 0;
    unsigned offset = 0;

    // Determine identifier
    std::string name = "L1Dist";
    for (unsigned n=0; n<loops.size(); n++) {
        ident += h->getStat().get(loops[n])+offset;
        offset += loopMax[n];
        name += "-" + std::to_string(h->getStat().get(loops[n]));
    }

    // Check if Histogram exists
    if (l1Histos[ident] == NULL) {
        Histo1d *hh = new Histo1d(name, 16, -0.5, 15.5, typeid(this));
        hh->setXaxisTitle("L1Id");
        hh->setYaxisTitle("Hits");
        l1Histos[ident].reset(hh);
        innerCnt[ident] = 0;
    }

    // Add up Histograms
    l1Histos[ident]->add(*(Histo1d*)h);
    innerCnt[ident]++;

    // Got all data, finish up Analysis
    if (innerCnt[ident] == n_count) {
        output->pushData(std::move(l1Histos[ident]));
    }
}

void TotDistPlotter::init(ScanBase *s) {
    n_count = 1;
    injections = 0;
    std::shared_ptr<LoopActionBase> tmpVcalLoop(new Fei4ParameterLoop(&Fei4::PlsrDAC));
    std::shared_ptr<LoopActionBase> tmpVcalLoop2(new Fe65p2ParameterLoop(&Fe65p2::PlsrDac));
    for (unsigned n=0; n<s->size(); n++) {
        std::shared_ptr<LoopActionBase> l = s->getLoop(n);
        if ((l->type() != typeid(Fei4TriggerLoop*) &&
                l->type() != typeid(Rd53aMaskLoop*) &&
                l->type() != typeid(Rd53aTriggerLoop*) &&
                l->type() != typeid(Rd53aCoreColLoop*) &&
                l->type() != typeid(Fei4MaskLoop*) &&
                l->type() != typeid(StdDataLoop*) &&
                l->type() != typeid(Fei4DcLoop*)) &&
                l->type() != typeid(Fe65p2MaskLoop*) &&
                l->type() != typeid(Fe65p2QcLoop*) &&
                l->type() != typeid(Fe65p2TriggerLoop*) &&
                l->type() != tmpVcalLoop->type() &&
                l->type() != tmpVcalLoop2->type()) {
            loops.push_back(n);
            loopMax.push_back((unsigned)l->getMax());
        } else {
            unsigned cnt = (l->getMax() - l->getMin())/l->getStep();
            if (cnt == 0)
                cnt = 1;
            n_count = n_count*cnt;
        }
        if (l->type() == typeid(Fei4TriggerLoop*)) {
            Fei4TriggerLoop *trigLoop = (Fei4TriggerLoop*) l.get();
            injections = trigLoop->getTrigCnt();
        }
        if (l->type() == typeid(Fe65p2TriggerLoop*)) {
            Fe65p2TriggerLoop *trigLoop = (Fe65p2TriggerLoop*) l.get();
            injections = trigLoop->getTrigCnt();
        }
    }
}

void TotDistPlotter::processHistogram(HistogramBase *h) {
    // Check if right Histogram
    if (h->getType() != typeid(TotDist*))
        return;

    // Select correct output container
    unsigned ident = 0;
    unsigned offset = 0;

    // Determine identifier
    std::string name = "TotDist";
    for (unsigned n=0; n<loops.size(); n++) {
        ident += h->getStat().get(loops[n])+offset;
        offset += loopMax[n];
        name += "-" + std::to_string(h->getStat().get(loops[n]));
    }

    // Check if Histogram exists
    if (tot[ident] == NULL) {
        Histo1d *hh = new Histo1d(name, 16, 0.5, 16.5, typeid(this));
        hh->setXaxisTitle("ToT [bc]");
        hh->setYaxisTitle("Hits");
        tot[ident].reset(hh);
        innerCnt[ident] = 0;
    }

    // Add up Histograms
    tot[ident]->add(*(Histo1d*)h);
    innerCnt[ident]++;

    // Got all data, finish up Analysis
    if (innerCnt[ident] == n_count) {
        output->pushData(std::move(tot[ident]));
    }
}

void NoiseAnalysis::init(ScanBase *s) {
    // We assume the nosie scan only has one trigger and data loop
    occ.reset(new Histo2d("Occupancy", nCol, 0.5, nCol+0.5, nRow, 0.5, nRow+0.5, typeid(this)));
    occ->setXaxisTitle("Col");
    occ->setYaxisTitle("Row");
    occ->setZaxisTitle("Hits");
    n_trigger = 0;
}

void NoiseAnalysis::processHistogram(HistogramBase *h) {
    if (h->getType() == typeid(OccupancyMap*)) {
        occ->add(*(Histo2d*)h);
    } else if (h->getType() == typeid(HitsPerEvent*)) {
        n_trigger += ((Histo1d*)h)->getEntries();       
    }
}

void NoiseAnalysis::end() {
    std::unique_ptr<Histo2d> noiseOcc(new Histo2d("NoiseOccupancy", nCol, 0.5, nCol+0.5, nRow, 0.5, nRow+0.5, typeid(this)));
    noiseOcc->setXaxisTitle("Col");
    noiseOcc->setYaxisTitle("Row");
    noiseOcc->setZaxisTitle("Noise Occupancy hits/bc");

    std::unique_ptr<Histo2d> mask(new Histo2d("NoiseMask", nCol, 0.5, nCol+0.5, nRow, 0.5, nRow+0.5, typeid(this)));
    mask->setXaxisTitle("Col");
    mask->setYaxisTitle("Row");
    mask->setZaxisTitle("Mask");

    noiseOcc->add(&*occ);
    noiseOcc->scale(1.0/(double)n_trigger);
    std::cout << "[" << channel << "] Received " << n_trigger << " total trigger!" << std::endl;
    double noiseThr = 1e-6; 
    for (unsigned i=0; i<noiseOcc->size(); i++) {
        if (noiseOcc->getBin(i) > noiseThr) {
            mask->setBin(i, 0);
            if (make_mask) {
                bookie->getFe(channel)->maskPixel((i/nRow), (i%nRow));
            }
        } else {
            mask->setBin(i, 1);
        }
    }

    output->pushData(std::move(occ));
    output->pushData(std::move(noiseOcc));
    output->pushData(std::move(mask));
}

void NoiseTuning::init(ScanBase *s) {
    n_count = 1;
    pixelFb = NULL;
    globalFb = NULL;
    for (unsigned n=0; n<s->size(); n++) {
        std::shared_ptr<LoopActionBase> l = s->getLoop(n);
        if ((l->type() != typeid(Fei4TriggerLoop*) &&
                l->type() != typeid(Rd53aMaskLoop*) &&
                l->type() != typeid(Rd53aTriggerLoop*) &&
                l->type() != typeid(Rd53aCoreColLoop*) &&
                l->type() != typeid(Fei4MaskLoop*) &&
                l->type() != typeid(StdDataLoop*) &&
                l->type() != typeid(Fei4DcLoop*)) &&
                l->type() != typeid(Fe65p2MaskLoop*) &&
                l->type() != typeid(Fe65p2QcLoop*) &&
                l->type() != typeid(Fe65p2TriggerLoop*) &&
                l->type() != typeid(StdRepeater*)) {
            loops.push_back(n);
            loopMax.push_back((unsigned)l->getMax());
        } else {
            unsigned cnt = (l->getMax() - l->getMin())/l->getStep();
            if (cnt == 0)
                cnt = 1;
            n_count = n_count*cnt;
        }
    
        std::shared_ptr<LoopActionBase> tmpPrmpFb(new Fei4GlobalFeedback(&Fei4::PrmpVbpf));
        if (l->type() == tmpPrmpFb->type()) {
            globalFb = dynamic_cast<GlobalFeedbackBase*>(l.get());  
        }

        if (l->type() == typeid(Rd53aGlobalFeedback*)) {
            globalFb = dynamic_cast<GlobalFeedbackBase*>(l.get());  
        }

        if (l->type() == typeid(Fei4PixelFeedback*)) {
            pixelFb = dynamic_cast<PixelFeedbackBase*>(l.get());  
        }
        
        if (l->type() == typeid(Rd53aPixelFeedback*)) {
            pixelFb = dynamic_cast<PixelFeedbackBase*>(l.get());  
        }
    }
}

void NoiseTuning::processHistogram(HistogramBase *h) {
    if (!(h->getType() == typeid(OccupancyMap*)))
        return;
    
    // Select correct output container
    unsigned ident = 0;
    unsigned offset = 0;
    
    // Determine identifier
    std::string name = "OccMap";
    for (unsigned n=0; n<loops.size(); n++) {
        ident += h->getStat().get(loops[n])+offset;
        offset += loopMax[n];
        name += "-" + std::to_string(h->getStat().get(loops[n]));
    }

    
    if (occMaps[ident] == NULL) {
        Histo2d *hh = new Histo2d(name, nCol, 0.5, nCol+0.5, nRow, 0.5, nRow+0.5, typeid(this));
        hh->setXaxisTitle("Column");
        hh->setYaxisTitle("Row");
        hh->setZaxisTitle("Hits");
        innerCnt[ident] = 0;
        occMaps[ident].reset(hh);
    }
    
    //Easy make it pretty
    occMaps[ident]->add(&*(Histo2d*)h);
    innerCnt[ident]++;
    
    if (innerCnt[ident] == n_count) {
        std::cout << __PRETTY_FUNCTION__ << " full set " <<  std::endl;
        if (globalFb != NULL) { // Global Threshold Tuning
            std::cout << __PRETTY_FUNCTION__ << " has globalfeedback " <<  std::endl;
            unsigned numOfHits = 0;
            for (unsigned i=0; i<occMaps[ident]->size(); i++) {
                if (occMaps[ident]->getBin(i) > 1) {
                    numOfHits++;
                }
            }
            std::cout << "[" << channel << "] Number of pixel with hits: " << numOfHits << std::endl;
            if (numOfHits < 10) { // TODO not hardcode this value
                globalFb->feedbackStep(channel, -1, false);
            } else {
                globalFb->feedbackStep(channel, 0, true);
            }
        }

        if (pixelFb != NULL) { // Pixel Threshold Tuning
            Histo2d *fbHisto = new Histo2d("feedback", nCol, 0.5, nCol+0.5, nRow, 0.5, nRow+0.5, typeid(this));
            std::cout << __PRETTY_FUNCTION__ << " has pixelfeedback " <<  std::endl;
            unsigned pixelWoHits = 0;
            for (unsigned i=0; i<occMaps[ident]->size(); i++) {
                if (occMaps[ident]->getBin(i) < 2) { //TODO un-hardcode this
                    fbHisto->setBin(i, -1);
                    pixelWoHits++;
                } else {
                    fbHisto->setBin(i, 0);
                }
            }
            std::cout << "[" << channel << "] Number of pixel without hits: " << pixelWoHits << std::endl;

            pixelFb->feedbackStep(channel, fbHisto);
        }
        output->pushData(std::move(occMaps[ident]));
        occMaps[ident] = NULL;
    }
}

void NoiseTuning::end() {
}<|MERGE_RESOLUTION|>--- conflicted
+++ resolved
@@ -568,37 +568,32 @@
                         hh2->setXaxisTitle("Column");
                         hh2->setYaxisTitle("Row");
                         hh2->setZaxisTitle("Noise [e]");
-<<<<<<< HEAD
-                        sigMap[outerIdent] = hh2;                        
-			hh2 = new Histo2d("Chi2Map", nCol, 0.5, nCol+0.5, nRow, 0.5, nRow+0.5, typeid(this));
-                        hh2->setXaxisTitle("Column");
-                        hh2->setYaxisTitle("Row");
-                        hh2->setZaxisTitle("Chi2");
-                        chi2Map[outerIdent] = hh2;                        
-			hh2 = new Histo2d("StatusMap", nCol, 0.5, nCol+0.5, nRow, 0.5, nRow+0.5, typeid(this));
-                        hh2->setXaxisTitle("Column");
-                        hh2->setYaxisTitle("Row");
-                        hh2->setZaxisTitle("Fit Status");
-                        statusMap[outerIdent] = hh2;
-
-                        Histo1d *hh1 = new Histo1d("Chi2Dist", 301, -0.05, 15, typeid(this));
-                        hh1->setXaxisTitle("Fit Chi/ndf");
-                        hh1->setYaxisTitle("Number of Pixels");
-                        chiDist[outerIdent] = hh1;
-
-                        hh1 = new Histo1d("StatusDist", 11, 0, 11, typeid(this));
-                        hh1->setXaxisTitle("Fit Status ");
-                        hh1->setYaxisTitle("Number of Pixels");
-                        statusDist[outerIdent] = hh1;
-
-=======
+
                         sigMap[outerIdent].reset(hh2);
                         
                         Histo1d *hh1 = new Histo1d("Chi2Dist", 51, -0.025, 2.525, typeid(this));
                         hh1->setXaxisTitle("Fit Chi/ndf");
                         hh1->setYaxisTitle("Number of Pixels");
                         chiDist[outerIdent].reset(hh1);
->>>>>>> e7d626e7
+
+			hh2 = new Histo2d("Chi2Map", nCol, 0.5, nCol+0.5, nRow, 0.5, nRow+0.5, typeid(this));
+                        hh2->setXaxisTitle("Column");
+                        hh2->setYaxisTitle("Row");
+                        hh2->setZaxisTitle("Chi2");
+                        chi2Map[outerIdent].reset(hh2);     
+                   
+			hh2 = new Histo2d("StatusMap", nCol, 0.5, nCol+0.5, nRow, 0.5, nRow+0.5, typeid(this));
+                        hh2->setXaxisTitle("Column");
+                        hh2->setYaxisTitle("Row");
+                        hh2->setZaxisTitle("Fit Status");
+                        statusMap[outerIdent].reset(hh2);
+
+
+                        hh1 = new Histo1d("StatusDist", 11, 0, 11, typeid(this));
+                        hh1->setXaxisTitle("Fit Status ");
+                        hh1->setYaxisTitle("Number of Pixels");
+                        statusDist[outerIdent].reset(hh1);
+
                         hh1 = new Histo1d("TimePerFitDist", 201, -1, 401, typeid(this));
                         hh1->setXaxisTitle("Fit Time [us]");
                         hh1->setYaxisTitle("Number of Pixels");
@@ -680,34 +675,20 @@
         output->pushData(std::move(thrMap[0]));
         output->pushData(std::move(sigDist[0]));
         std::cout << "\033[1;33m[" << channel << "] Noise Mean = " << sigMap[0]->getMean() << " +- " << sigMap[0]->getStdDev() << "\033[0m" <<  std::endl;
-<<<<<<< HEAD
         std::cout << "\033[1;33m[" << channel << "] Number of failed fits = " <<     n_failedfit << "\033[0m" <<  std::endl;
-        output->pushData(sigMap[0]);
-        output->pushData(chiDist[0]);
-        output->pushData(timeDist[0]);
-=======
-        output->pushData(std::move(sigMap[0]));
-        output->pushData(std::move(chiDist[0]));
-        output->pushData(std::move(timeDist[0]));
->>>>>>> e7d626e7
+
     }
     
-    output->pushData(chi2Map[0]);
-    output->pushData(statusMap[0]);
-    output->pushData(statusDist[0]);
+    output->pushData(std::move(sigMap[0]));
+    output->pushData(std::move(chiDist[0]));
+    output->pushData(std::move(timeDist[0]));
+    
    
 
     for(unsigned bin=0; bin<(nCol*nRow); bin+=((nCol*nRow)/20)) {
-<<<<<<< HEAD
-      //for(unsigned bin=0; bin<(nCol*nRow); bin+=1) {
       if (histos[bin]) {
-	output->pushData(histos[bin]);
+	output->pushData(std::move(histos[bin]));
       }
-=======
-        if (histos[bin]) {
-            output->pushData(std::move(histos[bin]));
-        }
->>>>>>> e7d626e7
     }
 }
 
