// #################################
// # Author: Timon Heim
// # Email: timon.heim at cern.ch
// # Project: Yarr
// # Description: Analysis Base class
// # Comment: 
// ################################

#include "Fei4Analysis.h"

bool Fei4Analysis::histogrammerDone = false;

Fei4Analysis::Fei4Analysis() {

}

Fei4Analysis::Fei4Analysis(Bookkeeper *b, unsigned ch) {
    bookie = b;
    channel = ch;
}

Fei4Analysis::~Fei4Analysis() {
    for (unsigned i=0; i<algorithms.size(); i++) {
        delete algorithms[i];
    }
}

void Fei4Analysis::init() {
    for (unsigned i=0; i<algorithms.size(); i++) {
        algorithms[i]->connect(output);
        algorithms[i]->init(scan);
    }
    histogrammerDone = false;
}

void Fei4Analysis::run() {
  std::cout << __PRETTY_FUNCTION__ << std::endl;
  thread_ptr.reset( new std::thread( &Fei4Analysis::process, this ) );
}

void Fei4Analysis::join() {
  if( thread_ptr->joinable() ) thread_ptr->join();
}

void Fei4Analysis::process() {
  while( true ) {

    //std::cout << __PRETTY_FUNCTION__ << std::endl;
    
    std::unique_lock<std::mutex> lk(mtx);
    input->cv.wait( lk, [&] { return histogrammerDone || !input->empty(); } );

    std::this_thread::sleep_for(std::chrono::milliseconds(200));
    process_core();
    output->cv.notify_all();  // notification to the downstream

    if( histogrammerDone ) {
        std::this_thread::sleep_for(std::chrono::milliseconds(200));
        process_core();  // this line is needed if the data comes in before scanDone is changed.
        std::cout << __PRETTY_FUNCTION__ << ": histogrammerDone!" << std::endl;
        output->cv.notify_all();  // notification to the downstream
        break;
    }
  }

  process_core();

  end();
  
}

void Fei4Analysis::process_core() {
  while(!input->empty()) {
    auto h = input->popData();
    if (h != NULL) {
      for (unsigned i=0; i<algorithms.size(); i++) {
        algorithms[i]->processHistogram(&*h);
      }
    }
  }
}

void Fei4Analysis::end() {
  std::cout << __PRETTY_FUNCTION__ << std::endl;
    for (unsigned i=0; i<algorithms.size(); i++) {
        algorithms[i]->end();
    }
}

void Fei4Analysis::addAlgorithm(AnalysisAlgorithm *a) {
    algorithms.push_back(a);
    a->setBookkeeper(bookie);
    a->setChannel(channel);
}

void Fei4Analysis::addAlgorithm(AnalysisAlgorithm *a, unsigned ch) {
    algorithms.push_back(a);
}

void OccupancyAnalysis::init(ScanBase *s) {
    n_count = 1;
    injections = 0;
    for (unsigned n=0; n<s->size(); n++) {
        std::shared_ptr<LoopActionBase> l = s->getLoop(n);
        if ((l->type() != typeid(Fei4TriggerLoop*) &&
                    l->type() != typeid(Rd53aMaskLoop*) &&
                    l->type() != typeid(Rd53aTriggerLoop*) &&
                    l->type() != typeid(Rd53aCoreColLoop*) &&
                    l->type() != typeid(Fe65p2MaskLoop*) &&
                    l->type() != typeid(Fe65p2TriggerLoop*) &&
                    l->type() != typeid(Fe65p2QcLoop*) &&
                    l->type() != typeid(Fei4MaskLoop*) &&
                    l->type() != typeid(StdDataLoop*) &&
                    l->type() != typeid(Fei4DcLoop*))) {
            loops.push_back(n);
            loopMax.push_back((unsigned)l->getMax());
        } else {
            unsigned cnt = (l->getMax() - l->getMin())/l->getStep();
            if (cnt == 0)
                cnt = 1;
            n_count = n_count*cnt;
        }
        if (l->type() == typeid(Fei4TriggerLoop*)) {
            Fei4TriggerLoop *trigLoop = (Fei4TriggerLoop*) l.get();
            injections = trigLoop->getTrigCnt();
        }
        if (l->type() == typeid(Fe65p2TriggerLoop*)) {
            Fe65p2TriggerLoop *trigLoop = (Fe65p2TriggerLoop*) l.get();
            injections = trigLoop->getTrigCnt();
        }
        if (l->type() == typeid(Rd53aTriggerLoop*)) {
            Rd53aTriggerLoop *trigLoop = (Rd53aTriggerLoop*) l.get();
            injections = trigLoop->getTrigCnt();
        }
    }
}

void OccupancyAnalysis::processHistogram(HistogramBase *h) {
    // Check if right Histogram
    if (h->getType() != typeid(OccupancyMap*))
        return;

    // Select correct output container
    unsigned ident = 0;
    unsigned offset = 0;

    // Determine identifier
    std::string name = "OccupancyMap";
    std::string name2 = "EnMask";
    for (unsigned n=0; n<loops.size(); n++) {
        ident += h->getStat().get(loops[n])+offset;
        offset += loopMax[n];
        name += "-" + std::to_string(h->getStat().get(loops[n]));
        name2 += "-" + std::to_string(h->getStat().get(loops[n]));
    }

    // Check if Histogram exists
    if (occMaps[ident] == nullptr) {
        std::unique_ptr<Histo2d> hh(new Histo2d(name, nCol, 0.5, nCol+0.5, nRow, 0.5, nRow+0.5, typeid(this)));
        hh->setXaxisTitle("Column");
        hh->setYaxisTitle("Row");
        hh->setZaxisTitle("Hits");
        occMaps[ident] = std::move(hh);
        innerCnt[ident] = 0;
    }

    // Add up Histograms
    occMaps[ident]->add(*(Histo2d*)h);
    innerCnt[ident]++;

    // Got all data, finish up Analysis
    if (innerCnt[ident] == n_count) {
        std::unique_ptr<Histo2d> mask(new Histo2d(name2, nCol, 0.5, nCol+0.5, nRow, 0.5, nRow+0.5, typeid(this)));
        mask->setXaxisTitle("Column");
        mask->setYaxisTitle("Rows");
        mask->setZaxisTitle("Enable");


        for (unsigned i=0; i<occMaps[ident]->size(); i++) {
            if (occMaps[ident]->getBin(i) == injections) {
                mask->setBin(i, 1);
            } else {
                if (make_mask) {
                    bookie->getFe(channel)->maskPixel((i/nRow), (i%nRow));
                }
            }
        }
        output->pushData(std::move(mask)); // TODO push this mask to the specific configuration
        output->pushData(std::move(occMaps[ident]));


        //delete occMaps[ident];
        //occMaps[ident] = NULL;
    }
}

void TotAnalysis::init(ScanBase *s) {
    n_count = 1;
    injections = 1;
    pixelFb = NULL;
    globalFb = NULL;
    for (unsigned n=0; n<s->size(); n++) {
        std::shared_ptr<LoopActionBase> l = s->getLoop(n);
        if ((l->type() != typeid(Fei4TriggerLoop*) &&
                    l->type() != typeid(Rd53aMaskLoop*) &&
                    l->type() != typeid(Rd53aTriggerLoop*) &&
                    l->type() != typeid(Rd53aCoreColLoop*) &&
                    l->type() != typeid(Fe65p2MaskLoop*) &&
                    l->type() != typeid(Fe65p2TriggerLoop*) &&
                    l->type() != typeid(Fe65p2QcLoop*) &&
                    l->type() != typeid(Fei4MaskLoop*) &&
                    l->type() != typeid(StdDataLoop*) &&
                    l->type() != typeid(Fei4DcLoop*))) {
            loops.push_back(n);
            loopMax.push_back((unsigned)l->getMax());
        } else {
            unsigned cnt = (l->getMax() - l->getMin())/l->getStep();
            if (cnt == 0)
                cnt = 1;
            n_count = n_count*cnt;
        }

        if (l->type() == typeid(Fei4TriggerLoop*)) {
            Fei4TriggerLoop *trigLoop = (Fei4TriggerLoop*) l.get();
            injections = trigLoop->getTrigCnt();
        }

        if (l->type() == typeid(Fe65p2TriggerLoop*)) {
            Fe65p2TriggerLoop *trigLoop = (Fe65p2TriggerLoop*) l.get();
            injections = trigLoop->getTrigCnt();
        }
        
        if (l->type() == typeid(Rd53aTriggerLoop*)) {
            Rd53aTriggerLoop *trigLoop = (Rd53aTriggerLoop*) l.get();
            injections = trigLoop->getTrigCnt();
        }

        std::shared_ptr<LoopActionBase> tmpPrmpFb(new Fei4GlobalFeedback(&Fei4::PrmpVbpf));
        if (l->type() == tmpPrmpFb->type()) {
            globalFb = dynamic_cast<GlobalFeedbackBase*>(l.get());  
        }

        if (l->type() == typeid(Rd53aGlobalFeedback*)) {
            globalFb = dynamic_cast<GlobalFeedbackBase*>(l.get());  
        }

        if (l->type() == typeid(Fei4PixelFeedback*)) {
            pixelFb = dynamic_cast<PixelFeedbackBase*>(l.get());  
        }
    }
}

void TotAnalysis::processHistogram(HistogramBase *h) {
    // Select correct output container
    unsigned ident = 0;
    unsigned offset = 0;
    // Determine identifier
    std::string name = "OccMap";
    std::string name2 = "TotMap";
    std::string name3 = "Tot2Map";
    for (unsigned n=0; n<loops.size(); n++) {
        ident += h->getStat().get(loops[n])+offset;
        offset += loopMax[n];
        name += "-" + std::to_string(h->getStat().get(loops[n]));
        name2 += "-" + std::to_string(h->getStat().get(loops[n]));
        name3 += "-" + std::to_string(h->getStat().get(loops[n]));
    }

    // Check if Histogram exists
    if (occMaps[ident] == NULL) {
        Histo2d *hh = new Histo2d(name, nCol, 0.5, nCol+0.5, nRow, 0.5, nRow+0.5, typeid(this));
        hh->setXaxisTitle("Column");
        hh->setYaxisTitle("Row");
        hh->setZaxisTitle("Hits");
        occMaps[ident] = hh;
        occInnerCnt[ident] = 0;
        hh = new Histo2d(name2, nCol, 0.5, nCol+0.5, nRow, 0.5, nRow+0.5, typeid(this));
        hh->setXaxisTitle("Column");
        hh->setYaxisTitle("Row");
        hh->setZaxisTitle("{/Symbol S}(ToT)");
        totMaps[ident] = hh;
        totInnerCnt[ident] = 0;
        hh = new Histo2d(name3, nCol, 0.5, nCol+0.5, nRow, 0.5, nRow+0.5, typeid(this));
        hh->setXaxisTitle("Column");
        hh->setYaxisTitle("Row");
        hh->setZaxisTitle("{/Symbol S}(ToT^2)");
        tot2Maps[ident] = hh;
        tot2InnerCnt[ident] = 0;
    }

    // Gather Histogram
    if (h->getType() == typeid(OccupancyMap*)) {
        occMaps[ident]->add(*(Histo2d*)h);
        occInnerCnt[ident]++;
    } else if (h->getType() == typeid(TotMap*)) {
        totMaps[ident]->add(*(Histo2d*)h);
        totInnerCnt[ident]++;
    } else if (h->getType() == typeid(Tot2Map*)) {
        tot2Maps[ident]->add(*(Histo2d*)h);
        tot2InnerCnt[ident]++;
    } else {
        return;
    }

    // Got all data, finish up Analysis
    if (occInnerCnt[ident] == n_count &&
            totInnerCnt[ident] == n_count &&
            tot2InnerCnt[ident] == n_count) {
        std::unique_ptr<Histo2d> meanTotMap(new Histo2d("MeanTotMap"+std::to_string(ident), nCol, 0.5, nCol+0.5, nRow, 0.5, nRow+0.5, typeid(this)));
        meanTotMap->setXaxisTitle("Column");
        meanTotMap->setYaxisTitle("Row");
        meanTotMap->setZaxisTitle("Mean ToT [bc]");
        std::unique_ptr<Histo2d> sumTotMap(new Histo2d("SumTotMap"+std::to_string(ident), nCol, 0.5, nCol+0.5, nRow, 0.5, nRow+0.5, typeid(this)));
        sumTotMap->setXaxisTitle("Column");
        sumTotMap->setYaxisTitle("Row");
        sumTotMap->setZaxisTitle("Mean ToT [bc]");
        std::unique_ptr<Histo2d> sumTot2Map(new Histo2d("MeanTot2Map"+std::to_string(ident), nCol, 0.5, nCol+0.5, nRow, 0.5, nRow+0.5, typeid(this)));
        sumTot2Map->setXaxisTitle("Column");
        sumTot2Map->setYaxisTitle("Row");
        sumTot2Map->setZaxisTitle("Mean ToT^2 [bc^2]");
        std::unique_ptr<Histo2d> sigmaTotMap(new Histo2d("SigmaTotMap"+std::to_string(ident), nCol, 0.5, nCol+0.5, nRow, 0.5, nRow+0.5, typeid(this)));
        sigmaTotMap->setXaxisTitle("Column");
        sigmaTotMap->setYaxisTitle("Row");
        sigmaTotMap->setZaxisTitle("Sigma ToT [bc]");
        std::unique_ptr<Histo1d> meanTotDist(new Histo1d("MeanTotDist_"+std::to_string(ident), 16, 0.5, 16.5, typeid(this)));
        meanTotDist->setXaxisTitle("Mean ToT [bc]");
        meanTotDist->setYaxisTitle("Number of Pixels");
        std::unique_ptr<Histo1d> sigmaTotDist(new Histo1d("SigmaTotDist"+std::to_string(ident), 101, -0.05, 1.05, typeid(this)));
        sigmaTotDist->setXaxisTitle("Sigma ToT [bc]");
        sigmaTotDist->setYaxisTitle("Number of Pixels");

        meanTotMap->add(*totMaps[ident]);
        meanTotMap->divide(*occMaps[ident]);
        sumTotMap->add(*totMaps[ident]);
        sumTot2Map->add(*tot2Maps[ident]);
        for(unsigned i=0; i<meanTotMap->size(); i++) {
            double sigma = sqrt(fabs((sumTot2Map->getBin(i) - ((sumTotMap->getBin(i)*sumTotMap->getBin(i))/injections))/(injections-1)));
            sigmaTotMap->setBin(i, sigma);
            meanTotDist->fill(meanTotMap->getBin(i));
            sigmaTotDist->fill(sigma);
        }

        std::cout << "[" << channel << "] ToT Mean = " << meanTotDist->getMean() << " +- " << meanTotDist->getStdDev() << std::endl;

        if (globalFb != NULL) {
            double mean = 0;
            double entries = 0;
            for (unsigned i=0; i<meanTotMap->size(); i++) {
                if (occMaps[ident]->getBin(i) == injections) {
                    mean += meanTotMap->getBin(i);
                    entries++;
                } 
            }
            if (entries > 0) {
                mean = mean/entries;
            }
            std::cout << "Mean is: " << mean << std::endl;

            // TODO Get this from somewhere
            double targetTot = bookie->getTargetTot();
            int sign = 0;
            bool last = false;
            if (mean < (targetTot-0.1)) {
                sign = -1;
            } else if (mean > (targetTot+0.1)) {
                sign = +1;
            } else {
                sign = 0;
                last = true;
            }
            globalFb->feedbackBinary(channel, sign, last);
        }

        if (pixelFb != NULL) {
            double targetTot = bookie->getTargetTot();
            Histo2d *fbHisto = new Histo2d("feedback", nCol, 0.5, nCol+0.5, nRow, 0.5, nRow+0.5, typeid(this));
            for (unsigned i=0; i<meanTotMap->size(); i++) {
                int sign = 0;
                double mean = meanTotMap->getBin(i);
                if (mean < (targetTot-0.05)) {
                    sign = -1;
                } else if (mean > (targetTot+0.05)) {
                    sign = +1;
                } else {
                    sign = 0;
                }
                fbHisto->setBin(i, sign);
            }

            pixelFb->feedback(channel, fbHisto);
        }

        output->pushData(std::move(meanTotMap));
        output->pushData(std::move(sigmaTotMap));
        output->pushData(std::move(meanTotDist));
        output->pushData(std::move(sigmaTotDist));

        delete occMaps[ident];
        delete totMaps[ident];
        delete tot2Maps[ident];
        occInnerCnt[ident] = 0;
        totInnerCnt[ident] = 0;
        tot2InnerCnt[ident] = 0;
    }
}

void ScurveFitter::init(ScanBase *s) {
    std::shared_ptr<LoopActionBase> tmpVcalLoop(new Fei4ParameterLoop(&Fei4::PlsrDAC));
    std::shared_ptr<LoopActionBase> tmpVcalLoop2(new Fe65p2ParameterLoop(&Fe65p2::PlsrDac));
    std::shared_ptr<LoopActionBase> tmpVcalLoop3(new Rd53aParameterLoop());
    scan = s;
    n_count = nCol*nRow;
    vcalLoop = 0;
    injections = 50;
    useScap = true;
    useLcap = true;
    for (unsigned n=0; n<s->size(); n++) {
        std::shared_ptr<LoopActionBase> l = s->getLoop(n);
        if (l->type() != typeid(Fei4TriggerLoop*) &&
                l->type() != typeid(Rd53aMaskLoop*) &&
                l->type() != typeid(Rd53aTriggerLoop*) &&
                l->type() != typeid(Rd53aCoreColLoop*) &&
                l->type() != typeid(Fe65p2TriggerLoop*) &&
                l->type() != typeid(Fei4MaskLoop*) &&
                l->type() != typeid(Fe65p2MaskLoop*) &&
                l->type() != typeid(StdDataLoop*) &&
                l->type() != typeid(Fei4DcLoop*) &&
                l->type() != typeid(Fe65p2QcLoop*) &&
                l->type() != tmpVcalLoop3->type() &&
                l->type() != tmpVcalLoop2->type() &&
                l->type() != tmpVcalLoop->type()) {
            loops.push_back(n);
            loopMax.push_back((unsigned)l->getMax());
        } else {
            unsigned cnt = (l->getMax() - l->getMin())/l->getStep();
            if (cnt == 0)
                cnt = 1;
            n_count = n_count*cnt;
        }
        // Vcal Loop
        if (l->type() == tmpVcalLoop->type() ||
                l->type() == tmpVcalLoop2->type() ||
                l->type() == tmpVcalLoop3->type()) {
            vcalLoop = n;
            vcalMax = l->getMax();
            vcalMin = l->getMin();
            vcalStep = l->getStep();
            vcalBins = (vcalMax-vcalMin)/vcalStep;
        }

        if (l->type() == typeid(Fei4TriggerLoop*)) {
            Fei4TriggerLoop *trigLoop = (Fei4TriggerLoop*) l.get();
            injections = trigLoop->getTrigCnt();
        }
        if (l->type() == typeid(Fe65p2TriggerLoop*)) {
            Fe65p2TriggerLoop *trigLoop = (Fe65p2TriggerLoop*) l.get();
            injections = trigLoop->getTrigCnt();
        }
        if (l->type() == typeid(Rd53aTriggerLoop*)) {
            Rd53aTriggerLoop *trigLoop = (Rd53aTriggerLoop*) l.get();
            injections = trigLoop->getTrigCnt();
        }

	// check injection capacitor for FEI-4
	if(l->type() == typeid(Fei4MaskLoop*)) {
	  std::shared_ptr<Fei4MaskLoop> msk = std::dynamic_pointer_cast<Fei4MaskLoop>(l);
	  useScap = msk->getScap();
	  useLcap = msk->getLcap();
	}

    }

    for (unsigned i=vcalMin; i<=vcalMax; i+=vcalStep) {
        x.push_back(i);
    }
    cnt = 0;
    
}

// Errorfunction
// par[0] = Mean
// par[1] = Sigma
// par[2] = Normlization
#define SQRT2 1.414213562
double scurveFct(double x, const double *par) {
    return 0.5*(2-erfc((x-par[0])/(par[1]*SQRT2)))*par[2];
}

void ScurveFitter::processHistogram(HistogramBase *h) {
    cnt++;
    // Check if right Histogram
    if (h->getType() != typeid(OccupancyMap*))
        return;

    Histo2d *hh = (Histo2d*) h;
    for(unsigned col=1; col<=nCol; col++) {
        for (unsigned row=1; row<=nRow; row++) {
            unsigned bin = hh->binNum(col, row);
            if (hh->getBin(bin) != 0) {
                // Select correct output container
                unsigned ident = bin;
                unsigned outerIdent = 0;
                unsigned offset = nCol*nRow;
                unsigned outerOffset = 0;
                unsigned vcal = hh->getStat().get(vcalLoop);
                //std::cout << "VCAL = " << vcal << std::endl;
                // Determine identifier
                std::string name = "Scurve";
                name += "-" + std::to_string(col) + "-" + std::to_string(row);
                // Check for other loops
                for (unsigned n=0; n<loops.size(); n++) {
                    ident += hh->getStat().get(loops[n])+offset;
                    outerIdent += hh->getStat().get(loops[n])+offset;
                    offset += loopMax[n];
                    outerOffset += loopMax[n];
                    name += "-" + std::to_string(hh->getStat().get(loops[n]));
                }

                // Check if Histogram exists
                if (histos[ident] == NULL) {
                    Histo1d *hhh = new Histo1d(name, vcalBins+1, vcalMin-((double)vcalStep/2.0), vcalMax+((double)vcalStep/2.0), typeid(this));
                    hhh->setXaxisTitle("Vcal");
                    hhh->setYaxisTitle("Occupancy");
                    histos[ident].reset(hhh);
                    innerCnt[ident] = 0;
                }
                if (sCurve[outerIdent] == NULL) {
                    Histo2d *hhh = new Histo2d("sCurve", vcalBins+1, vcalMin-((double)vcalStep/2.0), vcalMax+((double)vcalStep/2.0), injections-1, 0.5, injections-0.5, typeid(this));
                    hhh->setXaxisTitle("Vcal");
                    hhh->setYaxisTitle("Occupancy");
                    hhh->setZaxisTitle("Number of pixels");
                    sCurve[outerIdent].reset(hhh);
                }

                // Add up Histograms
                histos[ident]->fill(vcal, hh->getBin(bin));
                sCurve[outerIdent]->fill(vcal, hh->getBin(bin));
                innerCnt[ident]++;

                // Got all data, finish up Analysis
                // TODO This requires the loop to run from low to high and a hit in the last bin
                if (vcal == vcalMax) {
                    // Scale histos
                    //histos[ident]->scale(1.0/(double)injections);
                    lm_status_struct status;
                    lm_control_struct control;
                    control = lm_control_float;
                    control.verbosity = 0;
                    const unsigned n_par = 3;
                    double par[n_par] = {((vcalMax-vcalMin)/2.0)+vcalMin, 5, (double) injections};
                    std::chrono::high_resolution_clock::time_point start;
                    std::chrono::high_resolution_clock::time_point end;
                    start = std::chrono::high_resolution_clock::now();
                    lmcurve(n_par, par, vcalBins, &x[0], histos[ident]->getData(), scurveFct, &control, &status);
                    end = std::chrono::high_resolution_clock::now();
                    std::chrono::microseconds fitTime = std::chrono::duration_cast<std::chrono::microseconds>(end-start);
                    if (thrMap[outerIdent] == NULL) {
                        Histo2d *hh2 = new Histo2d("ThresholdMap", nCol, 0.5, nCol+0.5, nRow, 0.5, nRow+0.5, typeid(this));
                        hh2->setXaxisTitle("Column");
                        hh2->setYaxisTitle("Row");
                        hh2->setZaxisTitle("Threshold [e]");
                        thrMap[outerIdent].reset(hh2);
                        hh2 = new Histo2d("NoiseMap", nCol, 0.5, nCol+0.5, nRow, 0.5, nRow+0.5, typeid(this));
                        hh2->setXaxisTitle("Column");
                        hh2->setYaxisTitle("Row");
                        hh2->setZaxisTitle("Noise [e]");
                        sigMap[outerIdent].reset(hh2);
                        
                        Histo1d *hh1 = new Histo1d("Chi2Dist", 51, -0.025, 2.525, typeid(this));
                        hh1->setXaxisTitle("Fit Chi/ndf");
                        hh1->setYaxisTitle("Number of Pixels");
                        chiDist[outerIdent].reset(hh1);
                        hh1 = new Histo1d("TimePerFitDist", 201, -1, 401, typeid(this));
                        hh1->setXaxisTitle("Fit Time [us]");
                        hh1->setYaxisTitle("Number of Pixels");
                        timeDist[outerIdent].reset(hh1);
                    }
                    if (par[0] > vcalMin && par[0] < vcalMax && par[1] > 0 && par[1] < (vcalMax-vcalMin) && par[1] >= 0) {
                        FrontEndCfg *feCfg = dynamic_cast<FrontEndCfg*>(bookie->getFe(channel));
                        thrMap[outerIdent]->fill(col, row, feCfg->toCharge(par[0], useScap, useLcap));
                        // Reudce affect of vcal offset on this, don't want to probe at low vcal
                        sigMap[outerIdent]->fill(col, row, feCfg->toCharge(par[0]+par[1], useScap, useLcap)-feCfg->toCharge(par[0], useScap, useLcap));
                        chiDist[outerIdent]->fill(status.fnorm/(double)status.nfev);
                        timeDist[outerIdent]->fill(fitTime.count());
                    }

                }
            }
        }
    }
}

void ScurveFitter::end() {
    if (thrMap[0] != NULL) {
        int bin_width, xlow, xhigh, bins;
        double thrMean = thrMap[0]->getMean();
        double thrRms = thrMap[0]->getStdDev();
        double sigMean = sigMap[0]->getMean();
        double sigRms = sigMap[0]->getStdDev();


        // TODO Loop over outerIdent
        bin_width = 10;
        int rThrMean = (int)(thrMean) - (int)(thrMean)%bin_width;
        int rThrRms = (int)(thrRms) - (int)(thrRms)%bin_width;
        xlow = rThrMean-(rThrRms*5)-bin_width/2.0;
        if (xlow < 0) xlow = -1*bin_width/2.0;
        xhigh = rThrMean+(rThrRms*5)+bin_width/2.0;
        if ((xhigh-xlow)%bin_width != 0)
            xhigh += ((xhigh-xlow)%bin_width);
        bins = (xhigh-xlow)/bin_width;
        
        Histo1d *hh1 = new Histo1d("ThresholdDist", bins, xlow, xhigh, typeid(this));
        hh1->setXaxisTitle("Threshold [e]");
        hh1->setYaxisTitle("Number of Pixels");
        thrDist[0].reset(hh1);

        bin_width = 5;
        int rSigMean = (int)(sigMean) - (int)(sigMean)%bin_width;
        int rSigRms = (int)(sigRms) - (int)(sigRms)%bin_width;
        xlow = rSigMean-(rSigRms*5)-bin_width/2.0;
        if (xlow < 0) xlow = -1*bin_width/2.0;
        xhigh = rSigMean+(rSigRms*5)+bin_width/2.0;
        if ((xhigh-xlow)%bin_width != 0)
            xhigh += ((xhigh-xlow)%bin_width);
        bins = (xhigh-xlow)/bin_width;
        
        hh1 = new Histo1d("NoiseDist", bins, xlow, xhigh, typeid(this));
        hh1->setXaxisTitle("Noise [e]");
        hh1->setYaxisTitle("Number of Pixels");
        sigDist[0].reset(hh1);
        
        for(unsigned bin=0; bin<(nCol*nRow); bin++) {
            if (thrMap[0]->getBin(bin) != 0)
                thrDist[0]->fill(thrMap[0]->getBin(bin));
            if (sigMap[0]->getBin(bin) != 0)
                sigDist[0]->fill(sigMap[0]->getBin(bin));
        }
        
        std::cout << "\033[1;33m[" << channel << "] Threashold Mean = " << thrMap[0]->getMean() << " +- " << thrMap[0]->getStdDev() << "\033[0m" << std::endl;
        output->pushData(std::move(sCurve[0]));
        output->pushData(std::move(thrDist[0]));
        output->pushData(std::move(thrMap[0]));
        output->pushData(std::move(sigDist[0]));
        std::cout << "\033[1;33m[" << channel << "] Noise Mean = " << sigMap[0]->getMean() << " +- " << sigMap[0]->getStdDev() << "\033[0m" <<  std::endl;
        output->pushData(std::move(sigMap[0]));
        output->pushData(std::move(chiDist[0]));
        output->pushData(std::move(timeDist[0]));
    }


    for(unsigned bin=0; bin<(nCol*nRow); bin+=((nCol*nRow)/20)) {
        if (histos[bin]) {
            output->pushData(std::move(histos[bin]));
        }
    }
}

void OccGlobalThresholdTune::init(ScanBase *s) {
    std::shared_ptr<LoopActionBase> tmpVthinFb(new Fei4GlobalFeedback(&Fei4::Vthin_Fine));
    std::shared_ptr<LoopActionBase> tmpVthinFb2(new Fe65p2GlobalFeedback(&Fe65p2::Vthin1Dac));
    std::shared_ptr<LoopActionBase> tmpVthinFb3(new Rd53aGlobalFeedback());
    n_count = 1;
    for (unsigned n=0; n<s->size(); n++) {
        std::shared_ptr<LoopActionBase> l = s->getLoop(n);
        if ((l->type() != typeid(Fei4TriggerLoop*) &&
                    l->type() != typeid(Rd53aMaskLoop*) &&
                    l->type() != typeid(Rd53aTriggerLoop*) &&
                    l->type() != typeid(Rd53aCoreColLoop*) &&
                    l->type() != typeid(Fe65p2TriggerLoop*) &&
                    l->type() != typeid(Fei4MaskLoop*) &&
                    l->type() != typeid(Fe65p2MaskLoop*) &&
                    l->type() != typeid(StdDataLoop*) &&
                    l->type() != typeid(Fe65p2QcLoop*) &&
                    l->type() != typeid(Fei4DcLoop*))) {
            loops.push_back(n);
            loopMax.push_back((unsigned)l->getMax());
        } else {
            unsigned cnt = (l->getMax() - l->getMin())/l->getStep();
            if (cnt == 0)
                cnt = 1;
            n_count = n_count*cnt;
        }

        if (l->type() == typeid(Fei4TriggerLoop*)) {
            Fei4TriggerLoop *trigLoop = (Fei4TriggerLoop*) l.get();
            injections = trigLoop->getTrigCnt();
        }

        if (l->type() == typeid(Fe65p2TriggerLoop*)) {
            Fe65p2TriggerLoop *trigLoop = (Fe65p2TriggerLoop*) l.get();
            injections = trigLoop->getTrigCnt();
        }
        
        if (l->type() == typeid(Rd53aTriggerLoop*)) {
            Rd53aTriggerLoop *trigLoop = (Rd53aTriggerLoop*) l.get();
            injections = trigLoop->getTrigCnt();
        }

        if (l->type() == tmpVthinFb->type() 
                || l->type() == tmpVthinFb2->type()
                || l->type() == tmpVthinFb3->type()) {
            fb = dynamic_cast<GlobalFeedbackBase*>(l.get()); 
            lb = (LoopActionBase*) l.get(); 
        }
    }

}

void OccGlobalThresholdTune::processHistogram(HistogramBase *h) {
    // Check if right Histogram
    if (h->getType() != typeid(OccupancyMap*))
        return;

    // Select correct output container
    unsigned ident = 0;
    unsigned offset = 0;

    // Determine identifier
    std::string name = "OccupancyMap";
    std::string name2 = "OccupancyDist";
    for (unsigned n=0; n<loops.size(); n++) {
        ident += h->getStat().get(loops[n])+offset;
        offset += loopMax[n];
        name += "-" + std::to_string(h->getStat().get(loops[n]));
        name2 += "-" + std::to_string(h->getStat().get(loops[n]));
    }

    // Check if Histogram exists
    if (occMaps[ident] == NULL) {
        Histo2d *hh = new Histo2d(name, nCol, 0.5, nCol+0.5, nRow, 0.5, nRow+0.5, typeid(this));
        hh->setXaxisTitle("Column");
        hh->setYaxisTitle("Row");
        hh->setZaxisTitle("Hits");
        occMaps[ident].reset(hh);
        //Histo1d *hhh = new Histo1d(name2, injections+1, -0.5, injections+0.5, typeid(this));
        // Ignore first and last bin to dismiss masked or not functioning pixels
        Histo1d *hhh = new Histo1d(name2, injections-1, 0.5, injections-0.5, typeid(this));
        hhh->setXaxisTitle("Occupancy");
        hhh->setYaxisTitle("Number of Pixels");
        occDists[ident].reset(hhh);
        innerCnt[ident] = 0;
    }

    // Add up Histograms
    occMaps[ident]->add(*(Histo2d*)h);
    innerCnt[ident]++;

    // Got all data, finish up Analysis
    if (innerCnt[ident] == n_count) {

        for(unsigned i=0; i<occMaps[ident]->size(); i++)
            occDists[ident]->fill(occMaps[ident]->getBin(i));

        bool done = false;
        double sign = 0;
        if (lb->getStep() == 1) {
            done = true;
        }

        double meanOcc = occDists[ident]->getMean()/(double)injections;
        double entries = occDists[ident]->getEntries();
        std::cout << "[" << channel << "]Mean Occupancy: " << meanOcc << std::endl;

        if (entries < (nCol*nRow)*0.01) { // Want at least 1% of all pixels to fire
            sign = -1;
        } else if ((meanOcc > 0.51) && !done) {
            sign = +1;
        } else if ((meanOcc < 0.49) && !done) {
            sign = -1;
        } else {
            sign = 0;
            done = true;
        }

        std::cout << "Calling feedback " << sign << std::endl;
        fb->feedback(this->channel, sign, done);
        std::cout << "After feedback" << std::endl;
        output->pushData(std::move(occMaps[ident]));
        output->pushData(std::move(occDists[ident]));
        innerCnt[ident] = 0;
        //delete occMaps[ident];
        occMaps[ident] = nullptr;
        //delete occDists[ident];
        occDists[ident] = nullptr;
    }

}

void OccPixelThresholdTune::init(ScanBase *s) {
    n_count = 1;
    for (unsigned n=0; n<s->size(); n++) {
        std::shared_ptr<LoopActionBase> l = s->getLoop(n);
        if ((l->type() != typeid(Fei4TriggerLoop*) &&
                    l->type() != typeid(Rd53aMaskLoop*) &&
                    l->type() != typeid(Rd53aTriggerLoop*) &&
                    l->type() != typeid(Rd53aCoreColLoop*) &&
                    l->type() != typeid(Fe65p2TriggerLoop*) &&
                    l->type() != typeid(Fei4MaskLoop*) &&
                    l->type() != typeid(Fe65p2MaskLoop*) &&
                    l->type() != typeid(StdDataLoop*) &&
                    l->type() != typeid(Fe65p2QcLoop*) &&
                    l->type() != typeid(Fei4DcLoop*))) {
            loops.push_back(n);
            loopMax.push_back((unsigned)l->getMax());
        } else {
            unsigned cnt = (l->getMax() - l->getMin())/l->getStep();
            if (cnt == 0)
                cnt = 1;
            n_count = n_count*cnt;
        }

        if (l->type() == typeid(Fei4TriggerLoop*)) {
            Fei4TriggerLoop *trigLoop = (Fei4TriggerLoop*) l.get();
            injections = trigLoop->getTrigCnt();
        }

        if (l->type() == typeid(Fe65p2TriggerLoop*)) {
            Fe65p2TriggerLoop *trigLoop = (Fe65p2TriggerLoop*) l.get();
            injections = trigLoop->getTrigCnt();
        }
        
        if (l->type() == typeid(Rd53aTriggerLoop*)) {
            Rd53aTriggerLoop *trigLoop = (Rd53aTriggerLoop*) l.get();
            injections = trigLoop->getTrigCnt();
        }

        if (l->type() == typeid(Fei4PixelFeedback*)) {
            fb = (PixelFeedbackBase*)((Fei4PixelFeedback*) l.get());  
        }
        if (l->type() == typeid(Fe65p2PixelFeedback*)) {
            fb = (PixelFeedbackBase*)((Fe65p2PixelFeedback*) l.get());  
        }
        if (l->type() == typeid(Rd53aPixelFeedback*)) {
            fb = (PixelFeedbackBase*)((Rd53aPixelFeedback*) l.get());  
        }
    }

}

void OccPixelThresholdTune::processHistogram(HistogramBase *h) {
    // Check if right Histogram
    if (h->getType() != typeid(OccupancyMap*))
        return;

    // Select correct output container
    unsigned ident = 0;
    unsigned offset = 0;

    // Determine identifier
    std::string name = "OccupancyMap";
    std::string name2 = "OccupancyDist";
    for (unsigned n=0; n<loops.size(); n++) {
        ident += h->getStat().get(loops[n])+offset;
        offset += loopMax[n];
        name += "-" + std::to_string(h->getStat().get(loops[n]));
        name2 += "-" + std::to_string(h->getStat().get(loops[n]));
    }

    // Check if Histogram exists
    if (occMaps[ident] == NULL) {
        Histo2d *hh = new Histo2d(name, nCol, 0.5, nCol+0.5, nRow, 0.5, nRow+0.5, typeid(this));
        hh->setXaxisTitle("Column");
        hh->setYaxisTitle("Row");
        hh->setZaxisTitle("Hits");
        occMaps[ident].reset(hh);
    }

    // Add up Histograms
    occMaps[ident]->add(*(Histo2d*)h);
    innerCnt[ident]++;

    // Got all data, finish up Analysis
    if (innerCnt[ident] == n_count) {
        double mean = 0;
        Histo2d *fbHisto = new Histo2d("feedback", nCol, 0.5, nCol+0.5, nRow, 0.5, nRow+0.5, typeid(this));
        std::unique_ptr<Histo1d> occDist(new Histo1d(name2, injections-1, 0.5, injections-0.5, typeid(this)));
        occDist->setXaxisTitle("Occupancy");
        occDist->setYaxisTitle("Number of Pixels");
        for (unsigned i=0; i<fbHisto->size(); i++) {
            double occ = occMaps[ident]->getBin(i);
            if ((occ/(double)injections) > 0.7) {
                fbHisto->setBin(i, -1);
            } else if ((occ/(double)injections) < 0.3) {
                fbHisto->setBin(i, +1);
            } else {
                fbHisto->setBin(i, 0);
            }
            mean += occMaps[ident]->getBin(i);
            occDist->fill(occMaps[ident]->getBin(i));
        }
        std::cout << "[" << channel << "] Mean Occupancy: " << mean/(nCol*nRow*(double)injections) << std::endl;
        std::cout << "[" << channel << "] RMS: " << occDist->getStdDev() << std::endl;

        fb->feedback(this->channel, fbHisto);
        output->pushData(std::move(occMaps[ident]));
        output->pushData(std::move(occDist));
        innerCnt[ident] = 0;
        //delete occMaps[ident];
        occMaps[ident] = NULL;
    }

}

// TODO exclude every loop
void L1Analysis::init(ScanBase *s) {
    n_count = 1;
    injections = 0;
    std::shared_ptr<LoopActionBase> tmpVcalLoop(new Fei4ParameterLoop(&Fei4::PlsrDAC));
    std::shared_ptr<LoopActionBase> tmpVcalLoop2(new Fe65p2ParameterLoop(&Fe65p2::PlsrDac));
    for (unsigned n=0; n<s->size(); n++) {
        std::shared_ptr<LoopActionBase> l = s->getLoop(n);
        if ((l->type() != typeid(Fei4TriggerLoop*) &&
                l->type() != typeid(Rd53aMaskLoop*) &&
                l->type() != typeid(Rd53aTriggerLoop*) &&
                l->type() != typeid(Rd53aCoreColLoop*) &&
                l->type() != typeid(Fei4MaskLoop*) &&
                l->type() != typeid(StdDataLoop*) &&
                l->type() != typeid(Fei4DcLoop*)) &&
                l->type() != typeid(Fe65p2MaskLoop*) &&
                l->type() != typeid(Fe65p2QcLoop*) &&
                l->type() != typeid(Fe65p2TriggerLoop*) &&
                l->type() != tmpVcalLoop->type() &&
                l->type() != tmpVcalLoop2->type()) {
            loops.push_back(n);
            loopMax.push_back((unsigned)l->getMax());
        } else {
            unsigned cnt = (l->getMax() - l->getMin())/l->getStep();
            if (cnt == 0)
                cnt = 1;
            n_count = n_count*cnt;
        }
        if (l->type() == typeid(Fei4TriggerLoop*)) {
            Fei4TriggerLoop *trigLoop = (Fei4TriggerLoop*) l.get();
            injections = trigLoop->getTrigCnt();
        }
        
        if (l->type() == typeid(Fe65p2TriggerLoop*)) {
            Fe65p2TriggerLoop *trigLoop = (Fe65p2TriggerLoop*) l.get();
            injections = trigLoop->getTrigCnt();
        }
        
        if (l->type() == typeid(Rd53aTriggerLoop*)) {
            Rd53aTriggerLoop *trigLoop = (Rd53aTriggerLoop*) l.get();
            injections = trigLoop->getTrigCnt();
        }
    }
}

void L1Analysis::processHistogram(HistogramBase *h) {
    // Check if right Histogram
    if (h->getType() != typeid(L1Dist*))
        return;

    // Select correct output container
    unsigned ident = 0;
    unsigned offset = 0;

    // Determine identifier
    std::string name = "L1Dist";
    for (unsigned n=0; n<loops.size(); n++) {
        ident += h->getStat().get(loops[n])+offset;
        offset += loopMax[n];
        name += "-" + std::to_string(h->getStat().get(loops[n]));
    }

    // Check if Histogram exists
    if (l1Histos[ident] == NULL) {
        Histo1d *hh = new Histo1d(name, 16, -0.5, 15.5, typeid(this));
        hh->setXaxisTitle("L1Id");
        hh->setYaxisTitle("Hits");
        l1Histos[ident].reset(hh);
        innerCnt[ident] = 0;
    }

    // Add up Histograms
    l1Histos[ident]->add(*(Histo1d*)h);
    innerCnt[ident]++;

    // Got all data, finish up Analysis
    if (innerCnt[ident] == n_count) {
        output->pushData(std::move(l1Histos[ident]));
    }
}

void TotDistPlotter::init(ScanBase *s) {
    n_count = 1;
    injections = 0;
    std::shared_ptr<LoopActionBase> tmpVcalLoop(new Fei4ParameterLoop(&Fei4::PlsrDAC));
    std::shared_ptr<LoopActionBase> tmpVcalLoop2(new Fe65p2ParameterLoop(&Fe65p2::PlsrDac));
    for (unsigned n=0; n<s->size(); n++) {
        std::shared_ptr<LoopActionBase> l = s->getLoop(n);
        if ((l->type() != typeid(Fei4TriggerLoop*) &&
                l->type() != typeid(Rd53aMaskLoop*) &&
                l->type() != typeid(Rd53aTriggerLoop*) &&
                l->type() != typeid(Rd53aCoreColLoop*) &&
                l->type() != typeid(Fei4MaskLoop*) &&
                l->type() != typeid(StdDataLoop*) &&
                l->type() != typeid(Fei4DcLoop*)) &&
                l->type() != typeid(Fe65p2MaskLoop*) &&
                l->type() != typeid(Fe65p2QcLoop*) &&
                l->type() != typeid(Fe65p2TriggerLoop*) &&
                l->type() != tmpVcalLoop->type() &&
                l->type() != tmpVcalLoop2->type()) {
            loops.push_back(n);
            loopMax.push_back((unsigned)l->getMax());
        } else {
            unsigned cnt = (l->getMax() - l->getMin())/l->getStep();
            if (cnt == 0)
                cnt = 1;
            n_count = n_count*cnt;
        }
        if (l->type() == typeid(Fei4TriggerLoop*)) {
            Fei4TriggerLoop *trigLoop = (Fei4TriggerLoop*) l.get();
            injections = trigLoop->getTrigCnt();
        }
        if (l->type() == typeid(Fe65p2TriggerLoop*)) {
            Fe65p2TriggerLoop *trigLoop = (Fe65p2TriggerLoop*) l.get();
            injections = trigLoop->getTrigCnt();
        }
    }
}

void TotDistPlotter::processHistogram(HistogramBase *h) {
    // Check if right Histogram
    if (h->getType() != typeid(TotDist*))
        return;

    // Select correct output container
    unsigned ident = 0;
    unsigned offset = 0;

    // Determine identifier
    std::string name = "TotDist";
    for (unsigned n=0; n<loops.size(); n++) {
        ident += h->getStat().get(loops[n])+offset;
        offset += loopMax[n];
        name += "-" + std::to_string(h->getStat().get(loops[n]));
    }

    // Check if Histogram exists
    if (tot[ident] == NULL) {
        Histo1d *hh = new Histo1d(name, 16, 0.5, 16.5, typeid(this));
        hh->setXaxisTitle("ToT [bc]");
        hh->setYaxisTitle("Hits");
        tot[ident].reset(hh);
        innerCnt[ident] = 0;
    }

    // Add up Histograms
    tot[ident]->add(*(Histo1d*)h);
    innerCnt[ident]++;

    // Got all data, finish up Analysis
    if (innerCnt[ident] == n_count) {
        output->pushData(std::move(tot[ident]));
    }
}

void NoiseAnalysis::init(ScanBase *s) {
    // We assume the nosie scan only has one trigger and data loop
    occ.reset(new Histo2d("Occupancy", nCol, 0.5, nCol+0.5, nRow, 0.5, nRow+0.5, typeid(this)));
    occ->setXaxisTitle("Col");
    occ->setYaxisTitle("Row");
    occ->setZaxisTitle("Hits");
    n_trigger = 0;
}

void NoiseAnalysis::processHistogram(HistogramBase *h) {
    if (h->getType() == typeid(OccupancyMap*)) {
        occ->add(*(Histo2d*)h);
    } else if (h->getType() == typeid(HitsPerEvent*)) {
        n_trigger += ((Histo1d*)h)->getEntries();       
    }
}

void NoiseAnalysis::end() {
    std::unique_ptr<Histo2d> noiseOcc(new Histo2d("NoiseOccupancy", nCol, 0.5, nCol+0.5, nRow, 0.5, nRow+0.5, typeid(this)));
    noiseOcc->setXaxisTitle("Col");
    noiseOcc->setYaxisTitle("Row");
    noiseOcc->setZaxisTitle("Noise Occupancy hits/bc");

    std::unique_ptr<Histo2d> mask(new Histo2d("NoiseMask", nCol, 0.5, nCol+0.5, nRow, 0.5, nRow+0.5, typeid(this)));
    mask->setXaxisTitle("Col");
    mask->setYaxisTitle("Row");
    mask->setZaxisTitle("Mask");

    noiseOcc->add(&*occ);
    noiseOcc->scale(1.0/(double)n_trigger);
    std::cout << "[" << channel << "] Received " << n_trigger << " total trigger!" << std::endl;
    double noiseThr = 1e-6; 
    for (unsigned i=0; i<noiseOcc->size(); i++) {
        if (noiseOcc->getBin(i) > noiseThr) {
            mask->setBin(i, 0);
            if (make_mask) {
                bookie->getFe(channel)->maskPixel((i/nRow), (i%nRow));
            }
        } else {
            mask->setBin(i, 1);
        }
    }

<<<<<<< HEAD
    output->pushData(occ);
    output->pushData(noiseOcc);
    output->pushData(mask);
}

void NoiseTuning::init(ScanBase *s) {
    n_count = 1;
    pixelFb = NULL;
    globalFb = NULL;
    for (unsigned n=0; n<s->size(); n++) {
        std::shared_ptr<LoopActionBase> l = s->getLoop(n);
        if ((l->type() != typeid(Fei4TriggerLoop*) &&
                l->type() != typeid(Rd53aMaskLoop*) &&
                l->type() != typeid(Rd53aTriggerLoop*) &&
                l->type() != typeid(Rd53aCoreColLoop*) &&
                l->type() != typeid(Fei4MaskLoop*) &&
                l->type() != typeid(StdDataLoop*) &&
                l->type() != typeid(Fei4DcLoop*)) &&
                l->type() != typeid(Fe65p2MaskLoop*) &&
                l->type() != typeid(Fe65p2QcLoop*) &&
                l->type() != typeid(Fe65p2TriggerLoop*) &&
                l->type() != typeid(StdRepeater*)) {
            loops.push_back(n);
            loopMax.push_back((unsigned)l->getMax());
        } else {
            unsigned cnt = (l->getMax() - l->getMin())/l->getStep();
            if (cnt == 0)
                cnt = 1;
            n_count = n_count*cnt;
        }
    
        std::shared_ptr<LoopActionBase> tmpPrmpFb(new Fei4GlobalFeedback(&Fei4::PrmpVbpf));
        if (l->type() == tmpPrmpFb->type()) {
            globalFb = dynamic_cast<GlobalFeedbackBase*>(l.get());  
        }

        if (l->type() == typeid(Rd53aGlobalFeedback*)) {
            globalFb = dynamic_cast<GlobalFeedbackBase*>(l.get());  
        }

        if (l->type() == typeid(Fei4PixelFeedback*)) {
            pixelFb = dynamic_cast<PixelFeedbackBase*>(l.get());  
        }
        
        if (l->type() == typeid(Rd53aPixelFeedback*)) {
            pixelFb = dynamic_cast<PixelFeedbackBase*>(l.get());  
        }
    }
}

void NoiseTuning::processHistogram(HistogramBase *h) {
    if (!(h->getType() == typeid(OccupancyMap*)))
        return;
    
    // Select correct output container
    unsigned ident = 0;
    unsigned offset = 0;
    
    // Determine identifier
    std::string name = "OccMap";
    for (unsigned n=0; n<loops.size(); n++) {
        ident += h->getStat().get(loops[n])+offset;
        offset += loopMax[n];
        name += "-" + std::to_string(h->getStat().get(loops[n]));
    }

    
    if (occMaps[ident] == NULL) {
        Histo2d *hh = new Histo2d(name, nCol, 0.5, nCol+0.5, nRow, 0.5, nRow+0.5, typeid(this));
        hh->setXaxisTitle("Column");
        hh->setYaxisTitle("Row");
        hh->setZaxisTitle("Hits");
        innerCnt[ident] = 0;
        occMaps[ident] = hh;
    }
    
    //Easy make it pretty
    occMaps[ident]->add(*(Histo2d*)h);
    innerCnt[ident]++;
    
    if (innerCnt[ident] == n_count) {
        std::cout << __PRETTY_FUNCTION__ << " full set " <<  std::endl;
        if (globalFb != NULL) { // Global Threshold Tuning
            std::cout << __PRETTY_FUNCTION__ << " has globalfeedback " <<  std::endl;
            unsigned numOfHits = 0;
            for (unsigned i=0; i<occMaps[ident]->size(); i++) {
                if (occMaps[ident]->getBin(i) > 1) {
                    numOfHits++;
                }
            }
            std::cout << "[" << channel << "] Number of pixel with hits: " << numOfHits << std::endl;
            if (numOfHits < 10) { // TODO not hardcode this value
                globalFb->feedbackStep(channel, -1, false);
            } else {
                globalFb->feedbackStep(channel, 0, true);
            }
        }

        if (pixelFb != NULL) { // Pixel Threshold Tuning
            Histo2d *fbHisto = new Histo2d("feedback", nCol, 0.5, nCol+0.5, nRow, 0.5, nRow+0.5, typeid(this));
            std::cout << __PRETTY_FUNCTION__ << " has pixelfeedback " <<  std::endl;
            unsigned pixelWoHits = 0;
            for (unsigned i=0; i<occMaps[ident]->size(); i++) {
                if (occMaps[ident]->getBin(i) < 2) { //TODO un-hardcode this
                    fbHisto->setBin(i, -1);
                    pixelWoHits++;
                } else {
                    fbHisto->setBin(i, 0);
                }
            }
            std::cout << "[" << channel << "] Number of pixel without hits: " << pixelWoHits << std::endl;

            pixelFb->feedbackStep(channel, fbHisto);
        }
        output->pushData(occMaps[ident]);
        occMaps[ident] = NULL;
    }
}

void NoiseTuning::end() {
=======
    output->pushData(std::move(occ));
    output->pushData(std::move(noiseOcc));
    output->pushData(std::move(mask));
>>>>>>> c863e5c8
}<|MERGE_RESOLUTION|>--- conflicted
+++ resolved
@@ -1100,10 +1100,9 @@
         }
     }
 
-<<<<<<< HEAD
-    output->pushData(occ);
-    output->pushData(noiseOcc);
-    output->pushData(mask);
+    output->pushData(std::move(occ));
+    output->pushData(std::move(noiseOcc));
+    output->pushData(std::move(mask));
 }
 
 void NoiseTuning::init(ScanBase *s) {
@@ -1221,9 +1220,4 @@
 }
 
 void NoiseTuning::end() {
-=======
-    output->pushData(std::move(occ));
-    output->pushData(std::move(noiseOcc));
-    output->pushData(std::move(mask));
->>>>>>> c863e5c8
 }