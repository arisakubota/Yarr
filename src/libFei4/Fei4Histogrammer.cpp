--- conflicted
+++ resolved
@@ -10,17 +10,14 @@
 
 #include <iostream>
 
-<<<<<<< HEAD
 #include "logging.h"
 
 namespace {
-auto alog = logging::make_log("fei4_histogrammer");
+    auto alog = logging::make_log("fei4_histogrammer");
 }
 
 bool Fei4Histogrammer::processorDone = false;
 
-=======
->>>>>>> 15828f1d
 Fei4Histogrammer::Fei4Histogrammer() {
 }
 
@@ -61,14 +58,8 @@
 
         if( input->isDone() ) {
             std::this_thread::sleep_for(std::chrono::milliseconds(200));
-<<<<<<< HEAD
             process_core();  // this line is needed if the data comes in before scanDone is changed.
             alog->info("{}: histogrammerDone!", __PRETTY_FUNCTION__);
-            output->cv.notify_all();  // notification to the downstream
-=======
-            process_core();  // this line is needed if the data comes in before done flag is changed.
-            std::cout << __PRETTY_FUNCTION__ << ": processorDone!" << std::endl;
->>>>>>> 15828f1d
             break;
         }
     }
