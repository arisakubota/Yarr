#ifndef FEI4ANALYSIS_H
#define FEI4ANALYSIS_H

// #################################
// # Author: Timon Heim
// # Email: timon.heim at cern.ch
// # Project: Yarr
// # Description: Analysis Base class
// # Comment: 
// ################################

#include <iostream>
#include <vector>
#include <typeinfo>
#include <cmath>
#include <functional>
#include <chrono>

#include "ScanBase.h"
#include "ClipBoard.h"
#include "DataProcessor.h"
#include "HistogramBase.h"
#include "Histo2d.h"
#include "Fei4Histogrammer.h"
#include "lmcurve.h"

#include "Bookkeeper.h"
#include "FeedbackBase.h"

#include "AllFei4Actions.h"
#include "AllFe65p2Actions.h"
#include "AllRd53aActions.h"
#include "AllStdActions.h"

class AnalysisAlgorithm {
    public:
        AnalysisAlgorithm() {
            nCol = 80;
            nRow = 336;
            make_mask = true;
        };
        virtual ~AnalysisAlgorithm() {}
        
        void setBookkeeper (Bookkeeper *b) {bookie = b;}
        void setChannel (unsigned ch) {channel = ch;}

        void connect(ClipBoard<HistogramBase> *out) {
            output = out;
        }
        virtual void init(ScanBase *s) {}
        virtual void processHistogram(HistogramBase *h) {}
        virtual void end() {}

        void setMapSize(unsigned col,unsigned row) {
            nCol = col;
            nRow = row;
        }

        void enMasking() {make_mask = true;}
        void disMasking() {make_mask = false;}
        void setMasking(bool val) {make_mask = val;}

    protected:
        Bookkeeper *bookie;
        unsigned channel;
        ScanBase *scan;
        ClipBoard<HistogramBase> *output;
        bool make_mask;
        unsigned nCol, nRow;
};

class Fei4Analysis : public DataProcessor {
    public:
        Fei4Analysis();
        Fei4Analysis(Bookkeeper *b, unsigned ch);
        ~Fei4Analysis();
        
        void connect(ScanBase *arg_s, ClipBoard<HistogramBase> *arg_input, ClipBoard<HistogramBase> *arg_output) {
            scan = arg_s;
            input = arg_input;
            output = arg_output;
        }
        
        void init();
        void run();
        void join();
        void process();
        void process_core();
        void end();

        void addAlgorithm(AnalysisAlgorithm *a);
        void addAlgorithm(AnalysisAlgorithm *a, unsigned ch);

        void setMapSize(unsigned col, unsigned row) {
            for (unsigned i=0; i<algorithms.size(); i++) {
                algorithms[i]->setMapSize(col, row);
            }
        }

        void setMasking(bool val) {
            for (unsigned i=0; i<algorithms.size(); i++) {
                algorithms[i]->setMasking(val);
            }
        }


        AnalysisAlgorithm* getLastAna() {return algorithms.back();}
            
        static bool histogrammerDone;

    private:
        Bookkeeper *bookie;
        unsigned channel;
        ClipBoard<HistogramBase> *input;
        ClipBoard<HistogramBase> *output;
        ScanBase *scan;
        std::unique_ptr<std::thread> thread_ptr;
        
        std::vector<AnalysisAlgorithm*> algorithms;

};

class OccupancyAnalysis : public AnalysisAlgorithm {
    public:
        OccupancyAnalysis() : AnalysisAlgorithm() {};
        ~OccupancyAnalysis() {};

        void init(ScanBase *s);
        void processHistogram(HistogramBase *h);
        void end() {}
    private:
        std::vector<unsigned> loops;
        std::vector<unsigned> loopMax;
        unsigned n_count;
        unsigned injections;
        std::map<unsigned, std::unique_ptr<Histo2d>> occMaps;
        std::map<unsigned, unsigned> innerCnt;
};

class TotAnalysis : public AnalysisAlgorithm {
    public:
        TotAnalysis() : AnalysisAlgorithm() {};
        ~TotAnalysis() {};

        void init(ScanBase *s);
        void processHistogram(HistogramBase *h);
        void end() {}
    private:
        std::vector<unsigned> loops;
        std::vector<unsigned> loopMax;
        unsigned n_count;
        double injections;
        std::map<unsigned, Histo2d*> occMaps;
        std::map<unsigned, unsigned> occInnerCnt;
        std::map<unsigned, Histo2d*> totMaps;
        std::map<unsigned, unsigned> totInnerCnt;
        std::map<unsigned, Histo2d*> tot2Maps;
        std::map<unsigned, unsigned> tot2InnerCnt;
        GlobalFeedbackBase *globalFb;
        PixelFeedbackBase *pixelFb;
};

class ScurveFitter : public AnalysisAlgorithm {
    public:
        ScurveFitter() : AnalysisAlgorithm() {};
        ~ScurveFitter() {};

        void init(ScanBase *s);
        void processHistogram(HistogramBase *h);
        void end();

    private:
        unsigned vcalLoop;
        unsigned vcalMin;
        unsigned vcalMax;
        unsigned vcalStep;
        unsigned vcalBins;
        unsigned n_count;
        unsigned injections;
        unsigned cnt;
	unsigned n_failedfit;
        std::vector<double> x;
        std::vector<unsigned> loops;
        std::vector<unsigned> loopMax;
<<<<<<< HEAD
        std::map<unsigned, Histo1d*> histos;
        std::map<unsigned, Histo2d*> sCurve;
        std::map<unsigned, Histo2d*> thrMap;
        std::map<unsigned, Histo1d*> thrDist;
        std::map<unsigned, Histo2d*> sigMap;
        std::map<unsigned, Histo2d*> chi2Map;
        std::map<unsigned, Histo2d*> statusMap;
	std::map<unsigned, Histo1d*> statusDist;

        std::map<unsigned, Histo1d*> sigDist;	
        std::map<unsigned, Histo1d*> chiDist;
        std::map<unsigned, Histo1d*> timeDist;
=======
        std::map<unsigned, std::unique_ptr<Histo1d>> histos;
        std::map<unsigned, std::unique_ptr<Histo2d>> sCurve;
        std::map<unsigned, std::unique_ptr<Histo2d>> thrMap;
        std::map<unsigned, std::unique_ptr<Histo1d>> thrDist;
        std::map<unsigned, std::unique_ptr<Histo2d>> sigMap;
        std::map<unsigned, std::unique_ptr<Histo1d>> sigDist;
        std::map<unsigned, std::unique_ptr<Histo1d>> chiDist;
        std::map<unsigned, std::unique_ptr<Histo1d>> timeDist;
>>>>>>> e7d626e7
        std::map<unsigned, unsigned> innerCnt;
	bool useScap;
	bool useLcap;
};

class OccGlobalThresholdTune : public AnalysisAlgorithm {
    public:
        OccGlobalThresholdTune() : AnalysisAlgorithm()  {};
        ~OccGlobalThresholdTune() {};

        void init(ScanBase *s);
        void processHistogram(HistogramBase *h);
        void end() {};

    private:
        std::vector<unsigned> loops;
        std::vector<unsigned> loopMax;
        unsigned n_count;
        std::map<unsigned, std::unique_ptr<Histo2d>> occMaps;
        std::map<unsigned, std::unique_ptr<Histo1d>> occDists;
        std::map<unsigned, unsigned> innerCnt;
        unsigned injections;
        GlobalFeedbackBase *fb;
        LoopActionBase *lb;

};

class GlobalPreampTune : public AnalysisAlgorithm {
    public:
        GlobalPreampTune() : AnalysisAlgorithm()  {};
        ~GlobalPreampTune() {};

        void init(ScanBase *s);
        void processHistogram(HistogramBase *h);
        void end() {};

    private:
        std::vector<unsigned> loops;
        std::vector<unsigned> loopMax;
        unsigned n_count;
        std::map<unsigned, std::unique_ptr<Histo2d>> occMaps;
        std::map<unsigned, std::unique_ptr<Histo2d>> totMaps;
        std::map<unsigned, std::unique_ptr<Histo1d>> occDists;
        std::map<unsigned, unsigned> innerCnt;
        unsigned injections;
        GlobalFeedbackBase *fb;

};

class OccPixelThresholdTune : public AnalysisAlgorithm {
    public:
        OccPixelThresholdTune() : AnalysisAlgorithm()  {};
        ~OccPixelThresholdTune() {};

        void init(ScanBase *s);
        void processHistogram(HistogramBase *h);
        void end() {};

    private:
        std::vector<unsigned> loops;
        std::vector<unsigned> loopMax;
        unsigned n_count;
        std::map<unsigned, std::unique_ptr<Histo2d>> occMaps;
        std::map<unsigned, unsigned> innerCnt;
        unsigned injections;
        PixelFeedbackBase *fb;

};

class L1Analysis : public AnalysisAlgorithm {
    public:
        L1Analysis() : AnalysisAlgorithm() {};
        ~L1Analysis() {};

        void init(ScanBase *s);
        void processHistogram(HistogramBase *h);
        void end() {}
    private:
        std::vector<unsigned> loops;
        std::vector<unsigned> loopMax;
        unsigned n_count;
        unsigned injections;
        std::map<unsigned, std::unique_ptr<Histo1d>> l1Histos;
        std::map<unsigned, unsigned> innerCnt;
};

class TotDistPlotter : public AnalysisAlgorithm {
    public:
        TotDistPlotter() : AnalysisAlgorithm() {};
        ~TotDistPlotter() {};

        void init(ScanBase *s);
        void processHistogram(HistogramBase *h);
        void end() {}
    private:
        std::vector<unsigned> loops;
        std::vector<unsigned> loopMax;
        unsigned n_count;
        unsigned injections;
        std::map<unsigned, std::unique_ptr<Histo1d>> tot;
        std::map<unsigned, unsigned> innerCnt;
};

class NoiseAnalysis : public AnalysisAlgorithm {
    public:
        NoiseAnalysis() : AnalysisAlgorithm() {};
        ~NoiseAnalysis() {};

        void init(ScanBase *s);
        void processHistogram(HistogramBase *h);
        void end();
    private:
        unsigned n_trigger;
        std::unique_ptr<Histo2d> occ;        
};

class NoiseTuning : public AnalysisAlgorithm {
    public:
        NoiseTuning() : AnalysisAlgorithm() {};
        ~NoiseTuning() {};

        void init(ScanBase *s);
        void processHistogram(HistogramBase *h);
        void end();
    private:
        std::vector<unsigned> loops;
        std::vector<unsigned> loopMax;
        unsigned n_count;
        std::map<unsigned, std::unique_ptr<Histo2d>> occMaps;
        std::map<unsigned, unsigned> innerCnt;
        GlobalFeedbackBase *globalFb;
        PixelFeedbackBase *pixelFb;
};

#endif<|MERGE_RESOLUTION|>--- conflicted
+++ resolved
@@ -182,20 +182,7 @@
         std::vector<double> x;
         std::vector<unsigned> loops;
         std::vector<unsigned> loopMax;
-<<<<<<< HEAD
-        std::map<unsigned, Histo1d*> histos;
-        std::map<unsigned, Histo2d*> sCurve;
-        std::map<unsigned, Histo2d*> thrMap;
-        std::map<unsigned, Histo1d*> thrDist;
-        std::map<unsigned, Histo2d*> sigMap;
-        std::map<unsigned, Histo2d*> chi2Map;
-        std::map<unsigned, Histo2d*> statusMap;
-	std::map<unsigned, Histo1d*> statusDist;
-
-        std::map<unsigned, Histo1d*> sigDist;	
-        std::map<unsigned, Histo1d*> chiDist;
-        std::map<unsigned, Histo1d*> timeDist;
-=======
+     
         std::map<unsigned, std::unique_ptr<Histo1d>> histos;
         std::map<unsigned, std::unique_ptr<Histo2d>> sCurve;
         std::map<unsigned, std::unique_ptr<Histo2d>> thrMap;
@@ -204,7 +191,11 @@
         std::map<unsigned, std::unique_ptr<Histo1d>> sigDist;
         std::map<unsigned, std::unique_ptr<Histo1d>> chiDist;
         std::map<unsigned, std::unique_ptr<Histo1d>> timeDist;
->>>>>>> e7d626e7
+
+        std::map<unsigned, std::unique_ptr<Histo2d>> chi2Map;   
+        std::map<unsigned, std::unique_ptr<Histo2d>> statusMap; 
+        std::map<unsigned, std::unique_ptr<Histo1d>> statusDist;
+
         std::map<unsigned, unsigned> innerCnt;
 	bool useScap;
 	bool useLcap;
