/*
 * Authors: T. Heim <timon.heim@cern.ch>,
 * Date: 2014-Oct-16
 */

#ifndef FEI4GLOBALFEEDBACK_H
#define FEI4GLOBALFEEDBACK_H

#include <queue>
#include <mutex>
#include "Fei4.h"
#include "LoopActionBase.h"
#include "FeedbackBase.h"

#include "logging.h"

class Fei4GlobalFeedback : public LoopActionBase, public GlobalFeedbackBase {
    static logging::Logger &logger() {
        static logging::LoggerStore instance = logging::make_log("Fei4GlobalFeedback");
        return *instance;
    }

    public:
    Fei4GlobalFeedback() {
        loopType = typeid(this);
    };

    Fei4GlobalFeedback(Fei4Register Fei4GlobalCfg::*ref) :parPtr(ref) { 
        loopType = typeid(this);
    };

    // Step down feedback algorithm
    void feedback(unsigned channel, double sign, bool last = false) {
        ChannelInfo &chan = chanInfo[channel];
        // Calculate new step and val
        if (sign != chan.oldSign) {
            chan.oldSign = 0;
            chan.localStep = chan.localStep/2;
        }
        int val = (chan.values+(chan.localStep*sign));
        if (val > (int)max) val = max;
        if (val < 0) val = 0;
        chan.values = val;
        doneMap[channel] |= last;

        if (chan.localStep == 1) {
            doneMap[channel] = true;
        }

        // Abort if we are getting to low
        if (val < 50) {
            doneMap[channel] = true;
        }
        // Unlock the mutex to let the scan proceed
        chan.fbMutex.unlock();
    }

    // Binary search feedback algorithm
    void feedbackBinary(unsigned channel, double sign, bool last = false) {
        ChannelInfo &chan = chanInfo[channel];
        // Calculate new step and value
        int val = (chan.values+(chan.localStep*sign));
        if (val < 0) val = 0;
        chan.values = val;
        chan.localStep  = chan.localStep/2;
        doneMap[channel] |= last;

        if (chan.localStep == 1) {
            doneMap[channel] = true;
        }

        // Unlock the mutex to let the scan proceed
        chan.fbMutex.unlock();
    }
    void writeConfig(json &config);
    void loadConfig(json &config);
    private:
    std::string parName = "";
    void init() {
        m_done = false;
        cur = 0;
        // Init all maps:
        for(unsigned int k=0; k<keeper->feList.size(); k++) {
            if(keeper->feList[k]->getActive()) {
                unsigned ch = dynamic_cast<FrontEndCfg*>(keeper->feList[k])->getRxChannel();
                ChannelInfo &info = chanInfo[ch];
                info.localStep = step;
                info.values = max;
                info.oldSign = -1;
                doneMap[ch] = false;
            }
        }
        this->writePar();
    }

    void end() {
        for(unsigned int k=0; k<keeper->feList.size(); k++) {
            if(keeper->feList[k]->getActive()) {	
                unsigned ch = dynamic_cast<FrontEndCfg*>(keeper->feList[k])->getRxChannel();
                logger().info(" --> Final parameter of Fe {} is {}", ch, chanInfo[ch].values);
            }
        }
    }

    void execPart1() {
        g_stat->set(this, cur);
        // Lock all mutexes if open
        for(unsigned int k=0; k<keeper->feList.size(); k++) {
            if(keeper->feList[k]->getActive()) {
                unsigned ch = dynamic_cast<FrontEndCfg*>(keeper->feList[k])->getRxChannel();
                ChannelInfo &info = chanInfo[ch];
                info.fbMutex.try_lock();
            }
        }
        m_done = allDone();
    }

    void execPart2() {
        // Wait for mutexes to be unlocked by feedback
        for(unsigned int k=0; k<keeper->feList.size(); k++) {
            if(keeper->feList[k]->getActive()) {
<<<<<<< HEAD
                auto channel = dynamic_cast<FrontEndCfg*>(keeper->feList[k])->getRxChannel();
                keeper->mutexMap[channel].lock();
                logger().info(" --> Received Feedback on Channel {} with value: {}",
                              channel, values[channel]);
=======
                unsigned ch = dynamic_cast<FrontEndCfg*>(keeper->feList[k])->getRxChannel();
                ChannelInfo &info = chanInfo[ch];
                info.fbMutex.lock();
                logger().info(" --> Received Feedback on Channel {} with value: {}",
                        dynamic_cast<FrontEndCfg*>(keeper->feList[k])->getRxChannel(),
                        chanInfo[dynamic_cast<FrontEndCfg*>(keeper->feList[k])->getRxChannel()].values);
>>>>>>> 20a8fe65
            }
        }
        cur++;
        this->writePar();
    }

    void writePar() {
        if(parName!=""){
            parPtr = keeper->globalFe<Fei4>()->regMap[parName];
        }
        for(unsigned int k=0; k<keeper->feList.size(); k++) {
            if(keeper->feList[k]->getActive()) {
<<<<<<< HEAD
                auto fe = dynamic_cast<Fei4*>(keeper->feList[k]);
                auto fe_cfg = dynamic_cast<FrontEndCfg*>(fe);
                auto tx_channel = fe_cfg->getTxChannel();
                auto rx_channel = fe_cfg->getRxChannel();

                g_tx->setCmdEnable(tx_channel);
                fe->writeRegister(parPtr, values[rx_channel]);
=======
                g_tx->setCmdEnable(dynamic_cast<FrontEndCfg*>(keeper->feList[k])->getTxChannel());
                dynamic_cast<Fei4*>(keeper->feList[k])->writeRegister(parPtr, chanInfo[dynamic_cast<FrontEndCfg*>(keeper->feList[k])->getRxChannel()].values);
>>>>>>> 20a8fe65
                while(!g_tx->isCmdEmpty());
            }
        }
        g_tx->setCmdEnable(keeper->getTxMask());
    }

    bool allDone() {
        for(unsigned int k=0; k<keeper->feList.size(); k++) {
            if(keeper->feList[k]->getActive()) {
                unsigned ch = dynamic_cast<FrontEndCfg*>(keeper->feList[k])->getRxChannel();
                if (!doneMap[ch])
                    return false;
            }
        }
        return true;
    }

    Fei4Register Fei4GlobalCfg::*parPtr;

    protected:

    struct ChannelInfo {
      std::mutex fbMutex;
      unsigned values;
      unsigned localStep;
      unsigned oldSign;
    };

    std::map<unsigned, ChannelInfo> chanInfo;
    unsigned cur;

    // Somehow we need to register logger at static init time
    friend void logger_static_init_fei4();
};

#endif<|MERGE_RESOLUTION|>--- conflicted
+++ resolved
@@ -119,19 +119,12 @@
         // Wait for mutexes to be unlocked by feedback
         for(unsigned int k=0; k<keeper->feList.size(); k++) {
             if(keeper->feList[k]->getActive()) {
-<<<<<<< HEAD
-                auto channel = dynamic_cast<FrontEndCfg*>(keeper->feList[k])->getRxChannel();
-                keeper->mutexMap[channel].lock();
-                logger().info(" --> Received Feedback on Channel {} with value: {}",
-                              channel, values[channel]);
-=======
                 unsigned ch = dynamic_cast<FrontEndCfg*>(keeper->feList[k])->getRxChannel();
                 ChannelInfo &info = chanInfo[ch];
                 info.fbMutex.lock();
                 logger().info(" --> Received Feedback on Channel {} with value: {}",
                         dynamic_cast<FrontEndCfg*>(keeper->feList[k])->getRxChannel(),
                         chanInfo[dynamic_cast<FrontEndCfg*>(keeper->feList[k])->getRxChannel()].values);
->>>>>>> 20a8fe65
             }
         }
         cur++;
@@ -144,18 +137,13 @@
         }
         for(unsigned int k=0; k<keeper->feList.size(); k++) {
             if(keeper->feList[k]->getActive()) {
-<<<<<<< HEAD
                 auto fe = dynamic_cast<Fei4*>(keeper->feList[k]);
                 auto fe_cfg = dynamic_cast<FrontEndCfg*>(fe);
                 auto tx_channel = fe_cfg->getTxChannel();
                 auto rx_channel = fe_cfg->getRxChannel();
-
+                
                 g_tx->setCmdEnable(tx_channel);
-                fe->writeRegister(parPtr, values[rx_channel]);
-=======
-                g_tx->setCmdEnable(dynamic_cast<FrontEndCfg*>(keeper->feList[k])->getTxChannel());
-                dynamic_cast<Fei4*>(keeper->feList[k])->writeRegister(parPtr, chanInfo[dynamic_cast<FrontEndCfg*>(keeper->feList[k])->getRxChannel()].values);
->>>>>>> 20a8fe65
+                fe->writeRegister(parPtr, chanInfo[fe_cfg->getRxChannel()].values);
                 while(!g_tx->isCmdEmpty());
             }
         }
