--- conflicted
+++ resolved
@@ -39,11 +39,6 @@
     std::shared_ptr<Fei4ParameterLoopBase> parLoop( Fei4ParameterLoopBuilder(&Fei4::PlsrDAC) );
     parLoop->setRange(minVcal, maxVcal, stepVcal);
     parLoop->setVerbose(true);
-<<<<<<< HEAD
-    parLoop->setVerbose(false);
-    parLoop->setSplitData(true);
-=======
->>>>>>> 72ff7f68
 
     // Loop 3: Trigger
     std::shared_ptr<Fei4TriggerLoop> triggerLoop(new Fei4TriggerLoop);
