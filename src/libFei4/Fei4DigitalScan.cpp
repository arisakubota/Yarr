--- conflicted
+++ resolved
@@ -13,8 +13,6 @@
     dcMode = QUAD_DC;
     numOfTriggers = 100;
     triggerFrequency = 20e3;
-<<<<<<< HEAD
-=======
     triggerDelay = 50;
     verbose = false;
 }
@@ -24,7 +22,6 @@
     dcMode = QUAD_DC;
     numOfTriggers = 100;
     triggerFrequency = 20e3;
->>>>>>> a075f743
     triggerDelay = 50;
     verbose = false;
 }
