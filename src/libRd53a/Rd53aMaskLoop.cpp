--- conflicted
+++ resolved
@@ -102,8 +102,6 @@
 	//Loop over all pixels - n_Col=400, n_Row=192 - from Rd53aPixelCfg.h
         for(unsigned col=0; col<Rd53a::n_Col; col++) {
             for(unsigned row=0; row<Rd53a::n_Row; row++) {
-<<<<<<< HEAD
-	      
 	      if (ApplyMask(col,row)){
 		if (m_maskType == StandardMask){	       
 		//------------------------------------------------------------------------
@@ -158,24 +156,6 @@
 		    dynamic_cast<Rd53a*>(fe)->setInjEn(col, row, 0);
 		    modPixels.push_back(std::make_pair(col, row));
 		  }		
-=======
-                // Loop in terms of digital cores
-                //unsigned core_col = col/8;
-                unsigned core_row = row/8;
-                // Serialise core column
-                unsigned serial = (core_row*64)+((col+(core_row%8))%8)*8+row%8;
-                //unsigned serial = (core_row*64)+(col%8)*8+row%8;
-                if ((serial%max) == m_cur) {
-                    dynamic_cast<Rd53a*>(fe)->setEn(col, row, 1);
-                    dynamic_cast<Rd53a*>(fe)->setInjEn(col, row, 1);
-                    modPixels.push_back(std::make_pair(col, row));
-                } else {
-                    if (dynamic_cast<Rd53a*>(fe)->getInjEn(col, row) == 1) {
-                        dynamic_cast<Rd53a*>(fe)->setEn(col, row, 0);
-                        dynamic_cast<Rd53a*>(fe)->setInjEn(col, row, 0);
-                        modPixels.push_back(std::make_pair(col, row));
-                    }
->>>>>>> 68a5a688
                 }
 	      }	     
 	    }//end row
@@ -314,7 +294,8 @@
 bool Rd53aMaskLoop::ApplyMask(int col, int row){
 
   unsigned core_row = row/8;
-  unsigned serial = (core_row*64)+(col%8)*8+row%8;
+  unsigned serial = (core_row*64)+((col+(core_row%8))%8)*8+row%8;
+  //unsigned serial = (core_row*64)+(col%8)*8+row%8;
   if ((serial%max) == m_cur)
     return true;
   else
