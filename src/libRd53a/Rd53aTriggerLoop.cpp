--- conflicted
+++ resolved
@@ -146,23 +146,12 @@
     std::cout << "------------------------------------" << std::endl;*/
     SPDLOG_LOGGER_TRACE(logger, "");
     g_tx->setCmdEnable(keeper->getTxMask());
-<<<<<<< HEAD
-    dynamic_cast<Rd53a*>(g_fe)->ecr();
-    dynamic_cast<Rd53a*>(g_fe)->idle();
-    dynamic_cast<Rd53a*>(g_fe)->idle();
-    dynamic_cast<Rd53a*>(g_fe)->idle();
-    dynamic_cast<Rd53a*>(g_fe)->idle();
-    // AZ level for sync FE, m_chipId is not available here. 
-    // "Start monitoring" is also set in GlobalPulseRt, might be a problem?
-    //dynamic_cast<Rd53a*>(g_fe)->globalPulse(8/*m_chipId*/, 9); 
-=======
     auto rd53a = dynamic_cast<Rd53a*>(g_fe);
     rd53a->ecr();
     rd53a->idle();
     rd53a->idle();
     rd53a->idle();
     rd53a->idle();
->>>>>>> d1f077de
     std::this_thread::sleep_for(std::chrono::microseconds(200));
     g_rx->flushBuffer();
     while(!g_tx->isCmdEmpty());
