// #################################
// # Author: Timon Heim
// # Email: timon.heim at cern.ch
// # Project: Yarr
// # Description: RD53A Data Processor
// # Date: Apr 2018
// ################################

#include "Rd53aDataProcessor.h"
#include "AllProcessors.h"

#include "logging.h"

namespace {
  auto logger = logging::make_log("Rd53aDataProcessor");
}

bool rd53a_proc_registered =
    StdDict::registerDataProcessor("RD53A", []() { return std::unique_ptr<DataProcessor>(new Rd53aDataProcessor());});

Rd53aDataProcessor::Rd53aDataProcessor()  {
    m_input = NULL;
    m_numThreads = std::thread::hardware_concurrency();
}

Rd53aDataProcessor::~Rd53aDataProcessor() {

}

void Rd53aDataProcessor::init() {
    SPDLOG_LOGGER_TRACE(logger, "");

    for (auto &it : *m_outMap) {
        activeChannels.push_back(it.first);
    }
}

void Rd53aDataProcessor::run() {
    SPDLOG_LOGGER_TRACE(logger, "");

    unsigned int numThreads = m_numThreads;
    for (unsigned i=0; i<numThreads; i++) {
        thread_ptrs.emplace_back(new std::thread(&Rd53aDataProcessor::process, this));
        logger->info("  -> Processor thread #{} started!", i);
    }
}

void Rd53aDataProcessor::join() {
    for( auto& thread : thread_ptrs ) {
        if( thread->joinable() ) thread->join();
    }
}

void Rd53aDataProcessor::process() {
    while(true) {
        std::unique_lock<std::mutex> lk(mtx);
        m_input->waitNotEmptyOrDone();

        process_core();
        // TODO the timing on these seems sensitive
        std::this_thread::sleep_for(std::chrono::microseconds(200));
        if( m_input->isDone() ) {
            std::this_thread::sleep_for(std::chrono::microseconds(200));
            process_core(); // this line is needed if the data comes in before done_flag is changed.
            break;
        }
    }

    process_core();
}

void Rd53aDataProcessor::process_core() {
    // TODO put data from channels back into input, so other processors can use it
    for (auto &i : activeChannels) {
        tag[i] = 666;
        l1id[i] = 666;
        bcid[i] = 666;
        wordCount[i] = 0;
        hits[i] = 0;
    }

    unsigned dataCnt = 0;
    while(!m_input->empty()) {
        // Get data containers
        auto curInV = m_input->popData();
        if (curInV == nullptr)
            continue;

        // Create Output Container
        std::map<unsigned, std::unique_ptr<Fei4Data>> curOut;
        std::map<unsigned, int> events;
        for (unsigned i=0; i<activeChannels.size(); i++) {
            curOut[activeChannels[i]].reset(new Fei4Data());
            curOut[activeChannels[i]]->lStat = curInV->stat;
            events[activeChannels[i]] = 0;
        }

        unsigned size = curInV->size();
        for(unsigned c=0; c<size; c++) {
            RawData curIn(curInV->adr[c], curInV->buf[c], curInV->words[c]);
            // Process
            unsigned words = curIn.words;
            dataCnt += words;
            for (unsigned i=0; i<words; i++) {
                // Decode content
                // TODO this needs review, can't deal with user-k data
                uint32_t data = curIn.buf[i];

                unsigned channel = activeChannels[(i/2)%activeChannels.size()];
                logger->debug("[{}]\t\t[{}] = 0x{:x}", i, channel, data);
                if (__builtin_expect(((data & 0xFFFF0000) != 0xFFFF0000 ), 1)) {
                    if ((data >> 25) & 0x1) { // is header
                        l1id[channel] = 0x1F & (data >> 20);
                        tag[channel] = 0x1F & (data >> 15);
                        bcid[channel] = 0x7FFF & data;
                        // Create new event
                        curOut[channel]->newEvent(tag[channel], l1id[channel], bcid[channel]);
                        events[channel]++;
                        //logger->debug("[Header] : L1ID({}) TAG({}) BCID({})", l1id[channel], tag[channel], bcid[channel]);
                    } else { // is hit data
                        unsigned core_col = 0x3F & (data >> 26);
                        unsigned core_row = 0x3F & (data >> 20);
                        unsigned region = 0xF & (data >> 16);
                        unsigned tot0 = 0xF & (data >> 0); //left most
                        unsigned tot1 = 0xF & (data >> 4);
                        unsigned tot2 = 0xF & (data >> 8);
                        unsigned tot3 = 0xF & (data >> 12);

                        unsigned pix_col = core_col*8+((region&0x1)*4);
                        unsigned pix_row = core_row*8+(0x7&(region>>1));
                        //logger->debug("[Data] : COL({}) ROW({}) Region({}) TOT({},{},{},{}) RAW(0x{:x})", core_col, core_row, region, tot3, tot2, tot1, tot0, data);

                        if (__builtin_expect((pix_col < Rd53a::n_Col && pix_row < Rd53a::n_Row), 1)) {
                            // Check if there is already an event
                            if (events[channel] == 0) {
<<<<<<< HEAD
                                logger->warn("[{}] No header in data fragment!", channel);
                                curOut[channel]->newEvent(666, l1id[channel], bcid[channel]);
=======
                                logger->debug("[{}] No header in data fragment!", channel);
                                curOut[channel]->newEvent(tag[channel], l1id[channel], bcid[channel]);
>>>>>>> 91e96c87
                                events[channel]++;
                            }
                            // TODO Make decision on pixel address start 0,0 or 1,1
                            pix_row++;
                            pix_col++;
                            if (tot0 != 0xF) {
                                curOut[channel]->curEvent->addHit(pix_row, pix_col, tot0+1);
                                hits[channel]++;
                            }
                            if (tot1 != 0xF) {
                                curOut[channel]->curEvent->addHit(pix_row, pix_col+1, tot1+1);
                                hits[channel]++;
                            }
                            if (tot2 != 0xF) {
                                curOut[channel]->curEvent->addHit(pix_row, pix_col+2, tot2+1);
                                hits[channel]++;
                            }
                            if (tot3 != 0xF) {
                                curOut[channel]->curEvent->addHit(pix_row, pix_col+3, tot3+1);
                                hits[channel]++;
                            }
                        } else {
                            logger->error("[{}] Received data not valid: 0x{:x}", channel, curIn.words);
                        }

                    }
                }
            }            
        }

        // Push data out
        for (unsigned i=0; i<activeChannels.size(); i++) {
            if (events[activeChannels[i]] > 0) {
                m_outMap->at(activeChannels[i]).pushData(std::move(curOut[activeChannels[i]]));
            } else {
                // Maybe wait for end of method instead of deleting here?
                curOut[activeChannels[i]].reset();
            }

        }
        //Cleanup
    }

}<|MERGE_RESOLUTION|>--- conflicted
+++ resolved
@@ -133,13 +133,8 @@
                         if (__builtin_expect((pix_col < Rd53a::n_Col && pix_row < Rd53a::n_Row), 1)) {
                             // Check if there is already an event
                             if (events[channel] == 0) {
-<<<<<<< HEAD
-                                logger->warn("[{}] No header in data fragment!", channel);
+                                logger->debug("[{}] No header in data fragment!", channel);
                                 curOut[channel]->newEvent(666, l1id[channel], bcid[channel]);
-=======
-                                logger->debug("[{}] No header in data fragment!", channel);
-                                curOut[channel]->newEvent(tag[channel], l1id[channel], bcid[channel]);
->>>>>>> 91e96c87
                                 events[channel]++;
                             }
                             // TODO Make decision on pixel address start 0,0 or 1,1
