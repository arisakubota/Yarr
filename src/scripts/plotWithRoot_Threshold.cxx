#include <iostream>
#include <fstream>
#include <vector>
#include <dirent.h>
#include <sys/types.h>
#include <sys/stat.h>

#include <TH1.h>
#include <TStyle.h>
#include <TF1.h>
#include <plotWithRoot.h>
#include <RD53Style.h>

int main(int argc, char *argv[]) { //./plotWithRoot_Threshold path/to/directory file_ext goodDiff_On
	//Example file extensions: png, pdf, C, root	

	SetRD53Style();	
	gStyle->SetTickLength(0.02);
	gStyle->SetTextFont();

	if (!(argc == 4 || argc == 7) ) {
		std::cout << "No directory, image plot extension, and/or good differential FE pixels option given! \nExtra settings for the threshold plot x-axis: minimum value, maximum value, and # of bins [e per bin=(xhigh-xlow)/xbins]. \nFor only good differential FE pixels, write '1'. \n./plotWithRoot_Threshold path/to/directory/ file_ext goodDiff_On xlow(optional) xhigh(optional) xbins(optional)" << std::endl;
		std::cout << "Example: ./plotWithRoot_Threshold path/to/directory/ pdf 1 \nExample: ./plotWithRoot_Threshold path/to/directory/pdf 0 -10 10010 501" << std::endl;
		return -1;
	}

	std::string dir, filepath, file_name, chipnum;
	DIR *dp;
	struct dirent *dirp;
	struct stat filestat;

	dp = opendir(argv[1]);	//open directory
	if (dp==NULL) {	//if directory doesn't exist
		std::cout << "Directory not found. " << std::endl;
		return -1;
	}

	std::string delimiter = "_";
	dir = argv[1];
	std::string ext = argv[2];
	std::string good_Diff = argv[3];

	int overwriteBins=0;
	double overwriteXmin=0, overwriteXmax=0, setElectrons=0;
	if (argc > 4) {
		overwriteXmin = std::stof(argv[4]);
		overwriteXmax = std::stof(argv[5]);
		overwriteBins = std::stoi(argv[6]);
		setElectrons = (overwriteXmax - overwriteXmin) / overwriteBins;
	}

	while ((dirp = readdir(dp))) { //pointer to structure representing directory entry at current position in directory stream, and positions directory stream at the next entry. Returns a null pointer at the end of the directory stream.

		file_name = dirp->d_name;
		filepath = dir + "/" + dirp->d_name;
		const char *file_path = filepath.c_str();		

		if (stat(filepath.c_str(), &filestat)) continue; //skip if file is invalid
		if (S_ISDIR(filestat.st_mode)) continue; //skip if file is a directory

		if ( strstr( file_path, "ThresholdMap-0.dat") != NULL) { //if filename contains string declared in argument.

			chipnum = "Chip SN: " + file_name.substr(0, file_name.find(delimiter)); //get chip # from file name

			std::cout << "Opening file: " << filepath.c_str() << std::endl;
			std::string filename = filepath.c_str();
			std::fstream infile(filepath.c_str(), std::ios::in);

			std::string type;
			std::string name;

			std::string xaxistitle, yaxistitle, gausrangetitle, rmsrangetitle;
			std::string line;	

			std::string filename1, filename2, filename3, filename4, filename5, filename6;


			std::getline(infile, type);
			std::getline(infile, name);
			std::getline(infile, line); //skip "Column"
			std::getline(infile, line); //skip "Rows"
			std::getline(infile, line); //skip "Hits"
			std::getline(infile, line); //skip x range
			std::getline(infile, line); // skip y range

			int xbins, range_bins;
			double xlow, xhigh, range_low, range_high; 
			int underflow, overflow;
			int rowno, colno;

			rowno = 192;
			colno = 400;
			xaxistitle = "Threshold [e]";
			yaxistitle = "Number of Pixels";
			gausrangetitle = "Deviation from the Mean [#sigma] ";
			rmsrangetitle = "Deviation from the Mean [RMS] ";
<<<<<<< HEAD
			if (argc < 5) xbins = 501;
			else if (argc > 4 ) xbins = 10000/setElectrons; 
			range_bins = 6;
			xlow = -10;
			xhigh = 10010;
=======
			if (argc <= 4) xbins = 500;
			else if (argc > 4 ) xbins = 10000/setElectrons; 
			range_bins = 6;
			xlow = -10;
			xhigh = 9990;
>>>>>>> bb6288dc
			range_low = 0;
			range_high = 6;

			infile >> underflow >> overflow;

			std::cout << "Histogram type: " << type << std::endl;
			std::cout << "Histogram name: " << name << std::endl;
			std::cout << "X axis title: " << xaxistitle << std::endl;
			std::cout << "Y axis title: " << yaxistitle << std::endl;

			if (!infile) {
				std::cout << "Something wrong with file ..." << std::endl;
				return -1;
			}


			//Create histograms
			TH1 *fe_hist[4];
			TH1 *range_rms[3];
			TH1 *range_gaus[3];

			std::string fe_name[4] = {"h_all", "h_Syn", "h_Lin", "h_Diff"};
			std::string rms_names[3] = {"hrms_Syn", "hrms_Lin", "hrms_Diff"};
			std::string gaus_names[3] = {"hgaus_Syn", "hgaus_Lin", "hgaus_Diff"};

			for (unsigned i=0; i<4; i++) {
				fe_hist[i] = new TH1F(fe_name[i].c_str(),"", xbins, xlow, xhigh);
				if (i<3) {
					range_rms[i] = new TH1F(rms_names[i].c_str(), "", range_bins, range_low, range_high);
					range_gaus[i] = new TH1F(gaus_names[i].c_str(), "", range_bins, range_low, range_high);
				}
			}

			TH2F *h_plot = NULL;
			h_plot = new TH2F("h_plot", "", colno, 0, colno, rowno, 0, rowno); 

			std::vector <double> pix_values;

			int zeros_FE[3] = { 0, 0, 0};
			char zeros_Syn[100]={}, zeros_Lin[100]={}, zeros_Diff[100]={};
			char* zeros_char[3] = {zeros_Syn, zeros_Lin, zeros_Diff};

			//Fill Threshold plots	
			for (int i=0; i<rowno; i++) {
				for (int j=0; j<colno; j++) {
					double tmp;
					infile >> tmp;
					if (whichFE(j) != 2 || good_Diff != "1" ) {		//if not in Differential FE
						if (tmp > 0) {
							fe_hist[0]->Fill(tmp);
							fe_hist[whichFE(j)+1]->Fill(tmp);
						}
						else if (tmp <= 0) zeros_FE[whichFE(j)]++;	
						h_plot->SetBinContent(j+1,i+1,tmp);	
						pix_values.push_back(tmp);
					}
					else {
						if (good_Diff == "1" && goodDiff(i,j) == 1) {
							if (tmp > 0) {
								fe_hist[0]->Fill(tmp);
								fe_hist[whichFE(j)+1]->Fill(tmp);
							}
							else if (tmp <= 0) zeros_FE[whichFE(j)]++;	
							h_plot->SetBinContent(j+1,i+1,tmp);	
							pix_values.push_back(tmp);
						}
						else if (good_Diff == "1" && goodDiff(i,j) == 0) {
							h_plot->SetBinContent(j+1,i+1,-1);	
							pix_values.push_back(-1);
						}
					}
					if (tmp > 0 && tmp < 1) std::cout << tmp << std::endl;
				}
			}

			std::cout << "\n \n \n Number of Zeros are	 " << zeros_FE[0] << "	" << zeros_FE[1] << "	" << zeros_FE[2] << std::endl;

			char mean_All[100]={}, mean_Syn[100]={}, mean_Lin[100]={}, mean_Diff[100]={};
			char rms_All[100]={}, rms_Syn[100]={}, rms_Lin[100]={}, rms_Diff[100]={};
			char gmean_All[100]={}, gmean_Syn[100]={}, gmean_Lin[100]={}, gmean_Diff[100]={};
			char gsigma_All[100]={}, gsigma_Syn[100]={}, gsigma_Lin[100]={}, gsigma_Diff[100]={};
			char chidof_All[100]={}, chidof_Syn[100]={}, chidof_Lin[100]={}, chidof_Diff[100]={};
			char minmax95_Syn[100]={}, minmax95_Lin[100]={}, minmax95_Diff[100]={};
			char minmax997_Syn[100]={}, minmax997_Lin[100]={}, minmax997_Diff[100]={};

			char* mean_char[4] = {mean_All, mean_Syn, mean_Lin, mean_Diff};
			char* rms_char[4] = {rms_All, rms_Syn, rms_Lin, rms_Diff};
			char* gmean_char[4] = {gmean_All, gmean_Syn, gmean_Lin, gmean_Diff};
			char* gsigma_char[4] = {gsigma_All, gsigma_Syn, gsigma_Lin, gsigma_Diff};
			char* chidof_char[4] = {chidof_All, chidof_Syn, chidof_Lin, chidof_Diff};
			char* minmax95_char[3] = {minmax95_Syn, minmax95_Lin, minmax95_Diff};
			char* minmax997_char[3] = {minmax997_Syn, minmax997_Lin, minmax997_Diff};

			double mean_h[4];
			double rms_h[4]; 	
			double fit_par[4], fit_err[4], fit_range[8];
			double chisq_DOF[4];

			const char *LabelName[6] = {"1","2","3","4","5",">5"};	

			//For RD53A and Chip ID labels.
			TLatex *tname= new TLatex();
			tname->SetNDC();
			tname->SetTextAlign(22);
			tname->SetTextFont(73);
			tname->SetTextSizePixels(30);
			std::string rd53 = "RD53A Internal";

			//For the Mean and Sigma of the Gaussian Fit 
			TLatex *mean_rms = new TLatex;
			mean_rms->SetNDC();
			mean_rms->SetTextAlign(13);
			mean_rms->SetTextFont(63);
			mean_rms->SetTextSizePixels(24);

			TLegend* fe_legend[4];
			std::string legend_name[4] = {"All", "Synchronous", "Linear", "Differential"};					
			TF1* fe_fit[4];
			std::string fit_name[4] = {"fit_All", "fit_Syn", "fit_Lin", "fit_Diff"};	

			int color[4] = {800, 806, 824, 865}; //(kOrange, kOrange+6, kSpring+4, kAzure+5)

			//Create canvases
			std::string c_name[4]  = {"c_All", "c_Syn", "c_Lin", "c_Diff"};
			TCanvas* fe_c[4];

			std::string plot_ext[21] = {".dat", "_All.", "_SYN.", "_LIN.", "_DIFF.", "_PLOT.", "_STACK.", "_SYNrmsrange.", "_LINrmsrange.", "_DIFFrmsrange.", "_STACKrmsrange.", "_SYNgaussrange.", "_LINgaussrange.", "_DIFFgaussrange.", "_STACKgaussrange.", "_SYNrmsrangenorm.", "_LINrmsrangenorm.", "_DIFFrmsrangenorm.", "_SYNgaussrangenorm.", "_LINgaussrangenorm.", "_DIFFgaussrangenorm."};
			for (int i=1; i<21; i++) plot_ext[i].append(ext);

			// For FE Review --> 99.7% and 95% of pixels.
			double perCent[2] = { 95, 99.7};
			std::vector <float> results[6];

			//Plots for All, Synchronous, Linear, and Differential FEs
			for (int i=0; i<4; i++) {
				style_TH1(fe_hist[i], xaxistitle.c_str(), yaxistitle.c_str());
				fe_hist[i]->SetFillColor(color[i]);
				fe_hist[i]->SetLineColor(color[i]);
				fe_hist[i]->GetXaxis()->SetLabelSize(0.035);
				fe_hist[i]->SetStats(0);

				fe_c[i] = new TCanvas(c_name[i].c_str(), c_name[i].c_str(), 800, 600);
				style_TH1canvas(fe_c[i]);
				fe_hist[i]->Draw();

				//Write RD53A and Chip ID
				tname->DrawLatex(0.28,0.96, rd53.c_str());
				tname->DrawLatex(0.8, 0.96, chipnum.c_str());

				//Create legend
				fe_legend[i] = new TLegend(0.7, 0.82, 0.87, 0.91);
				fe_legend[i]->SetHeader("Analog FEs", "C");
				fe_legend[i]->AddEntry(fe_hist[i], legend_name[i].c_str(), "f");
				fe_legend[i]->SetBorderSize(0);
				fe_legend[i]->Draw();

				mean_h[i] = fe_hist[i]->GetMean();
				rms_h[i] = fe_hist[i]->GetRMS();

				//Fit plot with Gaussian; for single FE plots
                fe_fit[i] = new TF1(fit_name[i].c_str(), "gaus", (mean_h[i] - 5*rms_h[i] < 0) ? -0.5 : (mean_h[i]- 5*rms_h[i]), mean_h[i] + 5*rms_h[i]);
                fe_fit[i]->SetParameter(0, fe_hist[i]->GetEntries());
                fe_fit[i]->SetParameter(1, mean_h[i]);
                fe_fit[i]->SetParameter(2, rms_h[i]);
                fe_hist[i]->Fit(fit_name[i].c_str(), "", "", (mean_h[i] - 5*rms_h[i] < 0) ? -0.5 : (mean_h[i]- 5*rms_h[i]), mean_h[i] + 5*rms_h[i]);			

                /*
				//Change range and refit 5 times to get better fit.	
				for (int j=0; j<5; j++) {
					for (int k = 0; k<3; k++) {
						fit_par[k] = fe_fit[i]->GetParameter(k);
						fit_err[k] = fe_fit[i]->GetParError(k);
					}
					fit_range[2*i] = fit_par[1] - (2* fit_par[2]);
					fit_range[(2*i)+1] = fit_par[1] + (2* fit_par[2]);
					fe_hist[i]->Fit(fit_name[i].c_str(), "0", "", fit_range[(2*i)], fit_range[(2*i)+1] );
				}
                */
				chisq_DOF[i] = (fe_fit[i]->GetChisquare())/(fe_fit[i]->GetNDF());

				//If Chi Squared divided by Degrees of Freedom is more than 10, warn user.
				//fe_hist[i]->Fit(fit_name[i].c_str(), "B", "I", (mean_h[i] - 5*rms_h[i] < 0) ? -0.5 : (mean_h[i]- 5*rms_h[i]), mean_h[i] + 5*rms_h[i]); //Plot over full range
				if (chisq_DOF[i] > 10)  std::cout<<"\n \033[1;38;5;202;5m Your threshold is crap. Choose a new threshold. \033[0m \n"<<std::endl;


				std::cout << "Chi^2 is "  << fe_fit[i]->GetChisquare() << "	DOF is " << fe_fit[i]->GetNDF() << "	Prob is " << fe_fit[i]->GetProb() << std::endl;

				if (fe_fit[i]->GetParameter(1) > 0) {

					for (int j=0; j<2; j++ ) { 
						if  ( i > 0) {
							std::cout << legend_name[i] << "	" << perCent[j] << "%" << std::endl;
							int inDex = ((i-1)*2)+j; 
							results[inDex] = thresholdPercent(pix_values, i-1, std::stoi(good_Diff), fe_fit[i]->GetParameter(1), perCent[j]);
							std::string explain[5] = {"Number of Pixels Analyzed", "Minimum Value", "Iterations to get to the Minimum Value", "Maximum Value", "Iterations to get to the Maximum Value"};
							for (int k=0; k<5; k++) {
								std::cout << explain[k] << ": " << results[inDex][k] << ".	";
							}
							double pixSpread = fe_hist[i]->Integral(fe_hist[i]->FindBin(results[inDex][1]), fe_hist[i]->FindBin(results[inDex][3]));
							std::cout << "\nIntegral (from minimum value to maximum value) is " << pixSpread << " which is " << (pixSpread/results[inDex][0])*100 << "\% of pixels (after exclusions!) \n" << std::endl;
						}
					}

					//Write the Gaussian mean/sigma and the histogram mean/rms on the plot.
					sprintf(mean_char[i], "Mean_{hist} = %.1f", mean_h[i]);
					mean_rms->DrawLatex(0.18,0.91, mean_char[i]);
					sprintf(rms_char[i], "RMS_{hist} = %.1f", rms_h[i]);
					mean_rms->DrawLatex(0.18,0.86, rms_char[i]);
					sprintf(gmean_char[i], "Mean_{gaus} = %.1f #pm %.1f", fe_fit[i]->GetParameter(1), fe_fit[i]->GetParError(1));
					mean_rms->DrawLatex(0.18, 0.81, gmean_char[i]);
					sprintf(gsigma_char[i], "#sigma_{gaus} = %.1f #pm %.1f", fe_fit[i]->GetParameter(2), fe_fit[i]->GetParError(2));
					mean_rms->DrawLatex(0.18, 0.76, gsigma_char[i]);
					sprintf(chidof_char[i], "#chi^{2} / DOF = %.1f / %i", fe_fit[i]->GetChisquare(), fe_fit[i]->GetNDF());
					mean_rms->DrawLatex(0.18, 0.71, chidof_char[i]);	

					if ( i > 0 ) { 
						sprintf(zeros_char[i-1], "Untuned Pixels = %i", zeros_FE[i-1]);
						mean_rms->DrawLatex(0.63,0.81, zeros_char[i-1]);

						sprintf(minmax997_char[i-1], "( %.2f / %.2f )_{99.7%%}", results[((i-1)*2)+1][1], results[((i-1)*2)+1][3]);
						mean_rms->DrawLatex(0.63, 0.76, minmax997_char[i-1]);
						sprintf(minmax95_char[i-1], "( %.2f / %.2f )_{95%%}", results[(i-1)*2][1], results[(i-1)*2][3]);
						mean_rms->DrawLatex(0.63, 0.70, minmax95_char[i-1]);
					}

				}

				fe_hist[i]->GetYaxis()->SetRangeUser(0,((fe_hist[i]->GetMaximum())*1.5)); //Leave extra room for legend
<<<<<<< HEAD
				if (argc < 5) fe_hist[i]->GetXaxis()->SetRangeUser((mean_h[i] - 5*rms_h[i] < 0) ? -10 : (mean_h[i]- 5*rms_h[i]), mean_h[i] + 5*rms_h[i]); //Change the x-axis range to be the Mean +/- 5*RMS. If the lower bound is less than -0.5, make it -0.5. 
=======
				if (argc <= 4) fe_hist[i]->GetXaxis()->SetRangeUser((mean_h[i] - 5*rms_h[i] < 0) ? -0.5 : (mean_h[i]- 5*rms_h[i]), mean_h[i] + 5*rms_h[i]); //Change the x-axis range to be the Mean +/- 5*RMS. If the lower bound is less than -0.5, make it -0.5. 
>>>>>>> bb6288dc
				else if (argc > 4) {
					fe_hist[i]->GetXaxis()->SetRangeUser(overwriteXmin, overwriteXmax);
				}

				fe_c[i]->Update();

				filename1 = filename.replace(filename.find(plot_ext[i].c_str()), 10, plot_ext[i+1].c_str()); 
				fe_c[i]->Print(filename1.c_str());
			}

			//Map of Pixels
			style_TH2(h_plot, "Column", "Row", xaxistitle.c_str()); 
			TCanvas *c_plot = new TCanvas("c_plot", "c_plot", 800, 600);
			style_TH2canvas(c_plot);
			h_plot->Draw("colz");
			h_plot->GetXaxis()->SetLabelSize(0.04);
			h_plot->GetYaxis()->SetLabelSize(0.04);
			tname->DrawLatex(0.23,0.96, rd53.c_str());
			tname->DrawLatex(0.72, 0.96, chipnum.c_str());
			gStyle->SetOptStat(0);
			c_plot->RedrawAxis();
			c_plot->Update();
<<<<<<< HEAD
			if (argc < 5) h_plot->GetZaxis()->SetRangeUser((mean_h[0] - 5*rms_h[0] < 0) ? -10 : (mean_h[0]- 5*rms_h[0])  , mean_h[0] + 5*rms_h[0]);
=======
			if (argc <= 4) h_plot->GetZaxis()->SetRangeUser((mean_h[0] - 5*rms_h[0] < 0) ? -0.5 : (mean_h[0]- 5*rms_h[0])  , mean_h[0] + 5*rms_h[0]);
>>>>>>> bb6288dc
			else if (argc > 4) { h_plot->GetZaxis()->SetRangeUser(overwriteXmin, overwriteXmax); }	
			h_plot->GetZaxis()->SetLabelSize(0.04);
			filename2 = filename.replace(filename.find(plot_ext[4].c_str()), 10, plot_ext[5].c_str());
			c_plot->Print(filename2.c_str());

			//Remove fit lines from histograms for the stack plot
			//for (int i=1; i<4; i++) fe_hist[i]->Fit(fit_name[i].c_str(), "0", "", fit_range[(2*i)], fit_range[(2*i)+1]);

			//Stack Plot for all 3 FEs
			THStack *hs = new THStack("hs","");
			for (int i=1; i<4; i++) hs->Add(fe_hist[i]);
			TCanvas *c_Stack = new TCanvas("c_Stack", "c_Stack", 800, 600);
			c_Stack->SetLeftMargin(0.15);
			c_Stack->SetRightMargin(0.05);
			c_Stack->SetBottomMargin(0.1225);
			hs->Draw(); 

			//Setting the title for THStack plots has to be after Draw(), and needs canvas->Modified() after
			style_THStack(hs, xaxistitle.c_str(), yaxistitle.c_str());
			hs->GetXaxis()->SetLabelSize(0.035);
			gPad->SetLogy(0);
			c_Stack->Modified();
			gStyle->SetOptStat(0);

			TLegend *stack_legend = new TLegend(0.7, 0.7, 0.87, 0.91);
			stack_legend->SetHeader("Analog FEs", "C");
			for (int i=1; i<4; i++) stack_legend->AddEntry(fe_hist[i], legend_name[i].c_str(), "f"); 
			stack_legend->SetBorderSize(0);
			stack_legend->Draw();
			tname->DrawLatex(0.28,0.96, rd53.c_str());
			tname->DrawLatex(0.8, 0.96, chipnum.c_str());

			if ( chisq_DOF[0] < 10 ) {
				std::cout << "\n Threshold is acceptable. Plotting fit. \n" << std::endl;
				fe_fit[0]->DrawF1(xlow, xhigh, "SAME");
			} 
			else std::cout<<"\n \033[1;38;5;202;5m Your threshold is crap. Choose a new threshold. \033[0m \n"<<std::endl;

			//Write RD53A Internal and the Chip ID
			tname->DrawLatex(0.28,0.96, rd53.c_str());
			tname->DrawLatex(0.8, 0.96, chipnum.c_str());

			//Write the Gaussian mean/sigma and the histogram mean/rms on the plot.
			mean_rms->DrawLatex(0.18,0.91, mean_char[0]);
			mean_rms->DrawLatex(0.18,0.86, rms_char[0]);

			hs->SetMaximum((hs->GetMaximum())*1.1);
<<<<<<< HEAD
			if (argc < 5) hs->GetXaxis()->SetRangeUser((mean_h[0] - 5*rms_h[0] < 0) ? -10 : (mean_h[0]- 5*rms_h[0])  , mean_h[0] + 5*rms_h[0]);	
=======
			if (argc <= 4) hs->GetXaxis()->SetRangeUser((mean_h[0] - 5*rms_h[0] < 0) ? -0.5 : (mean_h[0]- 5*rms_h[0])  , mean_h[0] + 5*rms_h[0]);	
>>>>>>> bb6288dc
			else if (argc > 4) { hs->GetXaxis()->SetRangeUser(overwriteXmin, overwriteXmax); }
			c_Stack->Update();				
			filename3 = filename.replace(filename.find(plot_ext[5].c_str()), 11, plot_ext[6].c_str());
			c_Stack->Print(filename3.c_str());

			int n=0;

			//Fill range histograms
			for (int i=0; i<rowno; i++) {
				for (int j=0; j<colno; j++) {
					double *tmp_p = &pix_values[n];
					n++;
					double tmp = *tmp_p;		
					if (tmp != -1) {
						int bin_rms = whichSigma(tmp, mean_h[whichFE(j)+1], rms_h[whichFE(j+1)], 1, range_bins);
						range_rms[whichFE(j)]->AddBinContent(bin_rms);

						int bin_gaus = whichSigma(tmp, fe_fit[whichFE(j)+1]->GetParameter(1), fe_fit[whichFE(j)+1]->GetParameter(2), 1, range_bins);
						range_gaus[whichFE(j)]->AddBinContent(bin_gaus);
					}
				}
			}

			//Label for untuned pixels
			TLatex *zeros = new TLatex();
			zeros->SetNDC();
			zeros->SetTextAlign(13);
			zeros->SetTextFont(63);
			zeros->SetTextSizePixels(20);

			std::string crms_name[3]  = {"crms_Syn", "crms_Lin", "crms_Diff"};
			TCanvas* rmsrange_c[3];
			TLegend* rmsrange_legend[3];

			//Plot Range histograms for Synchronous, Linear, and Differential FEs.	
			for (int i=0; i<3; i++) {

				style_TH1(range_rms[i], rmsrangetitle.c_str(), yaxistitle.c_str());
				for (int j=1; j<=range_bins; j++) range_rms[i]->GetXaxis()->SetBinLabel(j, LabelName[j-1]);
				range_rms[i]->GetXaxis()->LabelsOption("h");
				range_rms[i]->SetFillColor(color[i+1]);
				range_rms[i]->SetLineColor(color[i+1]);
				range_rms[i]->SetStats(0);

				rmsrange_c[i] = new TCanvas(crms_name[i].c_str(), crms_name[i].c_str(), 800, 600);
				style_TH1canvas(rmsrange_c[i]);
				range_rms[i]->Draw();
				range_rms[i]->SetMarkerSize(1.8);
				range_rms[i]->SetMarkerColor(1);
				range_rms[i]->Draw("TEXT0 SAME");	

				tname->DrawLatex(0.28,0.96, rd53.c_str());
				tname->DrawLatex(0.8, 0.96, chipnum.c_str());

				zeros->DrawLatex(0.18,0.91, zeros_char[i]);

				rmsrange_legend[i] = new TLegend(0.7, 0.82, 0.87, 0.91);
				rmsrange_legend[i]->SetHeader("Analog FEs", "C");
				rmsrange_legend[i]->AddEntry(range_rms[i], legend_name[i+1].c_str(), "f");
				rmsrange_legend[i]->SetBorderSize(0);
				rmsrange_legend[i]->Draw();

				range_rms[i]->GetYaxis()->SetRangeUser(0,((range_rms[i]->GetMaximum())*1.25));
				rmsrange_c[i]->Update();

				filename4 = filename.replace(filename.find(plot_ext[i+6].c_str()), 18, plot_ext[i+7].c_str()); 
				rmsrange_c[i]->Print(filename4.c_str());

			}

			//Stacked Range Plot
			THStack *hs_rmsrange = new THStack("hs","");
			for (int i=0; i<3; i++) hs_rmsrange->Add(range_rms[i]);
			TCanvas *c_Stackrms = new TCanvas("c_Stackrms", "c_Stackrms", 800, 600);
			c_Stackrms->SetLeftMargin(0.15);
			c_Stackrms->SetRightMargin(0.05);
			c_Stackrms->SetBottomMargin(0.1225);
			hs_rmsrange->Draw(); 
			//Setting the title for THStack plots has to be after Draw(), and needs canvas->Modified() after
			style_THStack(hs_rmsrange, rmsrangetitle.c_str(), yaxistitle.c_str());
			gPad->SetLogy(0);
			c_Stackrms->Modified();
			gStyle->SetOptStat(0);

			TLegend *stackrms_legend = new TLegend(0.33,0.82,0.93,0.91);
			stackrms_legend->SetNColumns(3);
			stackrms_legend->SetHeader("Analog FEs", "C");
			for (int i=0; i<3; i++) stackrms_legend->AddEntry(range_rms[i], legend_name[i+1].c_str(), "f"); 
			stackrms_legend->SetBorderSize(0);
			stackrms_legend->Draw();

			tname->DrawLatex(0.28,0.96, rd53.c_str());
			tname->DrawLatex(0.8, 0.96, chipnum.c_str());

			hs_rmsrange->GetYaxis()->SetRangeUser(0,((hs_rmsrange->GetMaximum())*1.21));
			c_Stackrms->Update();
			filename5 = filename.replace(filename.find(plot_ext[9].c_str()), 19, plot_ext[10].c_str());
			c_Stackrms->Print(filename5.c_str());

			std::string cgaus_name[3]  = {"cgaus_Syn", "cgaus_Lin", "cgaus_Diff"};
			TCanvas* gausrange_c[3];
			TLegend* gausrange_legend[3];

			//Plot Gaus Range histograms for Synchronous, Linear, and Differential FEs.	
			for (int i=0; i<3; i++) {

				style_TH1(range_gaus[i], gausrangetitle.c_str(), yaxistitle.c_str());
				for (int j=1; j<=range_bins; j++) range_gaus[i]->GetXaxis()->SetBinLabel(j, LabelName[j-1]);
				range_gaus[i]->GetXaxis()->LabelsOption("h");
				range_gaus[i]->SetFillColor(color[i+1]);
				range_gaus[i]->SetLineColor(color[i+1]);
				range_gaus[i]->SetStats(0);

				gausrange_c[i] = new TCanvas(cgaus_name[i].c_str(), cgaus_name[i].c_str(), 800, 600);
				style_TH1canvas(gausrange_c[i]);
				range_gaus[i]->Draw();
				range_gaus[i]->SetMarkerSize(1.8);
				range_gaus[i]->SetMarkerColor(1);
				range_gaus[i]->Draw("TEXT0 SAME");	

				tname->DrawLatex(0.28,0.96, rd53.c_str());
				tname->DrawLatex(0.8, 0.96, chipnum.c_str());

				sprintf(zeros_char[i], "Untuned Pixels = %i", zeros_FE[i]);
				zeros->DrawLatex(0.18,0.91, zeros_char[i]);

				gausrange_legend[i] = new TLegend(0.7, 0.82, 0.87, 0.91);
				gausrange_legend[i]->SetHeader("Analog FEs", "C");
				gausrange_legend[i]->AddEntry(range_gaus[i], legend_name[i+1].c_str(), "f");
				gausrange_legend[i]->SetBorderSize(0);
				gausrange_legend[i]->Draw();

				range_gaus[i]->GetYaxis()->SetRangeUser(0,((range_gaus[i]->GetMaximum())*1.25));
				gausrange_c[i]->Update();

				filename4 = filename.replace(filename.find(plot_ext[i+10].c_str()), 19, plot_ext[i+11].c_str()); 
				gausrange_c[i]->Print(filename4.c_str());

			}

			//Stacked Range Plot
			THStack *hs_gausrange = new THStack("hs","");
			for (int i=0; i<3; i++) hs_gausrange->Add(range_gaus[i]);
			TCanvas *c_Stackgaus = new TCanvas("c_Stackgaus", "c_Stackgaus", 800, 600);
			c_Stackgaus->SetLeftMargin(0.15);
			c_Stackgaus->SetRightMargin(0.05);
			c_Stackgaus->SetBottomMargin(0.1225);
			hs_gausrange->Draw(); 
			//Setting the title for THStack plots has to be after Draw(), and needs canvas->Modified() after
			style_THStack(hs_gausrange, gausrangetitle.c_str(), yaxistitle.c_str());
			gPad->SetLogy(0);
			c_Stackgaus->Modified();
			gStyle->SetOptStat(0);
			TLegend *stackgaus_legend = new TLegend(0.33,0.82,0.93,0.91);
			stackgaus_legend->SetNColumns(3);
			stackgaus_legend->SetHeader("Analog FEs", "C");
			for (int i=0; i<3; i++) stackgaus_legend->AddEntry(range_gaus[i], legend_name[i+1].c_str(), "f"); 
			stackgaus_legend->SetBorderSize(0);
			stackgaus_legend->Draw();
			tname->DrawLatex(0.28,0.96, rd53.c_str());
			tname->DrawLatex(0.8, 0.96, chipnum.c_str());
			hs_gausrange->GetYaxis()->SetRangeUser(0,((hs_gausrange->GetMaximum())*1.21));
			c_Stackgaus->Update();
			filename5 = filename.replace(filename.find(plot_ext[13].c_str()), 20, plot_ext[14].c_str());
			c_Stackgaus->Print(filename5.c_str());

			//Normalized Plots for RMS Range
			TH1* rms_norm[3];
			TCanvas* rmsnorm_c[3];
			std::string rmsnorm_names[3] = {"rmsn_SYN", "rmsn_LIN", "rmsn_DIFF"}; 

			for (int i=0; i<3; i++) {
				rmsnorm_c[i] = new TCanvas(rmsnorm_names[i].c_str(), rmsnorm_names[i].c_str(), 800, 600);
				style_TH1canvas(rmsnorm_c[i]);
				rms_norm[i] = range_rms[i]->DrawNormalized();
				rms_norm[i]->Draw();

				gStyle->SetPaintTextFormat(".4f");	
				rms_norm[i]->SetMarkerSize(1.8);
				rms_norm[i]->SetMarkerColor(1);
				rms_norm[i]->Draw("TEXT0 SAME");	

				tname->DrawLatex(0.28,0.96, rd53.c_str());
				tname->DrawLatex(0.8, 0.96, chipnum.c_str());

				rmsrange_legend[i]->Draw();

				rms_norm[i]->GetYaxis()->SetRangeUser(0,1.05);
				rmsnorm_c[i]->Update();

				filename6 = filename.replace(filename.find(plot_ext[i+14].c_str()), 20, plot_ext[i+15].c_str()); 
				rmsnorm_c[i]->Print(filename6.c_str());
			}

			//Normalized Plots for Gaussian Range
			TH1* gaus_norm[3];
			TCanvas* gausnorm_c[3];
			std::string gausnorm_names[3] = {"gausn_SYN", "gausn_LIN", "gausn_DIFF"}; 

			for (int i=0; i<3; i++) {
				gausnorm_c[i] = new TCanvas(gausnorm_names[i].c_str(), gausnorm_names[i].c_str(), 800, 600);
				style_TH1canvas(gausnorm_c[i]);
				gaus_norm[i] = range_gaus[i]->DrawNormalized();
				gaus_norm[i]->Draw();

				gStyle->SetPaintTextFormat(".4f");	
				gaus_norm[i]->SetMarkerSize(1.8);
				gaus_norm[i]->SetMarkerColor(1);
				gaus_norm[i]->Draw("TEXT0 SAME");	

				tname->DrawLatex(0.28,0.96, rd53.c_str());
				tname->DrawLatex(0.8, 0.96, chipnum.c_str());

				gausrange_legend[i]->Draw();

				gaus_norm[i]->GetYaxis()->SetRangeUser(0,1.05);
				gausnorm_c[i]->Update();

				filename6 = filename.replace(filename.find(plot_ext[i+17].c_str()), 22, plot_ext[i+18].c_str()); 
				gausnorm_c[i]->Print(filename6.c_str());
			}

			for (int i=0; i<4; i++) {
				delete fe_hist[i];
				delete fe_c[i];
				if (i<3) {
					delete range_rms[i];
					delete rmsrange_c[i];
					delete range_gaus[i];
					delete gausrange_c[i];
					delete rms_norm[i];
					delete rmsnorm_c[i];
					delete gaus_norm[i];
					delete gausnorm_c[i];
				}
			}

			delete h_plot;
			delete c_plot;
			delete hs;
			delete c_Stack;
			delete hs_rmsrange;
			delete c_Stackrms;
			delete hs_gausrange;
			delete c_Stackgaus;

		}
	}

	return 0;
} <|MERGE_RESOLUTION|>--- conflicted
+++ resolved
@@ -94,19 +94,11 @@
 			yaxistitle = "Number of Pixels";
 			gausrangetitle = "Deviation from the Mean [#sigma] ";
 			rmsrangetitle = "Deviation from the Mean [RMS] ";
-<<<<<<< HEAD
-			if (argc < 5) xbins = 501;
-			else if (argc > 4 ) xbins = 10000/setElectrons; 
-			range_bins = 6;
-			xlow = -10;
-			xhigh = 10010;
-=======
 			if (argc <= 4) xbins = 500;
 			else if (argc > 4 ) xbins = 10000/setElectrons; 
 			range_bins = 6;
 			xlow = -10;
 			xhigh = 9990;
->>>>>>> bb6288dc
 			range_low = 0;
 			range_high = 6;
 
@@ -335,11 +327,7 @@
 				}
 
 				fe_hist[i]->GetYaxis()->SetRangeUser(0,((fe_hist[i]->GetMaximum())*1.5)); //Leave extra room for legend
-<<<<<<< HEAD
-				if (argc < 5) fe_hist[i]->GetXaxis()->SetRangeUser((mean_h[i] - 5*rms_h[i] < 0) ? -10 : (mean_h[i]- 5*rms_h[i]), mean_h[i] + 5*rms_h[i]); //Change the x-axis range to be the Mean +/- 5*RMS. If the lower bound is less than -0.5, make it -0.5. 
-=======
 				if (argc <= 4) fe_hist[i]->GetXaxis()->SetRangeUser((mean_h[i] - 5*rms_h[i] < 0) ? -0.5 : (mean_h[i]- 5*rms_h[i]), mean_h[i] + 5*rms_h[i]); //Change the x-axis range to be the Mean +/- 5*RMS. If the lower bound is less than -0.5, make it -0.5. 
->>>>>>> bb6288dc
 				else if (argc > 4) {
 					fe_hist[i]->GetXaxis()->SetRangeUser(overwriteXmin, overwriteXmax);
 				}
@@ -362,11 +350,7 @@
 			gStyle->SetOptStat(0);
 			c_plot->RedrawAxis();
 			c_plot->Update();
-<<<<<<< HEAD
-			if (argc < 5) h_plot->GetZaxis()->SetRangeUser((mean_h[0] - 5*rms_h[0] < 0) ? -10 : (mean_h[0]- 5*rms_h[0])  , mean_h[0] + 5*rms_h[0]);
-=======
 			if (argc <= 4) h_plot->GetZaxis()->SetRangeUser((mean_h[0] - 5*rms_h[0] < 0) ? -0.5 : (mean_h[0]- 5*rms_h[0])  , mean_h[0] + 5*rms_h[0]);
->>>>>>> bb6288dc
 			else if (argc > 4) { h_plot->GetZaxis()->SetRangeUser(overwriteXmin, overwriteXmax); }	
 			h_plot->GetZaxis()->SetLabelSize(0.04);
 			filename2 = filename.replace(filename.find(plot_ext[4].c_str()), 10, plot_ext[5].c_str());
@@ -414,11 +398,7 @@
 			mean_rms->DrawLatex(0.18,0.86, rms_char[0]);
 
 			hs->SetMaximum((hs->GetMaximum())*1.1);
-<<<<<<< HEAD
-			if (argc < 5) hs->GetXaxis()->SetRangeUser((mean_h[0] - 5*rms_h[0] < 0) ? -10 : (mean_h[0]- 5*rms_h[0])  , mean_h[0] + 5*rms_h[0]);	
-=======
 			if (argc <= 4) hs->GetXaxis()->SetRangeUser((mean_h[0] - 5*rms_h[0] < 0) ? -0.5 : (mean_h[0]- 5*rms_h[0])  , mean_h[0] + 5*rms_h[0]);	
->>>>>>> bb6288dc
 			else if (argc > 4) { hs->GetXaxis()->SetRangeUser(overwriteXmin, overwriteXmax); }
 			c_Stack->Update();				
 			filename3 = filename.replace(filename.find(plot_ext[5].c_str()), 11, plot_ext[6].c_str());
