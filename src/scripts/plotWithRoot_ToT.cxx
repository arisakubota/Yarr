--- conflicted
+++ resolved
@@ -204,13 +204,8 @@
 					mean_rms_z->DrawLatex(0.18,0.91, mean_char[i-1]);
 					sprintf(rms_char[i-1], "RMS = %.1f", fe_hist[i]->GetRMS());
 					mean_rms_z->DrawLatex(0.18,0.87, rms_char[i-1]);
-<<<<<<< HEAD
 					sprintf(zeros_char[i-1], "Untuned Pixels = %i", zeros_FE[i-1]);
 					mean_rms_z->DrawLatex(0.18,0.83, zeros_char[i-1]);
-=======
-					//sprintf(zeros_char[i-1], "Untuned Pixels = %i", zeros_FE[i]);
-					//mean_rms_z->DrawLatex(0.18,0.83, zeros_char[i-1]);
->>>>>>> a9c85ba8
 				}					
 
 				fe_hist[i]->SetMaximum((fe_hist[i]->GetMaximum())*1.21); //Leave extra room for legend.
