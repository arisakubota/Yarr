// #################################
// # Author: Timon Heim
// # Email: timon.heim at cern.ch
// # Project: Yarr
// # Description: Command line scan tool
// # Comment: To be used instead of gui
// ################################

#include <iostream>
#include <string>
#include <sstream>
#include <unistd.h>
#include <fstream>
#include <chrono>
#include <thread>
#include <mutex>
#include <vector>
#include <iomanip>
#include <cctype> //w'space detection
#include <ctime>
#include <map>
#include <sstream>

#include "HwController.h"

#include "AllHwControllers.h"
#include "AllChips.h"
#include "AllProcessors.h"

#include "Bookkeeper.h"
#include "Fei4.h"
#include "ScanBase.h"
#include "ScanFactory.h"
#include "Fei4DataProcessor.h"
#include "Fei4Histogrammer.h"
#include "Fei4Analysis.h"

#if defined(__linux__) || defined(__APPLE__) && defined(__MACH__)

//  #include <errno.h>
//  #include <sys/stat.h>
#include <cstdlib> //I am not proud of this ):

#endif

using json=nlohmann::basic_json<std::map, std::vector, std::string, bool, std::int32_t, std::uint32_t, float>;

std::string toString(int value,int digitsCount)
{
    std::ostringstream os;
    os<<std::setfill('0')<<std::setw(digitsCount)<<value;
    return os.str();
}

void printHelp();
void listScans();
void listKnown();

std::unique_ptr<ScanBase> buildScan( const std::string& scanType, Bookkeeper& bookie );

// In order to build Histogrammer, bookie is not needed --> good sign!
// Do not want to use the raw pointer ScanBase*
void buildHistogrammers( std::map<FrontEnd*, std::unique_ptr<DataProcessor>>& histogrammers, const std::string& scanType, std::vector<FrontEnd*>& feList, ScanBase* s, std::string outputDir);

// In order to build Analysis, bookie is needed --> deep dependency!
// Do not want to use the raw pointer ScanBase*
void buildAnalyses( std::map<FrontEnd*, std::unique_ptr<DataProcessor>>& analyses, const std::string& scanType, Bookkeeper& bookie, ScanBase* s, int mask_opt);


int main(int argc, char *argv[]) {
    std::cout << "\033[1;31m#####################################\033[0m" << std::endl;
    std::cout << "\033[1;31m# Welcome to the YARR Scan Console! #\033[0m" << std::endl;
    std::cout << "\033[1;31m#####################################\033[0m" << std::endl;

    std::cout << "-> Parsing command line parameters ..." << std::endl;
    
    // Init parameters
    std::string scanType = "";
    std::vector<std::string> cConfigPaths;
    std::string outputDir = "./data/";
    std::string ctrlCfgPath = "";
    bool doPlots = false;
    int target_charge = -1;
    int target_tot = -1;
    int mask_opt = -1;
    
    unsigned runCounter = 0;

    // Load run counter
    if (system("mkdir -p ~/.yarr") < 0) {
        std::cerr << "#ERROR# Loading run counter ~/.yarr!" << std::endl;
    }
    
    std::string home = getenv("HOME");
    std::fstream iF((home + "/.yarr/runCounter").c_str(), std::ios::in);
    if (iF) {
        iF >> runCounter;
        runCounter += 1;
    } else {
        if (system("echo \"1\n\" > ~/.yarr/runCounter") < 0) {
            std::cerr << "#ERROR# trying to run echo!" << std::endl;
        }
        runCounter = 1;
    }
    iF.close();

    std::fstream oF((home + "/.yarr/runCounter").c_str(), std::ios::out);
    oF << runCounter << std::endl;
    oF.close();

    int c;
    while ((c = getopt(argc, argv, "hks:n:m:g:r:c:t:po:")) != -1) {
        int count = 0;
        switch (c) {
            case 'h':
                printHelp();
                return 0;
                break;
            case 'k':
                listKnown();
                return 0;
            case 's':
                scanType = std::string(optarg);
                break;
            case 'm':
                mask_opt = atoi(optarg);
                break;
            case 'c':
//                configPath = std::string(optarg);
                optind -= 1; //this is a bit hacky, but getopt doesn't support multiple
                             //values for one option, so it can't be helped
                for(; optind < argc && *argv[optind] != '-'; optind += 1){
                    cConfigPaths.push_back(std::string(argv[optind]));
                }
                break;
            case 'r':
                ctrlCfgPath = std::string(optarg);
                break;
            case 'p':
                doPlots = true;
                break;
            case 'o':
                outputDir = std::string(optarg);
                if (outputDir.back() != '/')
                    outputDir = outputDir + "/";
                break;
            case 't':
                optind -= 1; //this is a bit hacky, but getopt doesn't support multiple
                             //values for one option, so it can't be helped
                for(; optind < argc && *argv[optind] != '-'; optind += 1){
                    switch (count) {
                        case 0:
                            target_charge = atoi(argv[optind]);
                            break;
                        case 1:
                            target_tot = atoi(argv[optind]);
                            break;
                        default:
                            std::cerr << "-> Can only receive max. 2 parameters with -t!!" << std::endl;
                            break;
                    }
                    count++;

                }
                break;
            case '?':
                if(optopt == 's' || optopt == 'n'){
                    std::cerr << "-> Option " << (char)optopt
                              << " requires a parameter! (Proceeding with default)"
                              << std::endl;
                }else if(optopt == 'g' || optopt == 'c'){
                    std::cerr << "-> Option " << (char)optopt
                              << " requires a parameter! Aborting... " << std::endl;
                    return -1;
                } else {
                    std::cerr << "-> Unknown parameter: " << (char)optopt << std::endl;
                }
                break;
            default:
                std::cerr << "-> Error while parsing command line parameters!" << std::endl;
                return -1;
        }
    }

    if (cConfigPaths.size() == 0) {
        std::cerr << "Error: no config files given, please specify config file name under -c option, even if file does not exist!" << std::endl;
        return -1;
    }

    std::size_t pathPos = scanType.find_last_of('/');
    std::size_t suffixPos = scanType.find_last_of('.');
    std::string strippedScan;
    if (pathPos != std::string::npos && suffixPos != std::string::npos) {
        strippedScan = scanType.substr(pathPos+1, suffixPos-pathPos-1);
    } else {
        strippedScan = scanType;
    }

    std::string dataDir = outputDir;
    outputDir += (toString(runCounter, 6) + "_" + strippedScan + "/");
    
    std::cout << " Scan Type/Config: " << scanType << std::endl;
    
    std::cout << " Connectivity: " << std::endl;
    for(std::string const& sTmp : cConfigPaths){
        std::cout << "    " << sTmp << std::endl;
    }
    std::cout << " Target ToT: " << target_tot << std::endl;
    std::cout << " Target Charge: " << target_charge << std::endl;
    std::cout << " Output Plots: " << doPlots << std::endl;
    std::cout << " Output Directory: " << outputDir << std::endl;

    // Create folder
    //for some reason, 'make' issues that mkdir is an undefined reference
    //a test program on another machine has worked fine
    //a test program on this machine has also worked fine
    //    int mDExSt = mkdir(outputDir.c_str(), 0777); //mkdir exit status
    //    mode_t myMode = 0777;
    //    int mDExSt = mkdir(outputDir.c_str(), myMode); //mkdir exit status
    std::string cmdStr = "mkdir -p "; //I am not proud of this ):
    cmdStr += outputDir;
    int sysExSt = system(cmdStr.c_str());
    if(sysExSt != 0){
        std::cerr << "Error creating output directory - plots might not be saved!" << std::endl;
    }
    //read errno variable and catch some errors, if necessary
    //errno=1 is permission denied, errno = 17 is dir already exists, ...
    //see /usr/include/asm-generic/errno-base.h and [...]/errno.h for all codes
    
    // Make symlink
    cmdStr = "rm -f " + dataDir + "last_scan && ln -s " + toString(runCounter, 6) + "_" + strippedScan + " " + dataDir + "last_scan";
    sysExSt = system(cmdStr.c_str());
    if(sysExSt != 0){
        std::cerr << "Error creating symlink to output directory!" << std::endl;
    }

    // Timestamp
    std::time_t now = std::time(NULL);
    struct tm *lt = std::localtime(&now);
    char timestamp[20];
    strftime(timestamp, 20, "%F_%H:%M:%S", lt);
    std::cout << std::endl;
    std::cout << "Timestamp: " << timestamp << std::endl;
    std::cout << "Run Number: " << runCounter;

    std::string commandLineStr= "";
    for (int i=1;i<argc;i++) commandLineStr.append(std::string(argv[i]).append(" "));
    
    json scanLog;
    // Add to scan log
    scanLog["exec"] = commandLineStr;
    scanLog["timestamp"] = timestamp;
    scanLog["runNumber"] = runCounter;
    scanLog["targetCharge"] = target_charge;
    scanLog["targetTot"] = target_tot;

    std::cout << std::endl;
    std::cout << "\033[1;31m#################\033[0m" << std::endl;
    std::cout << "\033[1;31m# Init Hardware #\033[0m" << std::endl;
    std::cout << "\033[1;31m#################\033[0m" << std::endl;

    std::unique_ptr<HwController> hwCtrl = nullptr;
    if (ctrlCfgPath == "") {
        std::cout << "#ERRROR# No controller config given, aborting." << std::endl;
        return -1;
    } else {
        // Open controller config file
        std::cout << "-> Opening controller config: " << ctrlCfgPath << std::endl;
        std::ifstream ctrlCfgFile(ctrlCfgPath);
        if (!ctrlCfgFile) {
            std::cerr <<"#ERROR# Cannot open controller config file: " << ctrlCfgPath << std::endl;
            return -1;
        }
        json ctrlCfg;
        try {
            ctrlCfg = json::parse(ctrlCfgFile);
        } catch (json::parse_error &e) {
            std::cerr << "#ERROR# Could not parse config: " << e.what() << std::endl;
            return 0;
        }
        std::string controller = ctrlCfg["ctrlCfg"]["type"];
        // Add to scan log
        scanLog["ctrlCfg"] = ctrlCfg;

        hwCtrl = StdDict::getHwController(controller);

        if(hwCtrl) {
          std::cout << "-> Found config for controller " << controller << std::endl;

          hwCtrl->loadConfig(ctrlCfg["ctrlCfg"]["cfg"]);
        } else {
            std::cerr << "#ERROR# Unknown config type: " << ctrlCfg["ctrlCfg"]["type"] << std::endl;
            std::cout << " Known HW controllers:\n";
            for(auto &h: StdDict::listHwControllers()) {
              std::cout << "  " << h << std::endl;
            }
            std::cerr << "Aborting!" << std::endl;
            return -1;
        }
    }
    hwCtrl->setupMode();

    // Disable trigger in-case
    hwCtrl->setTrigEnable(0);
 
    Bookkeeper bookie(&*hwCtrl, &*hwCtrl);

    std::map<FrontEnd*, std::string> feCfgMap;

    bookie.setTargetTot(target_tot);
    bookie.setTargetCharge(target_charge);

    std::cout << "\033[1;31m#######################\033[0m" << std::endl
              << "\033[1;31m##  Loading Configs  ##\033[0m" << std::endl
              << "\033[1;31m#######################\033[0m" << std::endl;

    int success = 0;
    std::string chipType;

    // Loop over setup files
    for(std::string const& sTmp : cConfigPaths){
        std::cout << "Opening global config: " << sTmp << std::endl;
        std::ifstream gConfig(sTmp);
        json config;
        try {
            config = json::parse(gConfig);
        } catch(json::parse_error &e) {
            std::cerr << __PRETTY_FUNCTION__ << " : " << e.what() << std::endl;
        }
        scanLog["connectivity"] = config;

        if (config["chipType"].empty() || config["chips"].empty()) {
            std::cerr << __PRETTY_FUNCTION__ << " : invalid config, chip type or chips not specified!" << std::endl;
            return 0;
        } else {
            chipType = config["chipType"];
            std::cout << "Chip Type: " << chipType << std::endl;
            std::cout << "Found " << config["chips"].size() << " chips defined!" << std::endl;
            // Loop over chips
            for (unsigned i=0; i<config["chips"].size(); i++) {
                std::cout << "Loading chip #" << i << std::endl;
                try { 
                    json chip = config["chips"][i];
                    std::string chipConfigPath = chip["config"];
                    if (chip["enable"] == 0) {
                        std::cout << " ... chip not enabled, skipping!" << std::endl;
                    } else {
                        // TODO should be a shared pointer
                        bookie.addFe(StdDict::getFrontEnd(chipType).release(), chip["tx"], chip["rx"]);
                        bookie.getLastFe()->init(&*hwCtrl, chip["tx"], chip["rx"]);
                        FrontEndCfg *feCfg = dynamic_cast<FrontEndCfg*>(bookie.getLastFe());
                        std::ifstream cfgFile(chipConfigPath);
                        if (cfgFile) {
                            // Load config
                            std::cout << "Loading config file: " << chipConfigPath << std::endl;
                            json cfg = json::parse(cfgFile);
                            feCfg->fromFileJson(cfg);
                            if (!chip["locked"].empty())
                                feCfg->setLocked((int)chip["locked"]);
                            cfgFile.close();
                        } else {
                            std::cout << "Config file not found, using default!" << std::endl;
                            // Rename in case of multiple default configs
                            feCfg->setName(feCfg->getName() + "_" + std::to_string((int)chip["rx"]));
                        }
                        success++;
                        // Save path to config
                        std::size_t botDirPos = chipConfigPath.find_last_of("/");
                        feCfgMap[bookie.getLastFe()] = chipConfigPath;
                        dynamic_cast<FrontEndCfg*>(bookie.getLastFe())->setConfigFile(chipConfigPath.substr(botDirPos, chipConfigPath.length()));
                        
                        // Create backup of current config
                        // TODO fix folder
                        std::ofstream backupCfgFile(outputDir + dynamic_cast<FrontEndCfg*>(bookie.getLastFe())->getConfigFile() + ".before");
                        json backupCfg;
                        dynamic_cast<FrontEndCfg*>(bookie.getLastFe())->toFileJson(backupCfg);
                        backupCfgFile << std::setw(4) << backupCfg;
                        backupCfgFile.close();
                    }
                } catch (json::parse_error &e) {
                    std::cerr << __PRETTY_FUNCTION__ << " : " << e.what() << std::endl;
                }
            }
        }
    }
    
    // Reset masks
    if (mask_opt == 1) {
        for (FrontEnd* fe : bookie.feList) {
            // TODO make mask generic?
            if (chipType == "FEI4B") {
                std::cout << "Resetting enable/hitbus pixel mask to all enabled!" << std::endl;
                for (unsigned int dc = 0; dc < dynamic_cast<Fei4*>(fe)->n_DC; dc++) {
                    dynamic_cast<Fei4*>(fe)->En(dc).setAll(1);
                    dynamic_cast<Fei4*>(fe)->Hitbus(dc).setAll(0);
                }
            } else if (chipType == "RD53A") {
                std::cout << "Resetting enable/hitbus pixel mask to all enabled!" << std::endl;
                for (unsigned int col = 0; col < dynamic_cast<Rd53a*>(fe)->n_Col; col++) {
                    for (unsigned row = 0; row < dynamic_cast<Rd53a*>(fe)->n_Row; row ++) {
                        dynamic_cast<Rd53a*>(fe)->setEn(col, row, 1);
                        dynamic_cast<Rd53a*>(fe)->setHitbus(col, row, 1);
                    }
                }
            }
        }
        // TODO add FE65p2
    }
    
    bookie.initGlobalFe(StdDict::getFrontEnd(chipType).release());
    bookie.getGlobalFe()->makeGlobal();
    bookie.getGlobalFe()->init(&*hwCtrl, 0, 0);
    
    std::cout << std::endl;
    std::cout << "\033[1;31m#################\033[0m" << std::endl;
    std::cout << "\033[1;31m# Configure FEs #\033[0m" << std::endl;
    std::cout << "\033[1;31m#################\033[0m" << std::endl;
    
    std::chrono::steady_clock::time_point cfg_start = std::chrono::steady_clock::now();
    for ( FrontEnd* fe : bookie.feList ) {
        std::cout << "-> Configuring " << dynamic_cast<FrontEndCfg*>(fe)->getName() << std::endl;
        // Select correct channel
        hwCtrl->setCmdEnable(0x1 << dynamic_cast<FrontEndCfg*>(fe)->getTxChannel());
        // Configure
        fe->configure();
        // Wait for fifo to be empty
        std::this_thread::sleep_for(std::chrono::microseconds(100));
        while(!hwCtrl->isCmdEmpty());
    }
    std::chrono::steady_clock::time_point cfg_end = std::chrono::steady_clock::now();
    std::cout << "-> All FEs configured in " 
        << std::chrono::duration_cast<std::chrono::milliseconds>(cfg_end-cfg_start).count() << " ms !" << std::endl;
    
    // Wait for rx to sync with FE stream
    // TODO Check RX sync
    std::this_thread::sleep_for(std::chrono::microseconds(1000));
    // Enable all active channels
    hwCtrl->setCmdEnable(bookie.getTxMask());
    std::cout << "-> Setting Tx Mask to: 0x" << std::hex << bookie.getTxMask() << std::dec << std::endl;
    hwCtrl->setRxEnable(bookie.getRxMask());
    std::cout << "-> Setting Rx Mask to: 0x" << std::hex << bookie.getRxMask() << std::dec << std::endl;
    
    hwCtrl->runMode();

    std::cout << std::endl;
    std::cout << "\033[1;31m##############\033[0m" << std::endl;
    std::cout << "\033[1;31m# Setup Scan #\033[0m" << std::endl;
    std::cout << "\033[1;31m##############\033[0m" << std::endl;

    // Make backup of scan config
    
    // Create backup of current config
    if (scanType.find("json") != std::string::npos) {
        // TODO fix folder
        std::ifstream cfgFile(scanType);
        std::ofstream backupCfgFile(outputDir + strippedScan + ".json");
        backupCfgFile << cfgFile.rdbuf();
        backupCfgFile.close();
        cfgFile.close();
    }

    // TODO Make this nice 
    std::unique_ptr<ScanBase> s;
    try {
        s = buildScan(scanType, bookie );
    } catch (const char *msg) {
        std::cout << " -> Warning! No scan to run, exiting with msg: " << msg << std::endl;
        return 0;
    }

    // Use the abstract class instead of concrete -- in the future, this will be useful...
    std::map<FrontEnd*, std::unique_ptr<DataProcessor> > histogrammers;
    std::map<FrontEnd*, std::unique_ptr<DataProcessor> > analyses;

    // TODO not to use the raw pointer!
    buildHistogrammers( histogrammers, scanType, bookie.feList, s.get(), outputDir);
    buildAnalyses( analyses, scanType, bookie, s.get(), mask_opt);

    std::cout << "-> Running pre scan!" << std::endl;
    s->init();
    s->preScan();

    // Run from downstream to upstream
    std::cout << "-> Starting histogrammer and analysis threads:" << std::endl;
    for ( FrontEnd* fe : bookie.feList ) {
        if (fe->isActive()) {
          analyses[fe]->init();
          analyses[fe]->run();
          
          histogrammers[fe]->init();
          histogrammers[fe]->run();
          
          std::cout << "  -> Analysis thread of Fe " << dynamic_cast<FrontEndCfg*>(fe)->getRxChannel() << std::endl;
        }
    }

    std::shared_ptr<DataProcessor> proc = StdDict::getDataProcessor(chipType);
    //Fei4DataProcessor proc(bookie.globalFe<Fei4>()->getValue(&Fei4::HitDiscCnfg));
    proc->connect( &bookie.rawData, &bookie.eventMap );
    proc->init();
    proc->run();

    // Now the all downstream processors are ready --> Run scan

    std::cout << std::endl;
    std::cout << "\033[1;31m########\033[0m" << std::endl;
    std::cout << "\033[1;31m# Scan #\033[0m" << std::endl;
    std::cout << "\033[1;31m########\033[0m" << std::endl;

    std::cout << "-> Starting scan!" << std::endl;
    std::chrono::steady_clock::time_point scan_start = std::chrono::steady_clock::now();
    s->run();
    s->postScan();
    std::cout << "-> Scan done!" << std::endl;

    // Join from upstream to downstream.
    
    proc->scanDone = true;
    bookie.rawData.cv.notify_all();

    std::chrono::steady_clock::time_point scan_done = std::chrono::steady_clock::now();
    std::cout << "-> Waiting for processors to finish ..." << std::endl;
    // Join Fei4DataProcessor
    proc->join();
    std::chrono::steady_clock::time_point processor_done = std::chrono::steady_clock::now();
    
    std::cout << "-> Processor done, waiting for histogrammer ..." << std::endl;
    
    Fei4Histogrammer::processorDone = true;
    
    for (unsigned i=0; i<bookie.feList.size(); i++) {
        FrontEnd *fe = bookie.feList[i];
        if (fe->isActive()) {
          fe->clipData->cv.notify_all();
        }
    }
    
    // Join histogrammers
    for( auto& histogrammer : histogrammers ) {
      histogrammer.second->join();
    }
    
    std::cout << "-> Processor done, waiting for analysis ..." << std::endl;
    
    Fei4Analysis::histogrammerDone = true;
    
    for (unsigned i=0; i<bookie.feList.size(); i++) {
        FrontEnd *fe = bookie.feList[i];
        if (fe->isActive()) {
          fe->clipHisto->cv.notify_all();
        }
    }

    // Join analyses
    for( auto& ana : analyses ) {
      ana.second->join();
    }
      
    std::chrono::steady_clock::time_point all_done = std::chrono::steady_clock::now();
    std::cout << "-> All done!" << std::endl;

    // Joining is done.

    //hwCtrl->setCmdEnable(0x0);
    hwCtrl->setRxEnable(0x0);

    std::cout << std::endl;
    std::cout << "\033[1;31m##########\033[0m" << std::endl;
    std::cout << "\033[1;31m# Timing #\033[0m" << std::endl;
    std::cout << "\033[1;31m##########\033[0m" << std::endl;

    std::cout << "-> Configuration: " << std::chrono::duration_cast<std::chrono::milliseconds>(cfg_end-cfg_start).count() << " ms" << std::endl;
    std::cout << "-> Scan:          " << std::chrono::duration_cast<std::chrono::milliseconds>(scan_done-scan_start).count() << " ms" << std::endl;
    std::cout << "-> Processing:    " << std::chrono::duration_cast<std::chrono::milliseconds>(processor_done-scan_done).count() << " ms" << std::endl;
    std::cout << "-> Analysis:      " << std::chrono::duration_cast<std::chrono::milliseconds>(all_done-processor_done).count() << " ms" << std::endl;

    std::cout << std::endl;
    std::cout << "\033[1;31m###########\033[0m" << std::endl;
    std::cout << "\033[1;31m# Cleanup #\033[0m" << std::endl;
    std::cout << "\033[1;31m###########\033[0m" << std::endl;

    // Call constructor (eg shutdown Emu threads)
    hwCtrl.reset();

    // Save scan log
    std::ofstream scanLogFile(outputDir + "scanLog.json");
    scanLogFile << std::setw(4) << scanLog;
    scanLogFile.close();

    // Need this folder to plot
    if (system("mkdir -p /tmp/$USER") < 0) {
        std::cerr << "#ERROR# Problem creating /tmp/$USER folder. Plots might work." << std::endl;
    }

    // Cleanup
    //delete s;
    for (unsigned i=0; i<bookie.feList.size(); i++) {
        FrontEnd *fe = bookie.feList[i];
        if (fe->isActive()) {
            
            // Save config
            if (!dynamic_cast<FrontEndCfg*>(fe)->isLocked()) {
                std::cout << "-> Saving config of FE " << dynamic_cast<FrontEndCfg*>(fe)->getName() << " to " << feCfgMap.at(fe) << std::endl;
                json jTmp;
                dynamic_cast<FrontEndCfg*>(fe)->toFileJson(jTmp);
                std::ofstream oFTmp(feCfgMap.at(fe));
                oFTmp << std::setw(4) << jTmp;
                oFTmp.close();
            } else {
                std::cout << "Not saving config for FE " << dynamic_cast<FrontEndCfg*>(fe)->getName() << " as it is protected!" << std::endl;
            }

            // Save extra config in data folder
            std::ofstream backupCfgFile(outputDir + dynamic_cast<FrontEndCfg*>(fe)->getConfigFile() + ".after");
            json backupCfg;
            dynamic_cast<FrontEndCfg*>(fe)->toFileJson(backupCfg);
            backupCfgFile << std::setw(4) << backupCfg;
            backupCfgFile.close(); 

            // Plot
            if (doPlots) {
                std::cout << "-> Plotting histograms of FE " << dynamic_cast<FrontEndCfg*>(fe)->getRxChannel() << std::endl;
                std::string outputDirTmp = outputDir;

                auto &output = *fe->clipResult;
                std::string name = dynamic_cast<FrontEndCfg*>(fe)->getName();

                while(!output.empty()) {
                    std::unique_ptr<HistogramBase> histo = output.popData();
                    histo->plot(name, outputDirTmp);
                    histo->toFile(name, outputDir);
                }
            }
        }
    }
    std::string lsCmd = "ls -1 " + dataDir + "last_scan/*.p*";
    std::cout << "Finishing run: " << runCounter << std::endl;
    if(doPlots && (system(lsCmd.c_str()) < 0)) {
        std::cout << "Find plots in: " << dataDir + "last_scan" << std::endl;
    }
    return 0;
}

void printHelp() {
    std::cout << "Help:" << std::endl;
    std::cout << " -h: Shows this." << std::endl;
    std::cout << " -s <scan_type> : Scan config" << std::endl;
    //std::cout << " -n: Provide SPECboard number." << std::endl;
    //std::cout << " -g <cfg_list.txt>: Provide list of chip configurations." << std::endl;
    std::cout << " -c <cfg1.json> [<cfg2.json> ...]: Provide connectivity configuration, can take multiple arguments." << std::endl;
    std::cout << " -r <ctrl.json> Provide controller configuration." << std::endl;
    std::cout << " -t <target_charge> [<tot_target>] : Set target values for threshold/charge (and tot)." << std::endl;
    std::cout << " -p: Enable plotting of results." << std::endl;
    std::cout << " -o <dir> : Output directory. (Default ./data/)" << std::endl;
    std::cout << " -m <int> : 0 = pixel masking disabled, 1 = start with fresh pixel mask, default = pixel masking enabled" << std::endl;
    std::cout << " -k: Report known items (Scans, Hardware etc.)\n";
}

void listChips() {
    for(std::string &chip_type: StdDict::listFrontEnds()) {
        std::cout << "  " << chip_type << "\n";
    }
}

void listProcessors() {
    for(std::string &proc_type: StdDict::listDataProcessors()) {
        std::cout << "  " << proc_type << "\n";
    }
}

void listScans() {
    for(std::string &scan_name: StdDict::listScans()) {
        std::cout << "  " << scan_name << "\n";
    }
}

void listControllers() {
    for(auto &h: StdDict::listHwControllers()) {
        std::cout << "  " << h << std::endl;
    }
}

void listScanLoopActions() {
    for(auto &la: StdDict::listLoopActions()) {
        std::cout << "  " << la << std::endl;
    }
}

void listKnown() {
    std::cout << " Known HW controllers:\n";
    listControllers();
    
    std::cout << " Known Chips:\n";
    listChips();

    std::cout << " Known Processors:\n";
    listProcessors();

    std::cout << " Known Scans:\n";
    listScans();

    std::cout << " Known ScanLoop actions:\n";
    listScanLoopActions();
}

std::unique_ptr<ScanBase> buildScan( const std::string& scanType, Bookkeeper& bookie ) {
  std::unique_ptr<ScanBase> s ( nullptr );
  
    if (scanType.find("json") != std::string::npos) {
        std::cout << "-> Found Scan config, constructing scan ..." << std::endl;
        s.reset( new ScanFactory(&bookie) );
        std::ifstream scanCfgFile(scanType);
        if (!scanCfgFile) {
            std::cerr << "#ERROR# Could not open scan config: " << scanType << std::endl;
            throw("buildScan failure!");
        }
        json scanCfg;
        try {
            scanCfg = json::parse(scanCfgFile);
        } catch (json::parse_error &e) {
            std::cerr << "#ERROR# Could not parse config: " << e.what() << std::endl;
        }
        dynamic_cast<ScanFactory&>(*s).loadConfig(scanCfg);
    } else {
        std::cout << "-> Selecting Scan: " << scanType << std::endl;
        auto scan = StdDict::getScan(scanType, &bookie);
        if (scan != nullptr) {
            std::cout << "-> Found Scan for " << scanType << std::endl;
            s = std::move(scan);
        } else {
            std::cout << "-> No matching Scan found, possible:" << std::endl;
            listScans();
            std::cerr << "-> Aborting!" << std::endl;
            throw("buildScan failure!");
        }
    }

    return s;
}


void buildHistogrammers( std::map<FrontEnd*, std::unique_ptr<DataProcessor>>& histogrammers, const std::string& scanType, std::vector<FrontEnd*>& feList, ScanBase* s, std::string outputDir) {
    if (scanType.find("json") != std::string::npos) {
        std::cout << "-> Found Scan config, loading histogrammer ..." << std::endl;
        std::ifstream scanCfgFile(scanType);
        if (!scanCfgFile) {
            std::cerr << "#ERROR# Could not open scan config: " << scanType << std::endl;
            throw("buildHistogrammers failure!");
        }
        json scanCfg;
        scanCfg= json::parse(scanCfgFile);
        json histoCfg = scanCfg["scan"]["histogrammer"];
        json anaCfg = scanCfg["scan"]["analysis"];

        for (FrontEnd *fe : feList ) {
            if (fe->isActive()) {
                // TODO this loads only FE-i4 specific stuff, bad
                // Load histogrammer
                histogrammers[fe].reset( new Fei4Histogrammer );
                auto& histogrammer = static_cast<Fei4Histogrammer&>( *(histogrammers[fe]) );
                
                histogrammer.connect(fe->clipData, fe->clipHisto);

                auto add_histo = [&](std::string algo_name) {
                    if (algo_name == "OccupancyMap") {
                        std::cout << "  ... adding " << algo_name << std::endl;
                        histogrammer.addHistogrammer(new OccupancyMap());
                    } else if (algo_name == "TotMap") {
                        std::cout << "  ... adding " << algo_name << std::endl;
                        histogrammer.addHistogrammer(new TotMap());
                    } else if (algo_name == "Tot2Map") {
                        std::cout << "  ... adding " << algo_name << std::endl;
                        histogrammer.addHistogrammer(new Tot2Map());
                    } else if (algo_name == "L1Dist") {
                        histogrammer.addHistogrammer(new L1Dist());
                        std::cout << "  ... adding " << algo_name << std::endl;
                    } else if (algo_name == "HitsPerEvent") {
                        histogrammer.addHistogrammer(new HitsPerEvent());
                        std::cout << "  ... adding " << algo_name << std::endl;
                    } else if (algo_name == "DataArchiver") {
                        histogrammer.addHistogrammer(new DataArchiver((outputDir + dynamic_cast<FrontEndCfg*>(fe)->getName() + "_data.raw")));
                        std::cout << "  ... adding " << algo_name << std::endl;
                    } else if (algo_name == "Tot3d") {
                        std::cout << "  ... adding " << algo_name << std::endl;
                        histogrammer.addHistogrammer(new Tot3d());
                    } else if (algo_name == "L13d") {
                        std::cout << "  ... adding " << algo_name << std::endl;
                        histogrammer.addHistogrammer(new L13d());
                    } else {
                        std::cerr << "#ERROR# Histogrammer \"" << algo_name << "\" unknown, skipping!" << std::endl;
                    }
                };

                try {
                  int nHistos = histoCfg["n_count"];

                  for (int j=0; j<nHistos; j++) {
                    std::string algo_name = histoCfg[std::to_string(j)]["algorithm"];
                    add_histo(algo_name);
                  }
                } catch(json::type_error &te) {
                  int nHistos = histoCfg.size();
                  for (int j=0; j<nHistos; j++) {
                    std::string algo_name = histoCfg[j]["algorithm"];
                    add_histo(algo_name);
                  }
                }
                histogrammer.setMapSize(fe->geo.nCol, fe->geo.nRow);
            }
        }
    } else {
        // Init histogrammer and analysis
      for (FrontEnd *fe : feList ) {
            if (fe->isActive()) {
                // Init histogrammer per FE
                histogrammers[fe].reset( new Fei4Histogrammer );
                auto& histogrammer = static_cast<Fei4Histogrammer&>( *(histogrammers[fe]) );
                
                histogrammer.connect(fe->clipData, fe->clipHisto);
                // Add generic histograms
                histogrammer.addHistogrammer(new OccupancyMap());
                histogrammer.addHistogrammer(new TotMap());
                histogrammer.addHistogrammer(new Tot2Map());
                histogrammer.addHistogrammer(new L1Dist());
                histogrammer.addHistogrammer(new HitsPerEvent());
                if (scanType == "selftrigger") {
                    // TODO set proper file name
                    histogrammer.addHistogrammer(new DataArchiver((outputDir + "data.raw")));
                }
                histogrammer.setMapSize(fe->geo.nCol, fe->geo.nRow);
            }
        }
    }
}


void buildAnalyses( std::map<FrontEnd*, std::unique_ptr<DataProcessor>>& analyses, const std::string& scanType, Bookkeeper& bookie, ScanBase* s, int mask_opt) {
    if (scanType.find("json") != std::string::npos) {
        std::cout << "-> Found Scan config, loading analysis ..." << std::endl;
        std::ifstream scanCfgFile(scanType);
        if (!scanCfgFile) {
            std::cerr << "#ERROR# Could not open scan config: " << scanType << std::endl;
            throw( "buildAnalyses failed" );
        }
        json scanCfg;
        scanCfg = json::parse(scanCfgFile);
        json histoCfg = scanCfg["scan"]["histogrammer"];
        json anaCfg = scanCfg["scan"]["analysis"];

        for (FrontEnd *fe : bookie.feList ) {
            if (fe->isActive()) {
                // TODO this loads only FE-i4 specific stuff, bad
                // TODO hardcoded
                analyses[fe].reset( new Fei4Analysis(&bookie, dynamic_cast<FrontEndCfg*>(fe)->getRxChannel()) );
                auto& ana = static_cast<Fei4Analysis&>( *(analyses[fe]) );
                ana.connect(s, fe->clipHisto, fe->clipResult);

                auto add_analysis = [&](std::string algo_name) {
                    if (algo_name == "OccupancyAnalysis") {
                        std::cout << "  ... adding " << algo_name << std::endl;
                        ana.addAlgorithm(new OccupancyAnalysis());
                     } else if (algo_name == "L1Analysis") {
                        std::cout << "  ... adding " << algo_name << std::endl;
                        ana.addAlgorithm(new L1Analysis());
                     } else if (algo_name == "TotAnalysis") {
                        std::cout << "  ... adding " << algo_name << std::endl;
                        ana.addAlgorithm(new TotAnalysis());
                     } else if (algo_name == "NoiseAnalysis") {
                        std::cout << "  ... adding " << algo_name << std::endl;
                        ana.addAlgorithm(new NoiseAnalysis());
                     } else if (algo_name == "NoiseTuning") {
                        std::cout << "  ... adding " << algo_name << std::endl;
                        ana.addAlgorithm(new NoiseTuning());
                     } else if (algo_name == "ScurveFitter") {
                        std::cout << "  ... adding " << algo_name << std::endl;
                        ana.addAlgorithm(new ScurveFitter());
                     } else if (algo_name == "OccGlobalThresholdTune") {
                        std::cout << "  ... adding " << algo_name << std::endl;
                        ana.addAlgorithm(new OccGlobalThresholdTune());
                     } else if (algo_name == "OccPixelThresholdTune") {
                        std::cout << "  ... adding " << algo_name << std::endl;
                        ana.addAlgorithm(new OccPixelThresholdTune());
                     } else if (algo_name == "DelayAnalysis") {
                        std::cout << "  ... adding " << algo_name << std::endl;
                        ana.addAlgorithm(new DelayAnalysis());
                     }
                };

                try {
                  int nAnas = anaCfg["n_count"];
                  std::cout << "Found " << nAnas << " Analysis!" << std::endl;
                  for (int j=0; j<nAnas; j++) {
                    std::string algo_name = anaCfg[std::to_string(j)]["algorithm"];
                    add_analysis(algo_name);
                  }
<<<<<<< HEAD
=======
                  ana.loadConfig(anaCfg);
>>>>>>> 9457b7a1
                } catch(json::type_error &te) {
                  int nAnas = anaCfg.size();
                  std::cout << "Found " << nAnas << " Analysis!" << std::endl;
                  for (int j=0; j<nAnas; j++) {
                    std::string algo_name = anaCfg[j]["algorithm"];
                    add_analysis(algo_name);
                  }
                }

                // Disable masking of pixels
                if(mask_opt == 0) {
                    std::cout << " -> Disabling masking for this scan!" << std::endl;
                    ana.setMasking(false);
                }
                ana.setMapSize(fe->geo.nCol, fe->geo.nRow);
            }
        }
    } else {
        // Init histogrammer and analysis
      for (FrontEnd *fe : bookie.feList ) {
            if (fe->isActive()) {
                // Init analysis per FE and depending on scan type
                analyses[fe].reset( new Fei4Analysis(&bookie, dynamic_cast<FrontEndCfg*>(fe)->getRxChannel()) );
                auto& ana = static_cast<Fei4Analysis&>( *(analyses[fe]) );
                ana.connect(s, fe->clipHisto, fe->clipResult);
                ana.addAlgorithm(new L1Analysis());
                if (scanType == "digitalscan") {
                    ana.addAlgorithm(new OccupancyAnalysis());
                } else if (scanType == "analogscan") {
                    ana.addAlgorithm(new OccupancyAnalysis());
                } else if (scanType == "thresholdscan") {
                    ana.addAlgorithm(new ScurveFitter());
                } else if (scanType == "totscan") {
                    ana.addAlgorithm(new TotAnalysis());
                } else if (scanType == "tune_globalthreshold") {
                    ana.addAlgorithm(new OccGlobalThresholdTune());
                } else if (scanType == "tune_pixelthreshold") {
                    ana.addAlgorithm(new OccPixelThresholdTune());
                } else if (scanType == "tune_globalpreamp") {
                    ana.addAlgorithm(new TotAnalysis());
                } else if (scanType == "tune_pixelpreamp") {
                    ana.addAlgorithm(new TotAnalysis());
                } else if (scanType == "noisescan") {
                    ana.addAlgorithm(new NoiseAnalysis());
                } else if (scanType == "selftrigger") {
                    ana.addAlgorithm(new OccupancyAnalysis());
                    ana.getLastAna()->disMasking();
                } else if (scanType == "selftrigger_noise") {
                    ana.addAlgorithm(new NoiseAnalysis());
                } else {
                    std::cout << "-> Analyses not defined for scan type" << std::endl;
                    listScans();
                    std::cerr << "-> Aborting!" << std::endl;
                    throw("buildAnalyses failure!");
                }
                // Disable masking of pixels
                if(mask_opt == 0) {
                    std::cout << " -> Disabling masking for this scan!" << std::endl;
                    ana.setMasking(false);
                }
                ana.setMapSize(fe->geo.nCol, fe->geo.nRow);
            }
        }
    }
}<|MERGE_RESOLUTION|>--- conflicted
+++ resolved
@@ -893,10 +893,7 @@
                     std::string algo_name = anaCfg[std::to_string(j)]["algorithm"];
                     add_analysis(algo_name);
                   }
-<<<<<<< HEAD
-=======
                   ana.loadConfig(anaCfg);
->>>>>>> 9457b7a1
                 } catch(json::type_error &te) {
                   int nAnas = anaCfg.size();
                   std::cout << "Found " << nAnas << " Analysis!" << std::endl;
