// #################################
// # Author: Timon Heim
// # Email: timon.heim at cern.ch
// # Project: Yarr
// # Description: Command line scan tool
// # Comment: To be used instead of gui
// ################################

#include <iostream>
#include <string>
#include <sstream>
#include <unistd.h>
#include <fstream>
#include <chrono>
#include <thread>
#include <mutex>
#include <vector>
#include <iomanip>
#include <cctype> //w'space detection
#include <ctime>
#include <map>
#include <sstream>

#include "logging.h"
#include "spdlog/spdlog.h"
#include "spdlog/sinks/stdout_color_sinks.h"

#include "ScanHelper.h"

#include "HwController.h"

#include "AllHwControllers.h"
#include "AllChips.h"
#include "AllProcessors.h"

#include "Bookkeeper.h"
#include "Fei4.h"
#include "ScanBase.h"
#include "ScanFactory.h"
#include "Fei4DataProcessor.h"
#include "Fei4Histogrammer.h"
#include "Fei4Analysis.h"

#include "DBHandler.h"
#if defined(__linux__) || defined(__APPLE__) && defined(__MACH__)

//  #include <errno.h>
//  #include <sys/stat.h>
#include <cstdlib> //I am not proud of this ):

#endif

#include "storage.hpp"

auto logger = logging::make_log("scan_console");

std::string toString(int value,int digitsCount)
{
    std::ostringstream os;
    os<<std::setfill('0')<<std::setw(digitsCount)<<value;
    return os.str();
}

void printHelp();
void listScans();
void listKnown();

std::unique_ptr<ScanBase> buildScan( const std::string& scanType, Bookkeeper& bookie );

// In order to build Histogrammer, bookie is not needed --> good sign!
// Do not want to use the raw pointer ScanBase*
void buildHistogrammers( std::map<FrontEnd*, std::unique_ptr<DataProcessor>>& histogrammers, const std::string& scanType, std::vector<FrontEnd*>& feList, ScanBase* s, std::string outputDir);

// In order to build Analysis, bookie is needed --> deep dependency!
// Do not want to use the raw pointer ScanBase*
void buildAnalyses( std::map<FrontEnd*, std::unique_ptr<DataProcessor>>& analyses, const std::string& scanType, Bookkeeper& bookie, ScanBase* s, int mask_opt);

void setupLoggers(const json &j);

int main(int argc, char *argv[]) {
    std::cout << "\033[1;31m#####################################\033[0m" << std::endl;
    std::cout << "\033[1;31m# Welcome to the YARR Scan Console! #\033[0m" << std::endl;
    std::cout << "\033[1;31m#####################################\033[0m" << std::endl;

    std::cout << "-> Parsing command line parameters ..." << std::endl;
    
    std::string home = getenv("HOME");
    std::string hostname = "default_host";
    // HOSTNAME does not exist like this on mac, need to work around it
    if (getenv("HOSTNAME")) {
        hostname = getenv("HOSTNAME");
    } else {
        std::cout << "HOSTNAME environmental variable not found ..." << std::endl;
    }

    // Init parameters
    std::string scanType = "";
    std::vector<std::string> cConfigPaths;
    std::string outputDir = "./data/";
    std::string ctrlCfgPath = "";
    bool doPlots = false;
    int target_charge = -1;
    int target_tot = -1;
    int mask_opt = -1;

    bool dbUse = false;
    std::string dbDirPath = home+"/.yarr/localdb";
    std::string dbCfgPath = dbDirPath+"/"+hostname+"_database.json";
    std::string dbSiteCfgPath = "";
    std::string dbUserCfgPath = "";
    std::string logCfgPath = "";
    
    unsigned runCounter = 0;

    // Load run counter
    if (system("mkdir -p ~/.yarr") < 0) {
        std::cerr << "#ERROR# Loading run counter ~/.yarr!" << std::endl;
    }
    
    std::fstream iF((home + "/.yarr/runCounter").c_str(), std::ios::in);
    if (iF) {
        iF >> runCounter;
        runCounter += 1;
    } else {
        if (system("echo \"1\n\" > ~/.yarr/runCounter") < 0) {
            std::cerr << "#ERROR# trying to run echo!" << std::endl;
        }
        runCounter = 1;
    }
    iF.close();

    std::fstream oF((home + "/.yarr/runCounter").c_str(), std::ios::out);
    oF << runCounter << std::endl;
    oF.close();

    int nThreads = 4;
    int c;
<<<<<<< HEAD
    while ((c = getopt(argc, argv, "hks:n:m:g:r:c:t:po:Wd:u:i:l:")) != -1) {
=======
    while ((c = getopt(argc, argv, "hn:ks:n:m:g:r:c:t:po:Wd:u:i:")) != -1) {
>>>>>>> 15828f1d
        int count = 0;
        switch (c) {
            case 'h':
                printHelp();
                return 0;
                break;
            case 'n':
                nThreads=atoi(optarg);
                break;
            case 'k':
                listKnown();
                return 0;
            case 's':
                scanType = std::string(optarg);
                break;
            case 'm':
                mask_opt = atoi(optarg);
                break;
            case 'c':
//                configPath = std::string(optarg);
                optind -= 1; //this is a bit hacky, but getopt doesn't support multiple
                             //values for one option, so it can't be helped
                for(; optind < argc && *argv[optind] != '-'; optind += 1){
                    cConfigPaths.push_back(std::string(argv[optind]));
                }
                break;
            case 'r':
                ctrlCfgPath = std::string(optarg);
                break;
            case 'p':
                doPlots = true;
                break;
            case 'o':
                outputDir = std::string(optarg);
                if (outputDir.back() != '/')
                    outputDir = outputDir + "/";
                break;
            case 't':
                optind -= 1; //this is a bit hacky, but getopt doesn't support multiple
                             //values for one option, so it can't be helped
                for(; optind < argc && *argv[optind] != '-'; optind += 1){
                    switch (count) {
                        case 0:
                            target_charge = atoi(argv[optind]);
                            break;
                        case 1:
                            target_tot = atoi(argv[optind]);
                            break;
                        default:
                            std::cerr << "-> Can only receive max. 2 parameters with -t!!" << std::endl;
                            break;
                    }
                    count++;
                }
                break;
            case 'W': // Write to DB
                dbUse = true;
                break;
            case 'd': // Database config file
                dbCfgPath = std::string(optarg);
                break;
            case 'l': // Logger config file
                logCfgPath = std::string(optarg);
                break;
            case 'i': // Database config file
                dbSiteCfgPath = std::string(optarg);
                break;
            case 'u': // Database config file
                dbUserCfgPath = std::string(optarg);
                break;
            case '?':
                if(optopt == 's' || optopt == 'n'){
                    std::cerr << "-> Option " << (char)optopt
                              << " requires a parameter! (Proceeding with default)"
                              << std::endl;
                }else if(optopt == 'g' || optopt == 'c'){
                    std::cerr << "-> Option " << (char)optopt
                              << " requires a parameter! Aborting... " << std::endl;
                    return -1;
                } else {
                    std::cerr << "-> Unknown parameter: " << (char)optopt << std::endl;
                }
                break;
            default:
                std::cerr << "-> Error while parsing command line parameters!" << std::endl;
                return -1;
        }
    }

    if (cConfigPaths.size() == 0) {
        std::cerr << "Error: no config files given, please specify config file name under -c option, even if file does not exist!" << std::endl;
        return -1;
    }

    std::size_t pathPos = scanType.find_last_of('/');
    std::size_t suffixPos = scanType.find_last_of('.');
    std::string strippedScan;
    if (pathPos != std::string::npos && suffixPos != std::string::npos) {
        strippedScan = scanType.substr(pathPos+1, suffixPos-pathPos-1);
    } else {
        strippedScan = scanType;
    }

    std::string dataDir = outputDir;
    outputDir += (toString(runCounter, 6) + "_" + strippedScan + "/");
    
    std::cout << " Scan Type/Config: " << scanType << std::endl;
    
    std::cout << " Connectivity: " << std::endl;
    for(std::string const& sTmp : cConfigPaths){
        std::cout << "    " << sTmp << std::endl;
    }
    std::cout << " Target ToT: " << target_tot << std::endl;
    std::cout << " Target Charge: " << target_charge << std::endl;
    std::cout << " Output Plots: " << doPlots << std::endl;
    std::cout << " Output Directory: " << outputDir << std::endl;

    // Create folder
    //for some reason, 'make' issues that mkdir is an undefined reference
    //a test program on another machine has worked fine
    //a test program on this machine has also worked fine
    //    int mDExSt = mkdir(outputDir.c_str(), 0777); //mkdir exit status
    //    mode_t myMode = 0777;
    //    int mDExSt = mkdir(outputDir.c_str(), myMode); //mkdir exit status
    std::string cmdStr = "mkdir -p "; //I am not proud of this ):
    cmdStr += outputDir;
    int sysExSt = system(cmdStr.c_str());
    if(sysExSt != 0){
        std::cerr << "Error creating output directory - plots might not be saved!" << std::endl;
    }
    //read errno variable and catch some errors, if necessary
    //errno=1 is permission denied, errno = 17 is dir already exists, ...
    //see /usr/include/asm-generic/errno-base.h and [...]/errno.h for all codes
    
    // Make symlink
    cmdStr = "rm -f " + dataDir + "last_scan && ln -s " + toString(runCounter, 6) + "_" + strippedScan + " " + dataDir + "last_scan";
    sysExSt = system(cmdStr.c_str());
    if(sysExSt != 0){
        std::cerr << "Error creating symlink to output directory!" << std::endl;
    }

    if(!logCfgPath.empty()) {
      auto j = ScanHelper::openJsonFile(logCfgPath);
      setupLoggers(j);
    }

    // Timestamp
    std::time_t now = std::time(NULL);
    struct tm *lt = std::localtime(&now);
    char timestamp[20];
    strftime(timestamp, 20, "%F_%H:%M:%S", lt);
    std::cout << std::endl;
    std::cout << "Timestamp: " << timestamp << std::endl;
    std::cout << "Run Number: " << runCounter;

    std::string commandLineStr= "";
    for (int i=1;i<argc;i++) commandLineStr.append(std::string(argv[i]).append(" "));
    
    json scanLog;
    // Add to scan log
    scanLog["exec"] = commandLineStr;
    scanLog["timestamp"] = timestamp;
    scanLog["startTime"] = (int)now;
    scanLog["runNumber"] = runCounter;
    scanLog["targetCharge"] = target_charge;
    scanLog["targetTot"] = target_tot;
    scanLog["testType"] = strippedScan;

    // Initial setting local DBHandler
    DBHandler *database = new DBHandler();
    if (dbUse) {
        std::cout << std::endl;
        std::cout << "\033[1;31m################\033[0m" << std::endl;
        std::cout << "\033[1;31m# Set Database #\033[0m" << std::endl;
        std::cout << "\033[1;31m################\033[0m" << std::endl;
        std::cout << "-> Setting user's information" << std::endl;

        json dbCfg;
        try {
            dbCfg = ScanHelper::openJsonFile(dbCfgPath);
        } catch (std::runtime_error &e) {
            std::cerr << "#DB ERROR# opening or loading database config: " << e.what() << std::endl;
            return -1;
        }
        scanLog["dbCfg"] = dbCfg;

        database->initialize(dbCfgPath, argv[0]); 

        // set/check user config if specified
        json userCfg = database->setUser(dbUserCfgPath);
        scanLog["userCfg"] = userCfg;
        // set/check site config if specified
        json siteCfg = database->setSite(dbSiteCfgPath);
        scanLog["siteCfg"] = siteCfg;
    }
    std::cout << std::endl;
    std::cout << "\033[1;31m#################\033[0m" << std::endl;
    std::cout << "\033[1;31m# Init Hardware #\033[0m" << std::endl;
    std::cout << "\033[1;31m#################\033[0m" << std::endl;

    logger->info("-> Opening controller config: {}", ctrlCfgPath);

    std::unique_ptr<HwController> hwCtrl = nullptr;
    json ctrlCfg;
    try {
        ctrlCfg = ScanHelper::openJsonFile(ctrlCfgPath);
        hwCtrl = ScanHelper::loadController(ctrlCfg);
    } catch (std::runtime_error &e) {
        std::cerr << "#ERROR# opening or loading controller config: " << e.what() << std::endl;
        return -1;
    }
    // Add to scan log
    scanLog["ctrlCfg"] = ctrlCfg;
    
    hwCtrl->setupMode();

    // Disable trigger in-case
    hwCtrl->setTrigEnable(0);
 
    Bookkeeper bookie(&*hwCtrl, &*hwCtrl);

    std::map<FrontEnd*, std::string> feCfgMap;

    bookie.setTargetTot(target_tot);
    bookie.setTargetCharge(target_charge);

    std::cout << "\033[1;31m#######################\033[0m" << std::endl
              << "\033[1;31m##  Loading Configs  ##\033[0m" << std::endl
              << "\033[1;31m#######################\033[0m" << std::endl;

    int success = 0;
    std::string chipType;

    // Loop over setup files
    for(std::string const& sTmp : cConfigPaths){
        logger->info("Opening global config: {}", sTmp);
        json config;
        try {
            config = ScanHelper::openJsonFile(sTmp);
            chipType = ScanHelper::loadChips(config, bookie, &*hwCtrl, feCfgMap, outputDir);
        } catch (std::runtime_error &e) {
            std::cerr << "#ERROR# opening connectivity or chip configs: " << e.what() << std::endl;
            return -1;
        }
        scanLog["connectivity"].push_back(config);
    }

    if (dbUse) {
        logger->info("Setting Connectivity Configs");
        // set/check connectivity config files
        database->setConnCfg(cConfigPaths);
    }
    
    // Reset masks
    if (mask_opt == 1) {
        for (FrontEnd* fe : bookie.feList) {
            // TODO make mask generic?
            if (chipType == "FEI4B") {
                std::cout << "Resetting enable/hitbus pixel mask to all enabled!" << std::endl;
                for (unsigned int dc = 0; dc < dynamic_cast<Fei4*>(fe)->n_DC; dc++) {
                    dynamic_cast<Fei4*>(fe)->En(dc).setAll(1);
                    dynamic_cast<Fei4*>(fe)->Hitbus(dc).setAll(0);
                }
            } else if (chipType == "RD53A") {
                std::cout << "Resetting enable/hitbus pixel mask to all enabled!" << std::endl;
                for (unsigned int col = 0; col < dynamic_cast<Rd53a*>(fe)->n_Col; col++) {
                    for (unsigned row = 0; row < dynamic_cast<Rd53a*>(fe)->n_Row; row ++) {
                        dynamic_cast<Rd53a*>(fe)->setEn(col, row, 1);
                        dynamic_cast<Rd53a*>(fe)->setHitbus(col, row, 1);
                    }
                }
            }
        }
        // TODO add FE65p2
    }
    
    bookie.initGlobalFe(StdDict::getFrontEnd(chipType).release());
    bookie.getGlobalFe()->makeGlobal();
    bookie.getGlobalFe()->init(&*hwCtrl, 0, 0);
    
    std::cout << std::endl;
    std::cout << "\033[1;31m#################\033[0m" << std::endl;
    std::cout << "\033[1;31m# Configure FEs #\033[0m" << std::endl;
    std::cout << "\033[1;31m#################\033[0m" << std::endl;
    
    std::chrono::steady_clock::time_point cfg_start = std::chrono::steady_clock::now();
    for ( FrontEnd* fe : bookie.feList ) {
        logger->info("Configuring {}", dynamic_cast<FrontEndCfg*>(fe)->getName());
        // Select correct channel
        hwCtrl->setCmdEnable(dynamic_cast<FrontEndCfg*>(fe)->getTxChannel());
        // Configure
        fe->configure();
        // Wait for fifo to be empty
        std::this_thread::sleep_for(std::chrono::microseconds(100));
        while(!hwCtrl->isCmdEmpty());
    }
    std::chrono::steady_clock::time_point cfg_end = std::chrono::steady_clock::now();
    logger->info("All FEs configured in {} ms!",
                 std::chrono::duration_cast<std::chrono::milliseconds>(cfg_end-cfg_start).count());
    
    // Wait for rx to sync with FE stream
    // TODO Check RX sync
    std::this_thread::sleep_for(std::chrono::microseconds(1000));
    hwCtrl->flushBuffer();
    for ( FrontEnd* fe : bookie.feList ) {
        logger->info("Checking com {}", dynamic_cast<FrontEndCfg*>(fe)->getName());
        // Select correct channel
        hwCtrl->setCmdEnable(dynamic_cast<FrontEndCfg*>(fe)->getTxChannel());
        hwCtrl->setRxEnable(dynamic_cast<FrontEndCfg*>(fe)->getRxChannel());
        // Configure
        if (fe->checkCom() != 1) {
            std::cout << "#ERROR# Can't establish communication, aborting!" << std::endl;
            return -1;
        }
        logger->info("... success!");
    }
 
    // Enable all active channels
    logger->info("Enabling Tx channels");
    hwCtrl->setCmdEnable(bookie.getTxMask());
    for (uint32_t channel : bookie.getTxMask()) {
        logger->info("Enabling Tx channel {}", channel);
    }
    logger->info("Enabling Rx channels");
    hwCtrl->setRxEnable(bookie.getRxMask());
    for (uint32_t channel : bookie.getRxMask()) {
        logger->info("Enabling Rx channel {}", channel);
    }
    
    hwCtrl->runMode();

    std::cout << std::endl;
    std::cout << "\033[1;31m##############\033[0m" << std::endl;
    std::cout << "\033[1;31m# Setup Scan #\033[0m" << std::endl;
    std::cout << "\033[1;31m##############\033[0m" << std::endl;

    // Make backup of scan config
    
    // Create backup of current config
    if (scanType.find("json") != std::string::npos) {
        // TODO fix folder
        std::ifstream cfgFile(scanType);
        std::ofstream backupCfgFile(outputDir + strippedScan + ".json");
        backupCfgFile << cfgFile.rdbuf();
        backupCfgFile.close();
        cfgFile.close();
    }

    // TODO Make this nice 
    std::unique_ptr<ScanBase> s;
    try {
        s = buildScan(scanType, bookie );
    } catch (const char *msg) {
        std::cout << " -> Warning! No scan to run, exiting with msg: " << msg << std::endl;
        return 0;
    }

    // Use the abstract class instead of concrete -- in the future, this will be useful...
    std::map<FrontEnd*, std::unique_ptr<DataProcessor> > histogrammers;
    std::map<FrontEnd*, std::unique_ptr<DataProcessor> > analyses;

    // TODO not to use the raw pointer!
    buildHistogrammers( histogrammers, scanType, bookie.feList, s.get(), outputDir);
    buildAnalyses( analyses, scanType, bookie, s.get(), mask_opt);

    logger->info("Running pre scan!");
    s->init();
    s->preScan();

    // Run from downstream to upstream
    logger->info("Starting histogrammer and analysis threads:");
    for ( FrontEnd* fe : bookie.feList ) {
        if (fe->isActive()) {
          analyses[fe]->init();
          analyses[fe]->run();
          
          histogrammers[fe]->init();
          histogrammers[fe]->run();
          
          logger->info("Analysis thread of Fe {}", dynamic_cast<FrontEndCfg*>(fe)->getRxChannel());
        }
    }

    std::shared_ptr<DataProcessor> proc = StdDict::getDataProcessor(chipType);
    //Fei4DataProcessor proc(bookie.globalFe<Fei4>()->getValue(&Fei4::HitDiscCnfg));
    proc->connect( &bookie.rawData, &bookie.eventMap );
    if(nThreads>0) proc->setThreads(nThreads); // override number of used threads
    proc->init();
    proc->run();

    // Now the all downstream processors are ready --> Run scan

    std::cout << std::endl;
    std::cout << "\033[1;31m########\033[0m" << std::endl;
    std::cout << "\033[1;31m# Scan #\033[0m" << std::endl;
    std::cout << "\033[1;31m########\033[0m" << std::endl;

    logger->info("Starting scan!");
    std::chrono::steady_clock::time_point scan_start = std::chrono::steady_clock::now();
    s->run();
    s->postScan();
    logger->info("Scan done!");

    // Join from upstream to downstream.
    
    bookie.rawData.finish();

    std::chrono::steady_clock::time_point scan_done = std::chrono::steady_clock::now();
    logger->info("Waiting for processors to finish ...");
    // Join Fei4DataProcessor
    proc->join();
    std::chrono::steady_clock::time_point processor_done = std::chrono::steady_clock::now();
    
    logger->info("Processor done, waiting for histogrammer ...");
    
    for (unsigned i=0; i<bookie.feList.size(); i++) {
        FrontEnd *fe = bookie.feList[i];
        if (fe->isActive()) {
          fe->clipData->finish();
        }
    }
    
    // Join histogrammers
    for( auto& histogrammer : histogrammers ) {
      histogrammer.second->join();
    }
    
    logger->info("Processor done, waiting for analysis ...");
    
    for (unsigned i=0; i<bookie.feList.size(); i++) {
        FrontEnd *fe = bookie.feList[i];
        if (fe->isActive()) {
          fe->clipHisto->finish();
        }
    }

    // Join analyses
    for( auto& ana : analyses ) {
      ana.second->join();
    }
      
    std::chrono::steady_clock::time_point all_done = std::chrono::steady_clock::now();
    logger->info("All done!");

    // Joining is done.

    hwCtrl->disableCmd();
    hwCtrl->disableRx();

    std::cout << std::endl;
    std::cout << "\033[1;31m##########\033[0m" << std::endl;
    std::cout << "\033[1;31m# Timing #\033[0m" << std::endl;
    std::cout << "\033[1;31m##########\033[0m" << std::endl;

    std::cout << "-> Configuration: " << std::chrono::duration_cast<std::chrono::milliseconds>(cfg_end-cfg_start).count() << " ms" << std::endl;
    std::cout << "-> Scan:          " << std::chrono::duration_cast<std::chrono::milliseconds>(scan_done-scan_start).count() << " ms" << std::endl;
    std::cout << "-> Processing:    " << std::chrono::duration_cast<std::chrono::milliseconds>(processor_done-scan_done).count() << " ms" << std::endl;
    std::cout << "-> Analysis:      " << std::chrono::duration_cast<std::chrono::milliseconds>(all_done-processor_done).count() << " ms" << std::endl;
    
    scanLog["stopwatch"]["config"] = (uint32_t) std::chrono::duration_cast<std::chrono::milliseconds>(cfg_end-cfg_start).count();
    scanLog["stopwatch"]["scan"] = (uint32_t) std::chrono::duration_cast<std::chrono::milliseconds>(scan_done-scan_start).count();
    scanLog["stopwatch"]["processing"] = (uint32_t) std::chrono::duration_cast<std::chrono::milliseconds>(processor_done-scan_done).count();
    scanLog["stopwatch"]["analysis"] = (uint32_t) std::chrono::duration_cast<std::chrono::milliseconds>(all_done-processor_done).count();

    std::cout << std::endl;
    std::cout << "\033[1;31m###########\033[0m" << std::endl;
    std::cout << "\033[1;31m# Cleanup #\033[0m" << std::endl;
    std::cout << "\033[1;31m###########\033[0m" << std::endl;

    // Call constructor (eg shutdown Emu threads)
    hwCtrl.reset();

    // Save scan log
    now = std::time(NULL);
    scanLog["finishTime"] = (int)now;
    std::ofstream scanLogFile(outputDir + "scanLog.json");
    scanLogFile << std::setw(4) << scanLog;
    scanLogFile.close();

    // Need this folder to plot
    if (system("mkdir -p /tmp/$USER") < 0) {
        std::cerr << "#ERROR# Problem creating /tmp/$USER folder. Plots might work." << std::endl;
    }

    // Cleanup
    //delete s;
    for (unsigned i=0; i<bookie.feList.size(); i++) {
        FrontEnd *fe = bookie.feList[i];
        if (fe->isActive()) {
            
            // Save config
            if (!dynamic_cast<FrontEndCfg*>(fe)->isLocked()) {
                logger->info("Saving config of FE {} to {}",
                             dynamic_cast<FrontEndCfg*>(fe)->getName(), feCfgMap.at(fe));
                json jTmp;
                dynamic_cast<FrontEndCfg*>(fe)->toFileJson(jTmp);
                std::ofstream oFTmp(feCfgMap.at(fe));
                oFTmp << std::setw(4) << jTmp;
                oFTmp.close();
            } else {
                std::cout << "Not saving config for FE " << dynamic_cast<FrontEndCfg*>(fe)->getName() << " as it is protected!" << std::endl;
            }

            // Save extra config in data folder
            std::ofstream backupCfgFile(outputDir + dynamic_cast<FrontEndCfg*>(fe)->getConfigFile() + ".after");
            json backupCfg;
            dynamic_cast<FrontEndCfg*>(fe)->toFileJson(backupCfg);
            backupCfgFile << std::setw(4) << backupCfg;
            backupCfgFile.close(); 

            // Plot
            if (doPlots||dbUse) {
                logger->info("-> Plotting histograms of FE {}",
                             dynamic_cast<FrontEndCfg*>(fe)->getRxChannel());
                std::string outputDirTmp = outputDir;

                auto &output = *fe->clipResult;
                std::string name = dynamic_cast<FrontEndCfg*>(fe)->getName();

                if (output.empty()) {
                    std::cout << " #WARNING# There were no results for chip " << name << ", this usually means that the chip did not send any data at all."
                        << std::endl;
                } else {
                    while(!output.empty()) {
                        std::unique_ptr<HistogramBase> histo = output.popData();
                        histo->plot(name, outputDirTmp);
                        histo->toFile(name, outputDir);
                    }
                }
            }
        }
    }
    std::string lsCmd = "ls -1 " + dataDir + "last_scan/*.p*";
    logger->info("Finishing run: {}", runCounter);
    if(doPlots && (system(lsCmd.c_str()) < 0)) {
        logger->info("Find plots in: {}last_scan", dataDir);
    }

    // Register test info into database
    if (dbUse) {
        database->cleanUp("scan", outputDir);
    }
    delete database;

    return 0;
}

void printHelp() {
    std::string home = getenv("HOME");
    std::string hostname = getenv("HOSTNAME");
    std::string dbDirPath = home+"/.yarr/localdb";

    std::cout << "Help:" << std::endl;
    std::cout << " -h: Shows this." << std::endl;
    std::cout << " -n <threads> : Set number of processing threads." << std::endl;
    std::cout << " -s <scan_type> : Scan config" << std::endl;
    //std::cout << " -n: Provide SPECboard number." << std::endl;
    //std::cout << " -g <cfg_list.txt>: Provide list of chip configurations." << std::endl;
    std::cout << " -c <connectivity.json> [<cfg2.json> ...]: Provide connectivity configuration, can take multiple arguments." << std::endl;
    std::cout << " -r <ctrl.json> Provide controller configuration." << std::endl;
    std::cout << " -t <target_charge> [<tot_target>] : Set target values for threshold/charge (and tot)." << std::endl;
    std::cout << " -p: Enable plotting of results." << std::endl;
    std::cout << " -o <dir> : Output directory. (Default ./data/)" << std::endl;
    std::cout << " -m <int> : 0 = pixel masking disabled, 1 = start with fresh pixel mask, default = pixel masking enabled" << std::endl;
    std::cout << " -k: Report known items (Scans, Hardware etc.)\n";
    std::cout << " -W: Enable using Local DB." << std::endl;
    std::cout << " -d <database.json> : Provide database configuration. (Default " << dbDirPath << "/" << hostname << "_database.json" << std::endl;
    std::cout << " -i <site.json> : Provide site configuration." << std::endl;
    std::cout << " -u <user.json> : Provide user configuration." << std::endl;
}

void listChips() {
    for(std::string &chip_type: StdDict::listFrontEnds()) {
        std::cout << "  " << chip_type << "\n";
    }
}

void listProcessors() {
    for(std::string &proc_type: StdDict::listDataProcessors()) {
        std::cout << "  " << proc_type << "\n";
    }
}

void listScans() {
    for(std::string &scan_name: StdDict::listScans()) {
        std::cout << "  " << scan_name << "\n";
    }
}

void listControllers() {
    for(auto &h: StdDict::listHwControllers()) {
        std::cout << "  " << h << std::endl;
    }
}

void listScanLoopActions() {
    for(auto &la: StdDict::listLoopActions()) {
        std::cout << "  " << la << std::endl;
    }
}

void listLoggers() {
    spdlog::apply_all([&](std::shared_ptr<spdlog::logger> l) {
        if(l->name().empty()) {
          std::cout << "  (default)\n";
        } else {
          std::cout << "  " << l->name() << "\n";
        }
    });
}

void listKnown() {
    std::cout << " Known HW controllers:\n";
    listControllers();
    
    std::cout << " Known Chips:\n";
    listChips();

    std::cout << " Known Processors:\n";
    listProcessors();

    std::cout << " Known Scans:\n";
    listScans();

    std::cout << " Known ScanLoop actions:\n";
    listScanLoopActions();

    std::cout << " Known loggers:\n";
    listLoggers();
}

std::unique_ptr<ScanBase> buildScan( const std::string& scanType, Bookkeeper& bookie ) {
    std::unique_ptr<ScanBase> s ( nullptr );

    logger->info("Found Scan config, constructing scan ...");
    s.reset( new ScanFactory(&bookie) );
    json scanCfg;
    try {
        scanCfg = ScanHelper::openJsonFile(scanType);
    } catch (std::runtime_error &e) {
        std::cerr << "#ERROR# opening scan config: " << e.what() << std::endl;
        throw("buildScan failure");
    }
    dynamic_cast<ScanFactory&>(*s).loadConfig(scanCfg);

    return s;
}


void buildHistogrammers( std::map<FrontEnd*, std::unique_ptr<DataProcessor>>& histogrammers, const std::string& scanType, std::vector<FrontEnd*>& feList, ScanBase* s, std::string outputDir) {
    logger->info("Found Scan config, loading histogrammer ...");
    json scanCfg;
    try {
        scanCfg = ScanHelper::openJsonFile(scanType);
    } catch (std::runtime_error &e) {
        std::cerr << "#ERROR# opening scan config: " << e.what() << std::endl;
        throw("buildHistogrammer failure");
    }
    json histoCfg = scanCfg["scan"]["histogrammer"];
    json anaCfg = scanCfg["scan"]["analysis"];

    for (FrontEnd *fe : feList ) {
        if (fe->isActive()) {
            // TODO this loads only FE-i4 specific stuff, bad
            // Load histogrammer
            histogrammers[fe].reset( new Fei4Histogrammer );
            auto& histogrammer = static_cast<Fei4Histogrammer&>( *(histogrammers[fe]) );

            histogrammer.connect(fe->clipData, fe->clipHisto);

            auto add_histo = [&](std::string algo_name) {
                if (algo_name == "OccupancyMap") {
                    logger->info("  ... adding {}", algo_name);
                    histogrammer.addHistogrammer(new OccupancyMap());
                } else if (algo_name == "TotMap") {
                    logger->info("  ... adding {}", algo_name);
                    histogrammer.addHistogrammer(new TotMap());
                } else if (algo_name == "Tot2Map") {
                    logger->info("  ... adding {}", algo_name);
                    histogrammer.addHistogrammer(new Tot2Map());
                } else if (algo_name == "L1Dist") {
                    histogrammer.addHistogrammer(new L1Dist());
                    logger->info("  ... adding {}", algo_name);
                } else if (algo_name == "HitsPerEvent") {
                    histogrammer.addHistogrammer(new HitsPerEvent());
                    logger->info("  ... adding {}", algo_name);
                } else if (algo_name == "DataArchiver") {
                    histogrammer.addHistogrammer(new DataArchiver((outputDir + dynamic_cast<FrontEndCfg*>(fe)->getName() + "_data.raw")));
                    logger->info("  ... adding {}", algo_name);
                } else if (algo_name == "Tot3d") {
                    logger->info("  ... adding {}", algo_name);
                    histogrammer.addHistogrammer(new Tot3d());
                } else if (algo_name == "L13d") {
                    logger->info("  ... adding {}", algo_name);
                    histogrammer.addHistogrammer(new L13d());
                } else {
                    std::cerr << "#ERROR# Histogrammer \"" << algo_name << "\" unknown, skipping!" << std::endl;
                }
            };

            try {
                int nHistos = histoCfg["n_count"];

                for (int j=0; j<nHistos; j++) {
                    std::string algo_name = histoCfg[std::to_string(j)]["algorithm"];
                    add_histo(algo_name);
                }
            } catch(/* json::type_error &te*/ ... ) { //FIXME
                int nHistos = histoCfg.size();
                for (int j=0; j<nHistos; j++) {
                    std::string algo_name = histoCfg[j]["algorithm"];
                    add_histo(algo_name);
                }
            }
            histogrammer.setMapSize(fe->geo.nCol, fe->geo.nRow);
        }
    }
}


void buildAnalyses( std::map<FrontEnd*, std::unique_ptr<DataProcessor>>& analyses, const std::string& scanType, Bookkeeper& bookie, ScanBase* s, int mask_opt) {
    if (scanType.find("json") != std::string::npos) {
        logger->info("Found Scan config, loading analysis ...");
        json scanCfg;
        try {
            scanCfg = ScanHelper::openJsonFile(scanType);
        } catch (std::runtime_error &e) {
            std::cerr << "#ERROR# opening scan config: " << e.what() << std::endl;
            throw("buildAnalyses failure");
        }
        json histoCfg = scanCfg["scan"]["histogrammer"];
        json anaCfg = scanCfg["scan"]["analysis"];

        for (FrontEnd *fe : bookie.feList ) {
            if (fe->isActive()) {
                // TODO this loads only FE-i4 specific stuff, bad
                // TODO hardcoded
                analyses[fe].reset( new Fei4Analysis(&bookie, dynamic_cast<FrontEndCfg*>(fe)->getRxChannel()) );
                auto& ana = static_cast<Fei4Analysis&>( *(analyses[fe]) );
                ana.connect(s, fe->clipHisto, fe->clipResult);

                auto add_analysis = [&](std::string algo_name) {
                    if (algo_name == "OccupancyAnalysis") {
                        logger->info("  ... adding {}", algo_name);
                        ana.addAlgorithm(new OccupancyAnalysis());
                     } else if (algo_name == "L1Analysis") {
                        logger->info("  ... adding {}", algo_name);
                        ana.addAlgorithm(new L1Analysis());
                     } else if (algo_name == "TotAnalysis") {
                        logger->info("  ... adding {}", algo_name);
                        ana.addAlgorithm(new TotAnalysis());
                     } else if (algo_name == "NoiseAnalysis") {
                        logger->info("  ... adding {}", algo_name);
                        ana.addAlgorithm(new NoiseAnalysis());
                     } else if (algo_name == "NoiseTuning") {
                        logger->info("  ... adding {}", algo_name);
                        ana.addAlgorithm(new NoiseTuning());
                     } else if (algo_name == "ScurveFitter") {
                        logger->info("  ... adding {}", algo_name);
                        ana.addAlgorithm(new ScurveFitter());
                     } else if (algo_name == "OccGlobalThresholdTune") {
                        logger->info("  ... adding {}", algo_name);
                        ana.addAlgorithm(new OccGlobalThresholdTune());
                     } else if (algo_name == "OccPixelThresholdTune") {
                        logger->info("  ... adding {}", algo_name);
                        ana.addAlgorithm(new OccPixelThresholdTune());
                     } else if (algo_name == "DelayAnalysis") {
                        logger->info("  ... adding {}", algo_name);
                        ana.addAlgorithm(new DelayAnalysis());
                     }
                };

                try {
                  int nAnas = anaCfg["n_count"];
                  logger->info("Found {} Analysis!", nAnas);
                  for (int j=0; j<nAnas; j++) {
                    std::string algo_name = anaCfg[std::to_string(j)]["algorithm"];
                    add_analysis(algo_name);
                  }
                  ana.loadConfig(anaCfg);
                } catch(/* json::type_error &te */ ...) { //FIXME
                  int nAnas = anaCfg.size();
                  logger->info("Found {} Analysis!", nAnas);
                  for (int j=0; j<nAnas; j++) {
                    std::string algo_name = anaCfg[j]["algorithm"];
                    add_analysis(algo_name);
                  }
                }

                // Disable masking of pixels
                if(mask_opt == 0) {
                    logger->info("Disabling masking for this scan!");
                    ana.setMasking(false);
                }
                ana.setMapSize(fe->geo.nCol, fe->geo.nRow);
            }
        }
    } 
}

void setupLoggers(const json &j) {
    spdlog::sink_ptr default_sink = std::make_shared<spdlog::sinks::stdout_color_sink_mt>();

    // spdlog::level::level_enum, but then construction doesn't work?
    const std::map<std::string, int> level_map = {
      {"off", SPDLOG_LEVEL_OFF},
      {"critical", SPDLOG_LEVEL_CRITICAL},
      {"err", SPDLOG_LEVEL_ERROR},
      {"error", SPDLOG_LEVEL_ERROR},
      {"warn", SPDLOG_LEVEL_WARN},
      {"warning", SPDLOG_LEVEL_WARN},
      {"info", SPDLOG_LEVEL_INFO},
      {"debug", SPDLOG_LEVEL_DEBUG},
      {"trace", SPDLOG_LEVEL_TRACE},
    };

    if(j.contains("simple") && j["simple"]) {
        // Don't print log level and timestamp
        default_sink->set_pattern("%v");
    }

    if(j.contains("log_config")) {
        for(auto &jl: j["log_config"]) {
            if(!jl.contains("name")) {
                std::cerr << "Log json file: 'log_config' list item must have 'name'\n";
                continue;
            }

            std::string name = jl["name"];

            auto logger_apply = [&](std::shared_ptr<spdlog::logger> l) {
              l->sinks().push_back(default_sink);
              if(jl.contains("level")) {
                  std::string level = jl["level"];

                  spdlog::level::level_enum spd_level = (spdlog::level::level_enum)level_map.at(level);
                  l->set_level(spd_level);
              }
            };

            if(name == "all") {
                spdlog::apply_all(logger_apply);
            } else {
                logger_apply(spdlog::get(name));
            }
        }
    }

    // NB this sets things at the sink level, so not specifying a particular logger...
    // Also doing it last means it applies to all registered sinks
    if(j.contains("pattern")) {
        std::string pattern = j["pattern"];
      
        spdlog::set_pattern(pattern);
    }
}<|MERGE_RESOLUTION|>--- conflicted
+++ resolved
@@ -135,11 +135,7 @@
 
     int nThreads = 4;
     int c;
-<<<<<<< HEAD
-    while ((c = getopt(argc, argv, "hks:n:m:g:r:c:t:po:Wd:u:i:l:")) != -1) {
-=======
     while ((c = getopt(argc, argv, "hn:ks:n:m:g:r:c:t:po:Wd:u:i:")) != -1) {
->>>>>>> 15828f1d
         int count = 0;
         switch (c) {
             case 'h':
