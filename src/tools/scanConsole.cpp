// #################################
// # Author: Timon Heim
// # Email: timon.heim at cern.ch
// # Project: Yarr
// # Description: Command line scan tool
// # Comment: To be used instead of gui
// ################################

#include <iostream>
#include <string>
#include <sstream>
#include <unistd.h>
#include <fstream>
#include <chrono>
#include <thread>
#include <mutex>
#include <vector>
#include <iomanip>
#include <cctype> //w'space detection
#include <ctime>
#include <map>
#include <sstream>

#include "HwController.h"
#include "SpecController.h"
#include "BocController.h"
#include "KU040Controller.h"
#include "EmuController.h"
#include "RceController.h"
#include "Bookkeeper.h"
#include "Fei4.h"
#include "ScanBase.h"
#include "ScanFactory.h"
#include "Fei4DataProcessor.h"
#include "Fei4Histogrammer.h"
#include "Fei4Analysis.h"
#include "Fei4Scans.h"

#include "Fei4Emu.h"

#if defined(__linux__) || defined(__APPLE__) && defined(__MACH__)

//  #include <errno.h>
//  #include <sys/stat.h>
#include <cstdlib> //I am not proud of this ):

#endif

using json=nlohmann::basic_json<std::map, std::vector, std::string, bool, std::int32_t, std::uint32_t, float>;

std::string toString(int value,int digitsCount)
{
    std::ostringstream os;
    os<<std::setfill('0')<<std::setw(digitsCount)<<value;
    return os.str();
}

void printHelp();
void listScans();

std::unique_ptr<ScanBase> buildScan( const std::string& scanType, Bookkeeper& bookie );

// In order to build Histogrammer, bookie is not needed --> good sign!
// Do not want to use the raw pointer ScanBase*
void buildHistogrammers( std::map<FrontEnd*, std::unique_ptr<DataProcessor>>& histogrammers, const std::string& scanType, std::vector<FrontEnd*>& feList, ScanBase* s  );

// In order to build Analysis, bookie is needed --> deep dependency!
// Do not want to use the raw pointer ScanBase*
void buildAnalyses( std::map<FrontEnd*, std::unique_ptr<DataProcessor>>& analyses, const std::string& scanType, Bookkeeper& bookie, ScanBase* s  );


int main(int argc, char *argv[]) {
    std::cout << "#####################################" << std::endl;
    std::cout << "# Welcome to the YARR Scan Console! #" << std::endl;
    std::cout << "#####################################" << std::endl;

    std::cout << "-> Parsing command line parameters ..." << std::endl;
    
    // Init parameters
    unsigned specNum = 0;
    std::string scanType = "";
    std::vector<std::string> cConfigPaths;
    std::string outputDir = "./data/";
    std::string ctrlCfgPath = "";
    bool doPlots = false;
    int target_threshold = 2500;
    int target_tot = 10;
    int target_charge = 16000;
    int mask_opt = -1;
    
    unsigned runCounter = 0;

    // Load run counter
    if (system("mkdir -p ~/.yarr") < 0) {
        std::cerr << "#ERROR# Loading run counter ~/.yarr!" << std::endl;
    }
    
    std::string home = getenv("HOME");
    std::fstream iF((home + "/.yarr/runCounter").c_str(), std::ios::in);
    if (iF) {
        iF >> runCounter;
        runCounter += 1;
    } else {
        system("echo \"1\n\" > ~/.yarr/runCounter");
        runCounter = 1;
    }
    iF.close();

    std::fstream oF((home + "/.yarr/runCounter").c_str(), std::ios::out);
    oF << runCounter << std::endl;
    oF.close();

    int c;
    while ((c = getopt(argc, argv, "hs:n:m:g:r:c:t:po:")) != -1) {
        int count = 0;
        switch (c) {
            case 'h':
                printHelp();
                return 0;
                break;
            case 's':
                scanType = std::string(optarg);
                break;
            case 'n':
                specNum = atoi(optarg);
                break;
            case 'm':
                mask_opt = atoi(optarg);
                break;
            case 'c':
//                configPath = std::string(optarg);
                optind -= 1; //this is a bit hacky, but getopt doesn't support multiple
                             //values for one option, so it can't be helped
                for(; optind < argc && *argv[optind] != '-'; optind += 1){
                    cConfigPaths.push_back(std::string(argv[optind]));
                }
                break;
            case 'r':
                ctrlCfgPath = std::string(optarg);
                break;
            case 'p':
                doPlots = true;
                break;
            case 'o':
                outputDir = std::string(optarg);
                if (outputDir.back() != '/')
                    outputDir = outputDir + "/";
                break;
            case 't':
                optind -= 1; //this is a bit hacky, but getopt doesn't support multiple
                             //values for one option, so it can't be helped
                for(; optind < argc && *argv[optind] != '-'; optind += 1){
                    switch (count) {
                        case 0:
                            target_threshold = atoi(argv[optind]);
                            break;
                        case 1:
                            target_tot = atoi(argv[optind]);
                            break;
                        case 2:
                            target_charge = atoi(argv[optind]);
                            break;
                        default:
                            std::cerr << "-> Can only receive max. 3 parameters with -t!!" << std::endl;
                            break;
                    }
                    count++;

                }
                break;
            case '?':
                if(optopt == 's' || optopt == 'n'){
                    std::cerr << "-> Option " << (char)optopt
                              << " requires a parameter! (Proceeding with default)"
                              << std::endl;
                }else if(optopt == 'g' || optopt == 'c'){
                    std::cerr << "-> Option " << (char)optopt
                              << " requires a parameter! Aborting... " << std::endl;
                    return -1;
                } else {
                    std::cerr << "-> Unknown parameter: " << (char)optopt << std::endl;
                }
                break;
            default:
                std::cerr << "-> Error while parsing command line parameters!" << std::endl;
                return -1;
        }
    }

    if (cConfigPaths.size() == 0) {
        std::cerr << "Error: no config files given, please specify config file name under -c option, even if file does not exist!" << std::endl;
        return -1;
    }

    outputDir += (toString(runCounter, 6) + "_" + scanType + "/");
    
    std::cout << " SPEC Nr: " << specNum << std::endl;
    std::cout << " Scan Type: " << scanType << std::endl;
    
    std::cout << " Chips: " << std::endl;
    for(std::string const& sTmp : cConfigPaths){
        std::cout << "    " << sTmp << std::endl;
    }
    std::cout << " Target Threshold: " << target_threshold << std::endl;
    std::cout << " Target ToT: " << target_tot << std::endl;
    std::cout << " Target Charge: " << target_charge << std::endl;
    std::cout << " Output Plots: " << doPlots << std::endl;
    std::cout << " Output Directory: " << outputDir << std::endl;
    
    // Create folder
    //for some reason, 'make' issues that mkdir is an undefined reference
    //a test program on another machine has worked fine
    //a test program on this machine has also worked fine
    //    int mDExSt = mkdir(outputDir.c_str(), 0777); //mkdir exit status
    //    mode_t myMode = 0777;
    //    int mDExSt = mkdir(outputDir.c_str(), myMode); //mkdir exit status
    std::string cmdStr = "mkdir -p "; //I am not proud of this ):
    cmdStr += outputDir;
    int sysExSt = system(cmdStr.c_str());
    if(sysExSt != 0){
        std::cerr << "Error creating output directory - plots might not be saved!" << std::endl;
    }
    //read errno variable and catch some errors, if necessary
    //errno=1 is permission denied, errno = 17 is dir already exists, ...
    //see /usr/include/asm-generic/errno-base.h and [...]/errno.h for all codes

    // Timestamp
    std::time_t now = std::time(NULL);
    struct tm *lt = std::localtime(&now);
    char timestamp[20];
    strftime(timestamp, 20, "%F_%H:%M:%S", lt);
    std::cout << std::endl;
    std::cout << "Timestamp: " << timestamp << std::endl;
    std::cout << "Run Number: " << runCounter;

    std::cout << std::endl;
    std::cout << "#################" << std::endl;
    std::cout << "# Init Hardware #" << std::endl;
    std::cout << "#################" << std::endl;

    HwController *hwCtrl = NULL;
    Fei4Emu *emu = NULL;
    std::vector<std::thread> emuThreads;
    if (ctrlCfgPath == "") {
        std::cout << "-> No controller config given, using default." << std::endl;
        std::cout << "-> Init SPEC " << specNum << " : " << std::endl;
        hwCtrl = new SpecController(); // TODO fix me with specnum
    } else {
        // Open controller config file
        std::cout << "-> Opening controller config: " << ctrlCfgPath << std::endl;
        std::ifstream ctrlCfgFile(ctrlCfgPath);
        if (!ctrlCfgFile) {
            std::cerr <<"#ERROR# Cannot open controller config file: " << ctrlCfgPath << std::endl;
            return -1;
        }
        json ctrlCfg;
        ctrlCfg << ctrlCfgFile;
        if (ctrlCfg["ctrlCfg"]["type"] == "spec") {
            std::cout << "-> Found Spec config" << std::endl;
            hwCtrl = new SpecController(); 
            hwCtrl->loadConfig(ctrlCfg["ctrlCfg"]["cfg"]);
        } else if ( (ctrlCfg["ctrlCfg"]["type"]=="boc") ) {
            std::cout << "-> Found Boc config" << std::endl;
            hwCtrl = new BocController();
            hwCtrl->loadConfig(ctrlCfg["ctrlCfg"]["cfg"]);
		} else if ( (ctrlCfg["ctrlCfg"]["type"]=="ku040") ) {
            std::cout << "-> Found KU040 config" << std::endl;
            hwCtrl = new KU040Controller();
            hwCtrl->loadConfig(ctrlCfg["ctrlCfg"]["cfg"]);
	} else if ( (ctrlCfg["ctrlCfg"]["type"]=="rce") ) {
	    std::cout << "-> Found RCE config" << std::endl;
	      hwCtrl = new RceController();
	      hwCtrl->loadConfig(ctrlCfg["ctrlCfg"]["cfg"]);
        } else if (ctrlCfg["ctrlCfg"]["type"] == "emu") {
            std::cout << "-> Found Emulator config" << std::endl;
            // nikola's hack to use RingBuffer
            RingBuffer * rx = new RingBuffer(128);
            RingBuffer * tx = new RingBuffer(128);
            hwCtrl = new EmuController(rx, tx);
            hwCtrl->loadConfig(ctrlCfg["ctrlCfg"]["cfg"]);
            //TODO make nice
            std::cout << "-> Starting Emulator" << std::endl;
            std::string emuCfgFile = ctrlCfg["ctrlCfg"]["cfg"]["feCfg"];
            std::cout << emuCfgFile << std::endl;
            emu= new Fei4Emu(emuCfgFile, emuCfgFile, rx, tx);
            emuThreads.push_back(std::thread(&Fei4Emu::executeLoop, emu));
        } else {
            std::cerr << "#ERROR# Unknown config type: " << ctrlCfg["ctrlCfg"]["type"] << std::endl;
            std::cerr << "Aborting!" << std::endl;
            return -1;
        }
    }

    Bookkeeper bookie(hwCtrl, hwCtrl);
    bookie.initGlobalFe(new Fei4(hwCtrl)); // TODO dynamic depending on current FE type

    std::map<FrontEnd*, std::string> feCfgMap;

    bookie.setTargetThreshold(target_threshold);
    bookie.setTargetTot(target_tot);
    bookie.setTargetCharge(target_charge);

    std::cout << "#######################" << std::endl
              << "##  Loading Configs  ##" << std::endl
              << "#######################" << std::endl;
    
    for(std::string const& sTmp : cConfigPaths){
        std::string discardMe; //Error handling, wait for user
        json jTmp;
        std::ifstream iFTmp(sTmp);

        if (!iFTmp) {
            std::cerr << "File not found: " << sTmp << std::endl;
            std::cerr << "Creating new config (type FE-I4B) ..." << std::endl;
            unsigned i=0;
            for (; i<16; i++) {
                if (bookie.getFe(i) == NULL)
                    break;
            }
            std::cout << "Rx " << i << " seems to be free, assuming same Tx channel." << std::endl;
            bookie.addFe(dynamic_cast<FrontEnd*>(new Fei4(hwCtrl)), i, i);
        } else {
            jTmp << iFTmp;
            if(!jTmp["FE-I4B"].is_null()){
                std::cout << "Found FE-I4B: " << jTmp["FE-I4B"]["name"] << std::endl;
                bookie.addFe(dynamic_cast<FrontEnd*>(new Fei4(hwCtrl)), jTmp["FE-I4B"]["txChannel"], jTmp["FE-I4B"]["rxChannel"]);        
            } else if(!jTmp["FE65-P2"].is_null()){
                std::cout << "Found FE65-P2: " << jTmp["FE-I4B"]["name"] << std::endl;
                bookie.addFe(dynamic_cast<FrontEnd*>(new Fe65p2(hwCtrl)), jTmp["FE65-P2"]["txChannel"], jTmp["FE-I4B"]["rxChannel"]);        
            } else{
                std::cerr << "Unknown chip type or malformed config in " << sTmp << std::endl;
                continue;
            }
            // Load config
            dynamic_cast<FrontEndCfg*>(bookie.getLastFe())->fromFileJson(jTmp);
            // Reset mask
            if (mask_opt == 1) {
                if (!jTmp["FE-I4B"].is_null()) {
                    std::cout << "Resetting enable/hitbus pixel mask to all enabled!" << std::endl;
                    Fei4 *fe = dynamic_cast<Fei4*>(bookie.getLastFe());
                    for (unsigned int dc = 0; dc < fe->n_DC; dc++) {
                        fe->En(dc).setAll(1);
                        fe->Hitbus(dc).setAll(0);
                    }
                }
                // TODO add FE65p2
            }
                
        }
        feCfgMap[bookie.getLastFe()] = sTmp;
        iFTmp.close();
        
        // Create backup of current config
        std::ofstream backupCfgFile(outputDir + dynamic_cast<FrontEndCfg*>(bookie.getLastFe())->getName() + ".json.after");
        json backupCfg;
        dynamic_cast<FrontEndCfg*>(bookie.getLastFe())->toFileJson(backupCfg);
        backupCfgFile << std::setw(4) << backupCfg;
        backupCfgFile.close();
    }
    
    std::cout << std::endl;
    std::cout << "#################" << std::endl;
    std::cout << "# Configure FEs #" << std::endl;
    std::cout << "#################" << std::endl;
    
    std::chrono::steady_clock::time_point cfg_start = std::chrono::steady_clock::now();
    for ( FrontEnd* fe : bookie.feList ) {
        std::cout << "-> Configuring " << dynamic_cast<FrontEndCfg*>(fe)->getName() << std::endl;
        // Select correct channel
        hwCtrl->setCmdEnable(0x1 << dynamic_cast<FrontEndCfg*>(fe)->getTxChannel());
        // Configure
        fe->configure();
        // Wait for fifo to be empty
        std::this_thread::sleep_for(std::chrono::microseconds(100));
        while(!hwCtrl->isCmdEmpty());
    }
    std::chrono::steady_clock::time_point cfg_end = std::chrono::steady_clock::now();
    std::cout << "-> All FEs configured in " 
        << std::chrono::duration_cast<std::chrono::milliseconds>(cfg_end-cfg_start).count() << " ms !" << std::endl;
    
    // Wait for rx to sync with FE stream
    // TODO Check RX sync
    std::this_thread::sleep_for(std::chrono::microseconds(1000));
    // Enable all active channels
    hwCtrl->setCmdEnable(bookie.getTxMask());
    std::cout << "-> Setting Tx Mask to: 0x" << std::hex << bookie.getTxMask() << std::dec << std::endl;
    hwCtrl->setRxEnable(bookie.getRxMask());
    std::cout << "-> Setting Rx Mask to: 0x" << std::hex << bookie.getRxMask() << std::dec << std::endl;
    
    std::cout << std::endl;
    std::cout << "##############" << std::endl;
    std::cout << "# Setup Scan #" << std::endl;
    std::cout << "##############" << std::endl;

    // TODO Make this nice
    std::unique_ptr<ScanBase> s = buildScan(scanType, bookie );

    // Use the abstract class instead of concrete -- in the future, this will be useful...
    std::map<FrontEnd*, std::unique_ptr<DataProcessor> > histogrammers;
    std::map<FrontEnd*, std::unique_ptr<DataProcessor> > analyses;

<<<<<<< HEAD
    // TODO not to use the raw pointer!
    buildHistogrammers( histogrammers, scanType, bookie.feList, s.get() );
    buildAnalyses( analyses, scanType, bookie, s.get() );
=======
    } else {
        std::cout << "-> Selecting Scan: " << scanType << std::endl;
        if (scanType == "digitalscan") {
            std::cout << "-> Found Digital Scan" << std::endl;
            s = new Fei4DigitalScan(&bookie);
        } else if (scanType == "analogscan") {
            std::cout << "-> Found Analog Scan" << std::endl;
            s = new Fei4AnalogScan(&bookie);
        } else if (scanType == "thresholdscan") {
            std::cout << "-> Found Threshold Scan" << std::endl;
            s = new Fei4ThresholdScan(&bookie);
        } else if (scanType == "totscan") {
            std::cout << "-> Found ToT Scan" << std::endl;
            s = new Fei4TotScan(&bookie);
        } else if (scanType == "tune_globalthreshold") {
            std::cout << "-> Found Global Threshold Tuning" << std::endl;
            s = new Fei4GlobalThresholdTune(&bookie);
        } else if (scanType == "tune_pixelthreshold") {
            std::cout << "-> Found Pixel Threshold Tuning" << std::endl;
            s = new Fei4PixelThresholdTune(&bookie);
        } else if (scanType == "tune_globalpreamp") {
            std::cout << "-> Found Global Preamp Tuning" << std::endl;
            s = new Fei4GlobalPreampTune(&bookie);
        } else if (scanType == "retune_globalpreamp") {
            std::cout << "-> Found Global Preamp Retuning" << std::endl;
            s = new Fei4GlobalPreampRetune(&bookie);
        } else if (scanType == "tune_pixelpreamp") {
            std::cout << "-> Found Pixel Preamp Tuning" << std::endl;
            s = new Fei4PixelPreampTune(&bookie);
        } else if (scanType == "noisescan") {
            std::cout << "-> Found Noisescan" << std::endl;
            s = new Fei4NoiseScan(&bookie);
        } else if (scanType == "selftrigger") {
            std::cout << "-> Found Selftrigger" << std::endl;
            s = new Fei4Selftrigger(&bookie);
        } else if (scanType == "selftrigger_noise") {
            std::cout << "-> Found Selftrigger" << std::endl;
            s = new Fei4Selftrigger(&bookie);
        } else {
            std::cout << "-> No matching Scan found, possible:" << std::endl;
            listScans();
            std::cerr << "-> Aborting!" << std::endl;
            return -1;
        }
    }
    
    // Init histogrammer and analysis
    for (unsigned i=0; i<bookie.feList.size(); i++) {
        FrontEnd *fe = bookie.feList[i];
        if (fe->isActive()) {
            // Init histogrammer per FE
            fe->histogrammer = new Fei4Histogrammer();
            fe->histogrammer->connect(fe->clipDataFei4, fe->clipHisto);
            // Add generic histograms
            fe->histogrammer->addHistogrammer(new OccupancyMap());
            fe->histogrammer->addHistogrammer(new TotMap());
            fe->histogrammer->addHistogrammer(new Tot2Map());
            fe->histogrammer->addHistogrammer(new L1Dist());
            fe->histogrammer->addHistogrammer(new HitsPerEvent());
           
            // Init analysis per FE and depending on scan type
            fe->ana = new Fei4Analysis(&bookie, dynamic_cast<FrontEndCfg*>(fe)->getRxChannel());
            fe->ana->connect(s, fe->clipHisto, fe->clipResult);
            fe->ana->addAlgorithm(new L1Analysis());
            if (scanType == "digitalscan") {
                fe->ana->addAlgorithm(new OccupancyAnalysis());
            } else if (scanType == "analogscan") {
                fe->ana->addAlgorithm(new OccupancyAnalysis());
            } else if (scanType == "thresholdscan") {
                fe->ana->addAlgorithm(new ScurveFitter());
            } else if (scanType == "totscan") {
                fe->ana->addAlgorithm(new TotAnalysis());
            } else if (scanType == "tune_globalthreshold") {
                fe->ana->addAlgorithm(new OccGlobalThresholdTune());
            } else if (scanType == "tune_pixelthreshold") {
                fe->ana->addAlgorithm(new OccPixelThresholdTune());
            } else if (scanType == "tune_globalpreamp") {
                fe->ana->addAlgorithm(new TotAnalysis());
            } else if (scanType == "tune_pixelpreamp") {
                fe->ana->addAlgorithm(new TotAnalysis());
            } else if (scanType == "noisescan") {
                fe->ana->addAlgorithm(new NoiseAnalysis());
            } else if (scanType == "selftrigger") {
                fe->histogrammer->addHistogrammer(new DataArchiver((outputDir + "data.raw")));
                fe->ana->addAlgorithm(new OccupancyAnalysis());
                fe->ana->getLastAna()->disMasking();
            } else if (scanType == "selftrigger_noise") {
                fe->ana->addAlgorithm(new NoiseAnalysis());
            } else {
                std::cout << "-> Analyses not defined for scan type" << std::endl;
                listScans();
                std::cerr << "-> Aborting!" << std::endl;
                return -1;
            }
            // Disable masking of pixels
            if(mask_opt == 0) {
                std::cout << " -> Disabling masking for this scan!" << std::endl;
                fe->ana->setMasking(false);
            }
        }
    }
>>>>>>> 6160c66d

    std::cout << "-> Running pre scan!" << std::endl;
    s->init();
    s->preScan();

    // Run from downstream to upstream
    std::cout << "-> Starting histogrammer and analysis threads:" << std::endl;
    for ( FrontEnd* fe : bookie.feList ) {
        if (fe->isActive()) {
          analyses[fe]->init();
          analyses[fe]->run();
          
          histogrammers[fe]->init();
          histogrammers[fe]->run();
          
          std::cout << "  -> Analysis thread of Fe " << dynamic_cast<FrontEndCfg*>(fe)->getRxChannel() << std::endl;
        }
    }

    Fei4DataProcessor proc(bookie.globalFe<Fei4>()->getValue(&Fei4::HitDiscCnfg));
    proc.connect( &bookie.rawData, &bookie.eventMap );
    proc.init();
    proc.run();

    // Now the all downstream processors are ready --> Run scan

    std::cout << std::endl;
    std::cout << "########" << std::endl;
    std::cout << "# Scan #" << std::endl;
    std::cout << "########" << std::endl;

    std::cout << "-> Starting scan!" << std::endl;
    std::chrono::steady_clock::time_point scan_start = std::chrono::steady_clock::now();
    s->run();
    s->postScan();
    std::cout << "-> Scan done!" << std::endl;

    // Join from upstream to downstream.
    
    Fei4DataProcessor::scanDone = true;
    bookie.rawData.cv.notify_all();

    std::chrono::steady_clock::time_point scan_done = std::chrono::steady_clock::now();
    std::cout << "-> Waiting for processors to finish ..." << std::endl;
    // Join Fei4DataProcessor
    proc.join();
    std::chrono::steady_clock::time_point processor_done = std::chrono::steady_clock::now();
    
    std::cout << "-> Processor done, waiting for histogrammer ..." << std::endl;
    
    Fei4Histogrammer::processorDone = true;
    
    for (unsigned i=0; i<bookie.feList.size(); i++) {
        FrontEnd *fe = bookie.feList[i];
        if (fe->isActive()) {
          fe->clipDataFei4->cv.notify_all();
        }
    }
    
    // Join histogrammers
    for( auto& histogrammer : histogrammers ) {
      histogrammer.second->join();
    }
    
    std::cout << "-> Processor done, waiting for analysis ..." << std::endl;
    
    Fei4Analysis::histogrammerDone = true;
    
    for (unsigned i=0; i<bookie.feList.size(); i++) {
        FrontEnd *fe = bookie.feList[i];
        if (fe->isActive()) {
          fe->clipHisto->cv.notify_all();
        }
    }

    // Join analyses
    for( auto& ana : analyses ) {
      ana.second->join();
    }
      
    std::chrono::steady_clock::time_point all_done = std::chrono::steady_clock::now();
    std::cout << "-> All done!" << std::endl;

    // Joining is done.

    hwCtrl->setCmdEnable(0x0);
    hwCtrl->setRxEnable(0x0);

    std::cout << std::endl;
    std::cout << "##########" << std::endl;
    std::cout << "# Timing #" << std::endl;
    std::cout << "##########" << std::endl;

    std::cout << "-> Configuration: " << std::chrono::duration_cast<std::chrono::milliseconds>(cfg_end-cfg_start).count() << " ms" << std::endl;
    std::cout << "-> Scan:          " << std::chrono::duration_cast<std::chrono::milliseconds>(scan_done-scan_start).count() << " ms" << std::endl;
    std::cout << "-> Processing:    " << std::chrono::duration_cast<std::chrono::milliseconds>(processor_done-scan_done).count() << " ms" << std::endl;
    std::cout << "-> Analysis:      " << std::chrono::duration_cast<std::chrono::milliseconds>(all_done-processor_done).count() << " ms" << std::endl;

    std::cout << std::endl;
    std::cout << "###########" << std::endl;
    std::cout << "# Cleanup #" << std::endl;
    std::cout << "###########" << std::endl;

    if (emu) {
        emu->run = false;
        emuThreads[0].join();
        delete emu;
    }
    //delete hwCtrl; //TODO add deconstructor

    // Need this folder to plot
    if (system("mkdir -p /tmp/$USER") < 0) {
        std::cerr << "#ERROR# Problem creating /tmp/$USER folder. Plots might work." << std::endl;
    }

    // Cleanup
    //delete s;
    for (unsigned i=0; i<bookie.feList.size(); i++) {
        FrontEnd *fe = bookie.feList[i];
        if (fe->isActive()) {
            
            // Save config
            std::cout << "-> Saving config of FE " << dynamic_cast<FrontEndCfg*>(fe)->getName() << " to " << feCfgMap.at(fe) << std::endl;
            json jTmp;
            dynamic_cast<FrontEndCfg*>(fe)->toFileJson(jTmp);
            std::ofstream oFTmp(feCfgMap.at(fe));
            oFTmp << std::setw(4) << jTmp;
            oFTmp.close();

            // Save extra config in data folder
            std::ofstream backupCfgFile(outputDir + dynamic_cast<FrontEndCfg*>(bookie.getLastFe())->getName() + ".json.after");
            json backupCfg;
            dynamic_cast<FrontEndCfg*>(bookie.getLastFe())->toFileJson(backupCfg);
            backupCfgFile << std::setw(4) << backupCfg;
            backupCfgFile.close(); 

            // Plot
            if (doPlots) {
                std::cout << "-> Plotting histograms of FE " << dynamic_cast<FrontEndCfg*>(fe)->getRxChannel() << std::endl;
                std::string outputDirTmp = outputDir;
                auto& ana = static_cast<Fei4Analysis&>( *(analyses[fe]) );
                ana.plot(dynamic_cast<FrontEndCfg*>(fe)->getName(), outputDirTmp);
                ana.toFile(dynamic_cast<FrontEndCfg*>(fe)->getName(), outputDir);
            }
        }
    }
    std::string lsCmd = "ls -1 " + outputDir + "*.p*";
    if (system(lsCmd.c_str()) < 0) {
        std::cout << "Find plots in: " << outputDir << std::endl;
    }
    return 0;
}

void printHelp() {
    std::cout << "Help:" << std::endl;
    std::cout << " -h: Shows this." << std::endl;
    std::cout << " -s <scan_type> : Scan type. Possible types:" << std::endl;
    listScans();
    //std::cout << " -n: Provide SPECboard number." << std::endl;
    //std::cout << " -g <cfg_list.txt>: Provide list of chip configurations." << std::endl;
    std::cout << " -c <cfg1.json> [<cfg2.json> ...]: Provide chip configuration, can take multiple arguments." << std::endl;
    std::cout << " -r <ctrl.json> Provide controller configuration." << std::endl;
    std::cout << " -t <target_threshold> [<tot_target> [<charge_target>]] : Set target values for threshold, tot, charge." << std::endl;
    std::cout << " -p: Enable plotting of results." << std::endl;
    std::cout << " -o <dir> : Output directory. (Default ./data/)" << std::endl;
    std::cout << " -m <int> : 0 = disable pixel masking, 1 = reset pixel masking, default = enable pixel masking" << std::endl;
}

void listScans() {
    std::cout << "  digitalscan" << std::endl;
    std::cout << "  analogscan" << std::endl;
    std::cout << "  thresholdscan" << std::endl;
    std::cout << "  totscan" << std::endl;
    std::cout << "  tune_globalthreshold" << std::endl;
    std::cout << "  tune_pixelthreshold" << std::endl;
    std::cout << "  tune_globalpreamp" << std::endl;
    std::cout << "  tune_pixelpreamp" << std::endl;
    std::cout << "  noisescan" << std::endl;
    std::cout << "  selftrigger" << std::endl;
    std::cout << "  selftrigger_noise" << std::endl;
}


std::unique_ptr<ScanBase> buildScan( const std::string& scanType, Bookkeeper& bookie ) {
  std::unique_ptr<ScanBase> s ( nullptr );
  
    if (scanType.find("json") != std::string::npos) {
        std::cout << "-> Found Scan config, constructing scan ..." << std::endl;
        s.reset( new ScanFactory(&bookie) );
        std::ifstream scanCfgFile(scanType);
        if (!scanCfgFile) {
            std::cerr << "#ERROR# Could not open scan config: " << scanType << std::endl;
            throw("buildScan failure!");
        }
        json scanCfg;
        scanCfg << scanCfgFile;
        dynamic_cast<ScanFactory&>(*s).loadConfig(scanCfg);
    } else {
        std::cout << "-> Selecting Scan: " << scanType << std::endl;
        if (scanType == "digitalscan") {
            std::cout << "-> Found Digital Scan" << std::endl;
            s.reset( new Fei4DigitalScan(&bookie) );
        } else if (scanType == "analogscan") {
            std::cout << "-> Found Analog Scan" << std::endl;
            s.reset( new Fei4AnalogScan(&bookie) );
        } else if (scanType == "thresholdscan") {
            std::cout << "-> Found Threshold Scan" << std::endl;
            s.reset( new Fei4ThresholdScan(&bookie) );
        } else if (scanType == "totscan") {
            std::cout << "-> Found ToT Scan" << std::endl;
            s.reset( new Fei4TotScan(&bookie) );
        } else if (scanType == "tune_globalthreshold") {
            std::cout << "-> Found Global Threshold Tuning" << std::endl;
            s.reset( new Fei4GlobalThresholdTune(&bookie) );
        } else if (scanType == "tune_pixelthreshold") {
            std::cout << "-> Found Pixel Threshold Tuning" << std::endl;
            s.reset( new Fei4PixelThresholdTune(&bookie) );
        } else if (scanType == "tune_globalpreamp") {
            std::cout << "-> Found Global Preamp Tuning" << std::endl;
            s.reset( new Fei4GlobalPreampTune(&bookie) );
        } else if (scanType == "retune_globalpreamp") {
            std::cout << "-> Found Global Preamp Retuning" << std::endl;
            s.reset( new Fei4GlobalPreampRetune(&bookie) );
        } else if (scanType == "tune_pixelpreamp") {
            std::cout << "-> Found Pixel Preamp Tuning" << std::endl;
            s.reset( new Fei4PixelPreampTune(&bookie) );
        } else if (scanType == "noisescan") {
            std::cout << "-> Found Noisescan" << std::endl;
            s.reset( new Fei4NoiseScan(&bookie) );
        } else {
            std::cout << "-> No matching Scan found, possible:" << std::endl;
            listScans();
            std::cerr << "-> Aborting!" << std::endl;
            throw("buildScan failure!");
        }
    }

    return s;
}


void buildHistogrammers( std::map<FrontEnd*, std::unique_ptr<DataProcessor>>& histogrammers, const std::string& scanType, std::vector<FrontEnd*>& feList, ScanBase* s ) {
    if (scanType.find("json") != std::string::npos) {
        std::cout << "-> Found Scan config, loading histogrammer and analysis ..." << std::endl;
        std::ifstream scanCfgFile(scanType);
        if (!scanCfgFile) {
            std::cerr << "#ERROR# Could not open scan config: " << scanType << std::endl;
            throw("buildHistogrammers failure!");
        }
        json scanCfg;
        scanCfg << scanCfgFile;
        json histoCfg = scanCfg["scan"]["histogrammer"];
        json anaCfg = scanCfg["scan"]["analysis"];

        for (FrontEnd *fe : feList ) {
            if (fe->isActive()) {
                // TODO this loads only FE-i4 specific stuff, bad
                // Load histogrammer
                histogrammers[fe].reset( new Fei4Histogrammer );
                auto& histogrammer = static_cast<Fei4Histogrammer&>( *(histogrammers[fe]) );
                
                histogrammer.connect(fe->clipDataFei4, fe->clipHisto);
                int nHistos = histoCfg["n_count"];
                std::cout << nHistos << std::endl;
                for (int j=0; j<nHistos; j++) {
                    std::cout << j << std::endl;
                    if (histoCfg[std::to_string(j)]["algorithm"] == "OccupancyMap") {
                        histogrammer.addHistogrammer(new OccupancyMap());
                    } else if (histoCfg[std::to_string(j)]["algorithm"] == "TotMap") {
                        histogrammer.addHistogrammer(new TotMap());
                    } else if (histoCfg[std::to_string(j)]["algorithm"] == "Tot2Map") {
                        histogrammer.addHistogrammer(new Tot2Map());
                    } else if (histoCfg[std::to_string(j)]["algorithm"] == "L1Dist") {
                        histogrammer.addHistogrammer(new L1Dist());
                    } else if (histoCfg[std::to_string(j)]["algorithm"] == "HitsPerEvent") {
                        histogrammer.addHistogrammer(new HitsPerEvent());
                    } else {
                        std::cerr << "#ERROR# Histogrammer \"" << histoCfg[std::to_string(j)]["algorithm"] << "\" unknown, skipping!" << std::endl;
                    }
                }
            }
        }
    } else {
        // Init histogrammer and analysis
      for (FrontEnd *fe : feList ) {
            if (fe->isActive()) {
                // Init histogrammer per FE
                histogrammers[fe].reset( new Fei4Histogrammer );
                auto& histogrammer = static_cast<Fei4Histogrammer&>( *(histogrammers[fe]) );
                
                histogrammer.connect(fe->clipDataFei4, fe->clipHisto);
                // Add generic histograms
                histogrammer.addHistogrammer(new OccupancyMap());
                histogrammer.addHistogrammer(new TotMap());
                histogrammer.addHistogrammer(new Tot2Map());
                histogrammer.addHistogrammer(new L1Dist());
                histogrammer.addHistogrammer(new HitsPerEvent());
               
            }
        }
    }
}


void buildAnalyses( std::map<FrontEnd*, std::unique_ptr<DataProcessor>>& analyses, const std::string& scanType, Bookkeeper& bookie, ScanBase* s ) {
    if (scanType.find("json") != std::string::npos) {
        std::cout << "-> Found Scan config, loading histogrammer and analysis ..." << std::endl;
        std::ifstream scanCfgFile(scanType);
        if (!scanCfgFile) {
            std::cerr << "#ERROR# Could not open scan config: " << scanType << std::endl;
            throw( "buildAnalyses failed" );
        }
        json scanCfg;
        scanCfg << scanCfgFile;
        json histoCfg = scanCfg["scan"]["histogrammer"];
        json anaCfg = scanCfg["scan"]["analysis"];

        for (FrontEnd *fe : bookie.feList ) {
            if (fe->isActive()) {
                // TODO this loads only FE-i4 specific stuff, bad
                // Load histogrammer
                // TODO hardcoded
                analyses[fe].reset( new Fei4Analysis(&bookie, dynamic_cast<FrontEndCfg*>(fe)->getRxChannel()) );
                auto& ana = static_cast<Fei4Analysis&>( *(analyses[fe]) );
                ana.connect(s, fe->clipHisto, fe->clipResult);
                ana.addAlgorithm(new L1Analysis());
                ana.addAlgorithm(new OccupancyAnalysis());
            }
        }
    } else {
        // Init histogrammer and analysis
      for (FrontEnd *fe : bookie.feList ) {
            if (fe->isActive()) {
                // Init analysis per FE and depending on scan type
                analyses[fe].reset( new Fei4Analysis(&bookie, dynamic_cast<FrontEndCfg*>(fe)->getRxChannel()) );
                auto& ana = static_cast<Fei4Analysis&>( *(analyses[fe]) );
                ana.connect(s, fe->clipHisto, fe->clipResult);
                ana.addAlgorithm(new L1Analysis());
                if (scanType == "digitalscan") {
                    ana.addAlgorithm(new OccupancyAnalysis());
                } else if (scanType == "analogscan") {
                    ana.addAlgorithm(new OccupancyAnalysis());
                } else if (scanType == "thresholdscan") {
                    ana.addAlgorithm(new ScurveFitter());
                } else if (scanType == "totscan") {
                    ana.addAlgorithm(new TotAnalysis());
                } else if (scanType == "tune_globalthreshold") {
                    ana.addAlgorithm(new OccGlobalThresholdTune());
                } else if (scanType == "tune_pixelthreshold") {
                    ana.addAlgorithm(new OccPixelThresholdTune());
                } else if (scanType == "tune_globalpreamp") {
                    ana.addAlgorithm(new TotAnalysis());
                } else if (scanType == "tune_pixelpreamp") {
                    ana.addAlgorithm(new TotAnalysis());
                } else if (scanType == "noisescan") {
                    ana.addAlgorithm(new NoiseAnalysis());
                } else {
                    std::cout << "-> Analyses not defined for scan type" << std::endl;
                    listScans();
                    std::cerr << "-> Aborting!" << std::endl;
                    throw("buildAnalyses failure!");
                }
            }
        }
    }
}<|MERGE_RESOLUTION|>--- conflicted
+++ resolved
@@ -62,11 +62,11 @@
 
 // In order to build Histogrammer, bookie is not needed --> good sign!
 // Do not want to use the raw pointer ScanBase*
-void buildHistogrammers( std::map<FrontEnd*, std::unique_ptr<DataProcessor>>& histogrammers, const std::string& scanType, std::vector<FrontEnd*>& feList, ScanBase* s  );
+void buildHistogrammers( std::map<FrontEnd*, std::unique_ptr<DataProcessor>>& histogrammers, const std::string& scanType, std::vector<FrontEnd*>& feList, ScanBase* s, std::string outputDir);
 
 // In order to build Analysis, bookie is needed --> deep dependency!
 // Do not want to use the raw pointer ScanBase*
-void buildAnalyses( std::map<FrontEnd*, std::unique_ptr<DataProcessor>>& analyses, const std::string& scanType, Bookkeeper& bookie, ScanBase* s  );
+void buildAnalyses( std::map<FrontEnd*, std::unique_ptr<DataProcessor>>& analyses, const std::string& scanType, Bookkeeper& bookie, ScanBase* s, int mask_opt);
 
 
 int main(int argc, char *argv[]) {
@@ -399,113 +399,9 @@
     std::map<FrontEnd*, std::unique_ptr<DataProcessor> > histogrammers;
     std::map<FrontEnd*, std::unique_ptr<DataProcessor> > analyses;
 
-<<<<<<< HEAD
     // TODO not to use the raw pointer!
-    buildHistogrammers( histogrammers, scanType, bookie.feList, s.get() );
-    buildAnalyses( analyses, scanType, bookie, s.get() );
-=======
-    } else {
-        std::cout << "-> Selecting Scan: " << scanType << std::endl;
-        if (scanType == "digitalscan") {
-            std::cout << "-> Found Digital Scan" << std::endl;
-            s = new Fei4DigitalScan(&bookie);
-        } else if (scanType == "analogscan") {
-            std::cout << "-> Found Analog Scan" << std::endl;
-            s = new Fei4AnalogScan(&bookie);
-        } else if (scanType == "thresholdscan") {
-            std::cout << "-> Found Threshold Scan" << std::endl;
-            s = new Fei4ThresholdScan(&bookie);
-        } else if (scanType == "totscan") {
-            std::cout << "-> Found ToT Scan" << std::endl;
-            s = new Fei4TotScan(&bookie);
-        } else if (scanType == "tune_globalthreshold") {
-            std::cout << "-> Found Global Threshold Tuning" << std::endl;
-            s = new Fei4GlobalThresholdTune(&bookie);
-        } else if (scanType == "tune_pixelthreshold") {
-            std::cout << "-> Found Pixel Threshold Tuning" << std::endl;
-            s = new Fei4PixelThresholdTune(&bookie);
-        } else if (scanType == "tune_globalpreamp") {
-            std::cout << "-> Found Global Preamp Tuning" << std::endl;
-            s = new Fei4GlobalPreampTune(&bookie);
-        } else if (scanType == "retune_globalpreamp") {
-            std::cout << "-> Found Global Preamp Retuning" << std::endl;
-            s = new Fei4GlobalPreampRetune(&bookie);
-        } else if (scanType == "tune_pixelpreamp") {
-            std::cout << "-> Found Pixel Preamp Tuning" << std::endl;
-            s = new Fei4PixelPreampTune(&bookie);
-        } else if (scanType == "noisescan") {
-            std::cout << "-> Found Noisescan" << std::endl;
-            s = new Fei4NoiseScan(&bookie);
-        } else if (scanType == "selftrigger") {
-            std::cout << "-> Found Selftrigger" << std::endl;
-            s = new Fei4Selftrigger(&bookie);
-        } else if (scanType == "selftrigger_noise") {
-            std::cout << "-> Found Selftrigger" << std::endl;
-            s = new Fei4Selftrigger(&bookie);
-        } else {
-            std::cout << "-> No matching Scan found, possible:" << std::endl;
-            listScans();
-            std::cerr << "-> Aborting!" << std::endl;
-            return -1;
-        }
-    }
-    
-    // Init histogrammer and analysis
-    for (unsigned i=0; i<bookie.feList.size(); i++) {
-        FrontEnd *fe = bookie.feList[i];
-        if (fe->isActive()) {
-            // Init histogrammer per FE
-            fe->histogrammer = new Fei4Histogrammer();
-            fe->histogrammer->connect(fe->clipDataFei4, fe->clipHisto);
-            // Add generic histograms
-            fe->histogrammer->addHistogrammer(new OccupancyMap());
-            fe->histogrammer->addHistogrammer(new TotMap());
-            fe->histogrammer->addHistogrammer(new Tot2Map());
-            fe->histogrammer->addHistogrammer(new L1Dist());
-            fe->histogrammer->addHistogrammer(new HitsPerEvent());
-           
-            // Init analysis per FE and depending on scan type
-            fe->ana = new Fei4Analysis(&bookie, dynamic_cast<FrontEndCfg*>(fe)->getRxChannel());
-            fe->ana->connect(s, fe->clipHisto, fe->clipResult);
-            fe->ana->addAlgorithm(new L1Analysis());
-            if (scanType == "digitalscan") {
-                fe->ana->addAlgorithm(new OccupancyAnalysis());
-            } else if (scanType == "analogscan") {
-                fe->ana->addAlgorithm(new OccupancyAnalysis());
-            } else if (scanType == "thresholdscan") {
-                fe->ana->addAlgorithm(new ScurveFitter());
-            } else if (scanType == "totscan") {
-                fe->ana->addAlgorithm(new TotAnalysis());
-            } else if (scanType == "tune_globalthreshold") {
-                fe->ana->addAlgorithm(new OccGlobalThresholdTune());
-            } else if (scanType == "tune_pixelthreshold") {
-                fe->ana->addAlgorithm(new OccPixelThresholdTune());
-            } else if (scanType == "tune_globalpreamp") {
-                fe->ana->addAlgorithm(new TotAnalysis());
-            } else if (scanType == "tune_pixelpreamp") {
-                fe->ana->addAlgorithm(new TotAnalysis());
-            } else if (scanType == "noisescan") {
-                fe->ana->addAlgorithm(new NoiseAnalysis());
-            } else if (scanType == "selftrigger") {
-                fe->histogrammer->addHistogrammer(new DataArchiver((outputDir + "data.raw")));
-                fe->ana->addAlgorithm(new OccupancyAnalysis());
-                fe->ana->getLastAna()->disMasking();
-            } else if (scanType == "selftrigger_noise") {
-                fe->ana->addAlgorithm(new NoiseAnalysis());
-            } else {
-                std::cout << "-> Analyses not defined for scan type" << std::endl;
-                listScans();
-                std::cerr << "-> Aborting!" << std::endl;
-                return -1;
-            }
-            // Disable masking of pixels
-            if(mask_opt == 0) {
-                std::cout << " -> Disabling masking for this scan!" << std::endl;
-                fe->ana->setMasking(false);
-            }
-        }
-    }
->>>>>>> 6160c66d
+    buildHistogrammers( histogrammers, scanType, bookie.feList, s.get(), outputDir);
+    buildAnalyses( analyses, scanType, bookie, s.get(), mask_opt);
 
     std::cout << "-> Running pre scan!" << std::endl;
     s->init();
@@ -735,6 +631,12 @@
         } else if (scanType == "noisescan") {
             std::cout << "-> Found Noisescan" << std::endl;
             s.reset( new Fei4NoiseScan(&bookie) );
+        } else if (scanType == "selftrigger") {
+            std::cout << "-> Found Selftrigger" << std::endl;
+            s.reset(new Fei4Selftrigger(&bookie) );
+        } else if (scanType == "selftrigger_noise") {
+            std::cout << "-> Found Selftrigger" << std::endl;
+            s.reset(new Fei4Selftrigger(&bookie) );
         } else {
             std::cout << "-> No matching Scan found, possible:" << std::endl;
             listScans();
@@ -747,7 +649,7 @@
 }
 
 
-void buildHistogrammers( std::map<FrontEnd*, std::unique_ptr<DataProcessor>>& histogrammers, const std::string& scanType, std::vector<FrontEnd*>& feList, ScanBase* s ) {
+void buildHistogrammers( std::map<FrontEnd*, std::unique_ptr<DataProcessor>>& histogrammers, const std::string& scanType, std::vector<FrontEnd*>& feList, ScanBase* s, std::string outputDir) {
     if (scanType.find("json") != std::string::npos) {
         std::cout << "-> Found Scan config, loading histogrammer and analysis ..." << std::endl;
         std::ifstream scanCfgFile(scanType);
@@ -803,14 +705,17 @@
                 histogrammer.addHistogrammer(new Tot2Map());
                 histogrammer.addHistogrammer(new L1Dist());
                 histogrammer.addHistogrammer(new HitsPerEvent());
-               
+                if (scanType == "selftrigger") {
+                    // TODO set proper file name
+                    histogrammer.addHistogrammer(new DataArchiver((outputDir + "data.raw")));
+                }
             }
         }
     }
 }
 
 
-void buildAnalyses( std::map<FrontEnd*, std::unique_ptr<DataProcessor>>& analyses, const std::string& scanType, Bookkeeper& bookie, ScanBase* s ) {
+void buildAnalyses( std::map<FrontEnd*, std::unique_ptr<DataProcessor>>& analyses, const std::string& scanType, Bookkeeper& bookie, ScanBase* s, int mask_opt) {
     if (scanType.find("json") != std::string::npos) {
         std::cout << "-> Found Scan config, loading histogrammer and analysis ..." << std::endl;
         std::ifstream scanCfgFile(scanType);
@@ -833,6 +738,11 @@
                 ana.connect(s, fe->clipHisto, fe->clipResult);
                 ana.addAlgorithm(new L1Analysis());
                 ana.addAlgorithm(new OccupancyAnalysis());
+                // Disable masking of pixels
+                if(mask_opt == 0) {
+                    std::cout << " -> Disabling masking for this scan!" << std::endl;
+                    ana.setMasking(false);
+                }
             }
         }
     } else {
@@ -862,12 +772,22 @@
                     ana.addAlgorithm(new TotAnalysis());
                 } else if (scanType == "noisescan") {
                     ana.addAlgorithm(new NoiseAnalysis());
+                } else if (scanType == "selftrigger") {
+                    ana.addAlgorithm(new OccupancyAnalysis());
+                    ana.getLastAna()->disMasking();
+                } else if (scanType == "selftrigger_noise") {
+                    ana.addAlgorithm(new NoiseAnalysis());
                 } else {
                     std::cout << "-> Analyses not defined for scan type" << std::endl;
                     listScans();
                     std::cerr << "-> Aborting!" << std::endl;
                     throw("buildAnalyses failure!");
                 }
+                // Disable masking of pixels
+                if(mask_opt == 0) {
+                    std::cout << " -> Disabling masking for this scan!" << std::endl;
+                    ana.setMasking(false);
+                }
             }
         }
     }
