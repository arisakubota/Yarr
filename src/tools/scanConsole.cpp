// #################################
// # Author: Timon Heim
// # Email: timon.heim at cern.ch
// # Project: Yarr
// # Description: Command line scan tool
// # Comment: To be used instead of gui
// ################################

#include <iostream>
#include <string>
#include <sstream>
#include <unistd.h>
#include <fstream>
#include <chrono>
#include <thread>
#include <mutex>
#include <vector>
#include <iomanip>
#include <cctype> //w'space detection
#include <ctime>
#include <map>
#include <sstream>

#include "HwController.h"

#include "AllHwControllers.h"
#include "AllChips.h"
#include "AllProcessors.h"

#include "Bookkeeper.h"
#include "Fei4.h"
#include "ScanBase.h"
#include "ScanFactory.h"
#include "Fei4DataProcessor.h"
#include "Fei4Histogrammer.h"
#include "Fei4Analysis.h"

#if defined(__linux__) || defined(__APPLE__) && defined(__MACH__)

//  #include <errno.h>
//  #include <sys/stat.h>
#include <cstdlib> //I am not proud of this ):

#endif

using json=nlohmann::basic_json<std::map, std::vector, std::string, bool, std::int32_t, std::uint32_t, float>;

std::string toString(int value,int digitsCount)
{
    std::ostringstream os;
    os<<std::setfill('0')<<std::setw(digitsCount)<<value;
    return os.str();
}

void printHelp();
void listScans();
void listKnown();

std::unique_ptr<ScanBase> buildScan( const std::string& scanType, Bookkeeper& bookie );

// In order to build Histogrammer, bookie is not needed --> good sign!
// Do not want to use the raw pointer ScanBase*
void buildHistogrammers( std::map<FrontEnd*, std::unique_ptr<DataProcessor>>& histogrammers, const std::string& scanType, std::vector<FrontEnd*>& feList, ScanBase* s, std::string outputDir);

// In order to build Analysis, bookie is needed --> deep dependency!
// Do not want to use the raw pointer ScanBase*
void buildAnalyses( std::map<FrontEnd*, std::unique_ptr<DataProcessor>>& analyses, const std::string& scanType, Bookkeeper& bookie, ScanBase* s, int mask_opt);


int main(int argc, char *argv[]) {
    std::cout << "\033[1;31m#####################################\033[0m" << std::endl;
    std::cout << "\033[1;31m# Welcome to the YARR Scan Console! #\033[0m" << std::endl;
    std::cout << "\033[1;31m#####################################\033[0m" << std::endl;

    std::cout << "-> Parsing command line parameters ..." << std::endl;
    
    // Init parameters
    std::string scanType = "";
    std::vector<std::string> cConfigPaths;
    std::string outputDir = "./data/";
    std::string ctrlCfgPath = "";
    bool doPlots = false;
    int target_charge = -1;
    int target_tot = -1;
    int mask_opt = -1;
    
    unsigned runCounter = 0;

    // Load run counter
    if (system("mkdir -p ~/.yarr") < 0) {
        std::cerr << "#ERROR# Loading run counter ~/.yarr!" << std::endl;
    }
    
    std::string home = getenv("HOME");
    std::fstream iF((home + "/.yarr/runCounter").c_str(), std::ios::in);
    if (iF) {
        iF >> runCounter;
        runCounter += 1;
    } else {
        if (system("echo \"1\n\" > ~/.yarr/runCounter") < 0) {
            std::cerr << "#ERROR# trying to run echo!" << std::endl;
        }
        runCounter = 1;
    }
    iF.close();

    std::fstream oF((home + "/.yarr/runCounter").c_str(), std::ios::out);
    oF << runCounter << std::endl;
    oF.close();

    int c;
    while ((c = getopt(argc, argv, "hks:n:m:g:r:c:t:po:")) != -1) {
        int count = 0;
        switch (c) {
            case 'h':
                printHelp();
                return 0;
                break;
            case 'k':
                listKnown();
                return 0;
            case 's':
                scanType = std::string(optarg);
                break;
            case 'm':
                mask_opt = atoi(optarg);
                break;
            case 'c':
//                configPath = std::string(optarg);
                optind -= 1; //this is a bit hacky, but getopt doesn't support multiple
                             //values for one option, so it can't be helped
                for(; optind < argc && *argv[optind] != '-'; optind += 1){
                    cConfigPaths.push_back(std::string(argv[optind]));
                }
                break;
            case 'r':
                ctrlCfgPath = std::string(optarg);
                break;
            case 'p':
                doPlots = true;
                break;
            case 'o':
                outputDir = std::string(optarg);
                if (outputDir.back() != '/')
                    outputDir = outputDir + "/";
                break;
            case 't':
                optind -= 1; //this is a bit hacky, but getopt doesn't support multiple
                             //values for one option, so it can't be helped
                for(; optind < argc && *argv[optind] != '-'; optind += 1){
                    switch (count) {
                        case 0:
                            target_charge = atoi(argv[optind]);
                            break;
                        case 1:
                            target_tot = atoi(argv[optind]);
                            break;
                        default:
                            std::cerr << "-> Can only receive max. 2 parameters with -t!!" << std::endl;
                            break;
                    }
                    count++;

                }
                break;
            case '?':
                if(optopt == 's' || optopt == 'n'){
                    std::cerr << "-> Option " << (char)optopt
                              << " requires a parameter! (Proceeding with default)"
                              << std::endl;
                }else if(optopt == 'g' || optopt == 'c'){
                    std::cerr << "-> Option " << (char)optopt
                              << " requires a parameter! Aborting... " << std::endl;
                    return -1;
                } else {
                    std::cerr << "-> Unknown parameter: " << (char)optopt << std::endl;
                }
                break;
            default:
                std::cerr << "-> Error while parsing command line parameters!" << std::endl;
                return -1;
        }
    }

    if (cConfigPaths.size() == 0) {
        std::cerr << "Error: no config files given, please specify config file name under -c option, even if file does not exist!" << std::endl;
        return -1;
    }

    std::size_t pathPos = scanType.find_last_of('/');
    std::size_t suffixPos = scanType.find_last_of('.');
    std::string strippedScan;
    if (pathPos != std::string::npos && suffixPos != std::string::npos) {
        strippedScan = scanType.substr(pathPos+1, suffixPos-pathPos-1);
    } else {
        strippedScan = scanType;
    }

    std::string dataDir = outputDir;
    outputDir += (toString(runCounter, 6) + "_" + strippedScan + "/");
    
    std::cout << " Scan Type/Config: " << scanType << std::endl;
    
    std::cout << " Connectivity: " << std::endl;
    for(std::string const& sTmp : cConfigPaths){
        std::cout << "    " << sTmp << std::endl;
    }
    std::cout << " Target ToT: " << target_tot << std::endl;
    std::cout << " Target Charge: " << target_charge << std::endl;
    std::cout << " Output Plots: " << doPlots << std::endl;
    std::cout << " Output Directory: " << outputDir << std::endl;

    // Create folder
    //for some reason, 'make' issues that mkdir is an undefined reference
    //a test program on another machine has worked fine
    //a test program on this machine has also worked fine
    //    int mDExSt = mkdir(outputDir.c_str(), 0777); //mkdir exit status
    //    mode_t myMode = 0777;
    //    int mDExSt = mkdir(outputDir.c_str(), myMode); //mkdir exit status
    std::string cmdStr = "mkdir -p "; //I am not proud of this ):
    cmdStr += outputDir;
    int sysExSt = system(cmdStr.c_str());
    if(sysExSt != 0){
        std::cerr << "Error creating output directory - plots might not be saved!" << std::endl;
    }
    //read errno variable and catch some errors, if necessary
    //errno=1 is permission denied, errno = 17 is dir already exists, ...
    //see /usr/include/asm-generic/errno-base.h and [...]/errno.h for all codes
    
    // Make symlink
    cmdStr = "rm -f " + dataDir + "last_scan && ln -s " + toString(runCounter, 6) + "_" + strippedScan + " " + dataDir + "last_scan";
    sysExSt = system(cmdStr.c_str());
    if(sysExSt != 0){
        std::cerr << "Error creating symlink to output directory!" << std::endl;
    }

    // Timestamp
    std::time_t now = std::time(NULL);
    struct tm *lt = std::localtime(&now);
    char timestamp[20];
    strftime(timestamp, 20, "%F_%H:%M:%S", lt);
    std::cout << std::endl;
    std::cout << "Timestamp: " << timestamp << std::endl;
    std::cout << "Run Number: " << runCounter;

    std::string commandLineStr= "";
    for (int i=1;i<argc;i++) commandLineStr.append(std::string(argv[i]).append(" "));
    
    json scanLog;
    // Add to scan log
    scanLog["exec"] = commandLineStr;
    scanLog["timestamp"] = timestamp;
    scanLog["runNumber"] = runCounter;
    scanLog["targetCharge"] = target_charge;
    scanLog["targetTot"] = target_tot;

    std::cout << std::endl;
    std::cout << "\033[1;31m#################\033[0m" << std::endl;
    std::cout << "\033[1;31m# Init Hardware #\033[0m" << std::endl;
    std::cout << "\033[1;31m#################\033[0m" << std::endl;

    std::unique_ptr<HwController> hwCtrl = nullptr;
    if (ctrlCfgPath == "") {
        std::cout << "#ERRROR# No controller config given, aborting." << std::endl;
        return -1;
    } else {
        // Open controller config file
        std::cout << "-> Opening controller config: " << ctrlCfgPath << std::endl;
        std::ifstream ctrlCfgFile(ctrlCfgPath);
        if (!ctrlCfgFile) {
            std::cerr <<"#ERROR# Cannot open controller config file: " << ctrlCfgPath << std::endl;
            return -1;
        }
        json ctrlCfg;
        try {
            ctrlCfg = json::parse(ctrlCfgFile);
        } catch (json::parse_error &e) {
            std::cerr << "#ERROR# Could not parse config: " << e.what() << std::endl;
            return 0;
        }
        std::string controller = ctrlCfg["ctrlCfg"]["type"];
        // Add to scan log
        scanLog["ctrlCfg"] = ctrlCfg;

        hwCtrl = StdDict::getHwController(controller);

        if(hwCtrl) {
          std::cout << "-> Found config for controller " << controller << std::endl;

          hwCtrl->loadConfig(ctrlCfg["ctrlCfg"]["cfg"]);
        } else {
            std::cerr << "#ERROR# Unknown config type: " << ctrlCfg["ctrlCfg"]["type"] << std::endl;
            std::cout << " Known HW controllers:\n";
            for(auto &h: StdDict::listHwControllers()) {
              std::cout << "  " << h << std::endl;
            }
            std::cerr << "Aborting!" << std::endl;
            return -1;
        }
    }
    hwCtrl->setupMode();

    // Disable trigger in-case
    hwCtrl->setTrigEnable(0);
 
    Bookkeeper bookie(&*hwCtrl, &*hwCtrl);

    std::map<FrontEnd*, std::string> feCfgMap;

    bookie.setTargetTot(target_tot);
    bookie.setTargetCharge(target_charge);

    std::cout << "\033[1;31m#######################\033[0m" << std::endl
              << "\033[1;31m##  Loading Configs  ##\033[0m" << std::endl
              << "\033[1;31m#######################\033[0m" << std::endl;

    int success = 0;
    std::string chipType;

    // Loop over setup files
    for(std::string const& sTmp : cConfigPaths){
        std::cout << "Opening global config: " << sTmp << std::endl;
        std::ifstream gConfig(sTmp);
        json config;
        try {
            config = json::parse(gConfig);
        } catch(json::parse_error &e) {
            std::cerr << __PRETTY_FUNCTION__ << " : " << e.what() << std::endl;
        }
        scanLog["connectivity"] = config;

        if (config["chipType"].empty() || config["chips"].empty()) {
            std::cerr << __PRETTY_FUNCTION__ << " : invalid config, chip type or chips not specified!" << std::endl;
            return 0;
        } else {
            chipType = config["chipType"];
            std::cout << "Chip Type: " << chipType << std::endl;
            std::cout << "Found " << config["chips"].size() << " chips defined!" << std::endl;
            // Loop over chips
            for (unsigned i=0; i<config["chips"].size(); i++) {
                std::cout << "Loading chip #" << i << std::endl;
                try { 
                    json chip = config["chips"][i];
                    std::string chipConfigPath = chip["config"];
                    if (chip["enable"] == 0) {
                        std::cout << " ... chip not enabled, skipping!" << std::endl;
                    } else {
                        // TODO should be a shared pointer
                        bookie.addFe(StdDict::getFrontEnd(chipType).release(), chip["tx"], chip["rx"]);
                        bookie.getLastFe()->init(&*hwCtrl, chip["tx"], chip["rx"]);
                        FrontEndCfg *feCfg = dynamic_cast<FrontEndCfg*>(bookie.getLastFe());
                        std::ifstream cfgFile(chipConfigPath);
                        if (cfgFile) {
                            // Load config
                            std::cout << "Loading config file: " << chipConfigPath << std::endl;
                            json cfg = json::parse(cfgFile);
                            feCfg->fromFileJson(cfg);
                            if (!chip["locked"].empty())
                                feCfg->setLocked((int)chip["locked"]);
                            cfgFile.close();
                        } else {
                            std::cout << "Config file not found, using default!" << std::endl;
                            // Rename in case of multiple default configs
                            feCfg->setName(feCfg->getName() + "_" + std::to_string((int)chip["rx"]));
                        }
                        success++;
                        // Save path to config
                        std::size_t botDirPos = chipConfigPath.find_last_of("/");
                        feCfgMap[bookie.getLastFe()] = chipConfigPath;
                        dynamic_cast<FrontEndCfg*>(bookie.getLastFe())->setConfigFile(chipConfigPath.substr(botDirPos, chipConfigPath.length()));
                        
                        // Create backup of current config
                        // TODO fix folder
                        std::ofstream backupCfgFile(outputDir + dynamic_cast<FrontEndCfg*>(bookie.getLastFe())->getConfigFile() + ".before");
                        json backupCfg;
                        dynamic_cast<FrontEndCfg*>(bookie.getLastFe())->toFileJson(backupCfg);
                        backupCfgFile << std::setw(4) << backupCfg;
                        backupCfgFile.close();
                    }
                } catch (json::parse_error &e) {
                    std::cerr << __PRETTY_FUNCTION__ << " : " << e.what() << std::endl;
                }
            }
        }
    }
    
    // Reset masks
    if (mask_opt == 1) {
        for (FrontEnd* fe : bookie.feList) {
            // TODO make mask generic?
            if (chipType == "FEI4B") {
                std::cout << "Resetting enable/hitbus pixel mask to all enabled!" << std::endl;
                for (unsigned int dc = 0; dc < dynamic_cast<Fei4*>(fe)->n_DC; dc++) {
                    dynamic_cast<Fei4*>(fe)->En(dc).setAll(1);
                    dynamic_cast<Fei4*>(fe)->Hitbus(dc).setAll(0);
                }
            } else if (chipType == "RD53A") {
                std::cout << "Resetting enable/hitbus pixel mask to all enabled!" << std::endl;
                for (unsigned int col = 0; col < dynamic_cast<Rd53a*>(fe)->n_Col; col++) {
                    for (unsigned row = 0; row < dynamic_cast<Rd53a*>(fe)->n_Row; row ++) {
                        dynamic_cast<Rd53a*>(fe)->setEn(col, row, 1);
                        dynamic_cast<Rd53a*>(fe)->setHitbus(col, row, 1);
                    }
                }
            }
        }
        // TODO add FE65p2
    }
    
    bookie.initGlobalFe(StdDict::getFrontEnd(chipType).release());
    bookie.getGlobalFe()->makeGlobal();
    bookie.getGlobalFe()->init(&*hwCtrl, 0, 0);
    
    std::cout << std::endl;
    std::cout << "\033[1;31m#################\033[0m" << std::endl;
    std::cout << "\033[1;31m# Configure FEs #\033[0m" << std::endl;
    std::cout << "\033[1;31m#################\033[0m" << std::endl;
    
    std::chrono::steady_clock::time_point cfg_start = std::chrono::steady_clock::now();
    for ( FrontEnd* fe : bookie.feList ) {
        std::cout << "-> Configuring " << dynamic_cast<FrontEndCfg*>(fe)->getName() << std::endl;
        // Select correct channel
        hwCtrl->setCmdEnable(0x1 << dynamic_cast<FrontEndCfg*>(fe)->getTxChannel());
        // Configure
        fe->configure();
        // Wait for fifo to be empty
        std::this_thread::sleep_for(std::chrono::microseconds(100));
        while(!hwCtrl->isCmdEmpty());
    }
    std::chrono::steady_clock::time_point cfg_end = std::chrono::steady_clock::now();
    std::cout << "-> All FEs configured in " 
        << std::chrono::duration_cast<std::chrono::milliseconds>(cfg_end-cfg_start).count() << " ms !" << std::endl;
    
    // Wait for rx to sync with FE stream
    // TODO Check RX sync
    std::this_thread::sleep_for(std::chrono::microseconds(1000));
    // Enable all active channels
    hwCtrl->setCmdEnable(bookie.getTxMask());
    std::cout << "-> Setting Tx Mask to: 0x" << std::hex << bookie.getTxMask() << std::dec << std::endl;
    hwCtrl->setRxEnable(bookie.getRxMask());
    std::cout << "-> Setting Rx Mask to: 0x" << std::hex << bookie.getRxMask() << std::dec << std::endl;
    
    hwCtrl->runMode();

    std::cout << std::endl;
    std::cout << "\033[1;31m##############\033[0m" << std::endl;
    std::cout << "\033[1;31m# Setup Scan #\033[0m" << std::endl;
    std::cout << "\033[1;31m##############\033[0m" << std::endl;

    // Make backup of scan config
    
    // Create backup of current config
    if (scanType.find("json") != std::string::npos) {
        // TODO fix folder
        std::ifstream cfgFile(scanType);
        std::ofstream backupCfgFile(outputDir + strippedScan + ".json");
        backupCfgFile << cfgFile.rdbuf();
        backupCfgFile.close();
        cfgFile.close();
    }

    // TODO Make this nice 
    std::unique_ptr<ScanBase> s;
    try {
        s = buildScan(scanType, bookie );
    } catch (const char *msg) {
        std::cout << " -> Warning! No scan to run, exiting with msg: " << msg << std::endl;
        return 0;
    }

    // Use the abstract class instead of concrete -- in the future, this will be useful...
    std::map<FrontEnd*, std::unique_ptr<DataProcessor> > histogrammers;
    std::map<FrontEnd*, std::unique_ptr<DataProcessor> > analyses;

    // TODO not to use the raw pointer!
    buildHistogrammers( histogrammers, scanType, bookie.feList, s.get(), outputDir);
    buildAnalyses( analyses, scanType, bookie, s.get(), mask_opt);

    std::cout << "-> Running pre scan!" << std::endl;
    s->init();
    s->preScan();

    // Run from downstream to upstream
    std::cout << "-> Starting histogrammer and analysis threads:" << std::endl;
    for ( FrontEnd* fe : bookie.feList ) {
        if (fe->isActive()) {
          analyses[fe]->init();
          analyses[fe]->run();
          
          histogrammers[fe]->init();
          histogrammers[fe]->run();
          
          std::cout << "  -> Analysis thread of Fe " << dynamic_cast<FrontEndCfg*>(fe)->getRxChannel() << std::endl;
        }
    }

    std::shared_ptr<DataProcessor> proc = StdDict::getDataProcessor(chipType);
    //Fei4DataProcessor proc(bookie.globalFe<Fei4>()->getValue(&Fei4::HitDiscCnfg));
    proc->connect( &bookie.rawData, &bookie.eventMap );
    proc->init();
    proc->run();

    // Now the all downstream processors are ready --> Run scan

    std::cout << std::endl;
    std::cout << "\033[1;31m########\033[0m" << std::endl;
    std::cout << "\033[1;31m# Scan #\033[0m" << std::endl;
    std::cout << "\033[1;31m########\033[0m" << std::endl;

    std::cout << "-> Starting scan!" << std::endl;
    std::chrono::steady_clock::time_point scan_start = std::chrono::steady_clock::now();
    s->run();
    s->postScan();
    std::cout << "-> Scan done!" << std::endl;

    // Join from upstream to downstream.
    
    proc->scanDone = true;
    bookie.rawData.cv.notify_all();

    std::chrono::steady_clock::time_point scan_done = std::chrono::steady_clock::now();
    std::cout << "-> Waiting for processors to finish ..." << std::endl;
    // Join Fei4DataProcessor
    proc->join();
    std::chrono::steady_clock::time_point processor_done = std::chrono::steady_clock::now();
    
    std::cout << "-> Processor done, waiting for histogrammer ..." << std::endl;
    
    Fei4Histogrammer::processorDone = true;
    
    for (unsigned i=0; i<bookie.feList.size(); i++) {
        FrontEnd *fe = bookie.feList[i];
        if (fe->isActive()) {
          fe->clipData->cv.notify_all();
        }
    }
    
    // Join histogrammers
    for( auto& histogrammer : histogrammers ) {
      histogrammer.second->join();
    }
    
    std::cout << "-> Processor done, waiting for analysis ..." << std::endl;
    
    Fei4Analysis::histogrammerDone = true;
    
    for (unsigned i=0; i<bookie.feList.size(); i++) {
        FrontEnd *fe = bookie.feList[i];
        if (fe->isActive()) {
          fe->clipHisto->cv.notify_all();
        }
    }

    // Join analyses
    for( auto& ana : analyses ) {
      ana.second->join();
    }
      
    std::chrono::steady_clock::time_point all_done = std::chrono::steady_clock::now();
    std::cout << "-> All done!" << std::endl;

    // Joining is done.

    //hwCtrl->setCmdEnable(0x0);
    hwCtrl->setRxEnable(0x0);

    std::cout << std::endl;
    std::cout << "\033[1;31m##########\033[0m" << std::endl;
    std::cout << "\033[1;31m# Timing #\033[0m" << std::endl;
    std::cout << "\033[1;31m##########\033[0m" << std::endl;

    std::cout << "-> Configuration: " << std::chrono::duration_cast<std::chrono::milliseconds>(cfg_end-cfg_start).count() << " ms" << std::endl;
    std::cout << "-> Scan:          " << std::chrono::duration_cast<std::chrono::milliseconds>(scan_done-scan_start).count() << " ms" << std::endl;
    std::cout << "-> Processing:    " << std::chrono::duration_cast<std::chrono::milliseconds>(processor_done-scan_done).count() << " ms" << std::endl;
    std::cout << "-> Analysis:      " << std::chrono::duration_cast<std::chrono::milliseconds>(all_done-processor_done).count() << " ms" << std::endl;

    std::cout << std::endl;
    std::cout << "\033[1;31m###########\033[0m" << std::endl;
    std::cout << "\033[1;31m# Cleanup #\033[0m" << std::endl;
    std::cout << "\033[1;31m###########\033[0m" << std::endl;

    // Call constructor (eg shutdown Emu threads)
    hwCtrl.reset();

    // Save scan log
    std::ofstream scanLogFile(outputDir + "scanLog.json");
    scanLogFile << std::setw(4) << scanLog;
    scanLogFile.close();

    // Need this folder to plot
    if (system("mkdir -p /tmp/$USER") < 0) {
        std::cerr << "#ERROR# Problem creating /tmp/$USER folder. Plots might work." << std::endl;
    }

    // Cleanup
    //delete s;
    for (unsigned i=0; i<bookie.feList.size(); i++) {
        FrontEnd *fe = bookie.feList[i];
        if (fe->isActive()) {
            
            // Save config
            if (!dynamic_cast<FrontEndCfg*>(fe)->isLocked()) {
                std::cout << "-> Saving config of FE " << dynamic_cast<FrontEndCfg*>(fe)->getName() << " to " << feCfgMap.at(fe) << std::endl;
                json jTmp;
                dynamic_cast<FrontEndCfg*>(fe)->toFileJson(jTmp);
                std::ofstream oFTmp(feCfgMap.at(fe));
                oFTmp << std::setw(4) << jTmp;
                oFTmp.close();
            } else {
                std::cout << "Not saving config for FE " << dynamic_cast<FrontEndCfg*>(fe)->getName() << " as it is protected!" << std::endl;
            }

            // Save extra config in data folder
            std::ofstream backupCfgFile(outputDir + dynamic_cast<FrontEndCfg*>(fe)->getConfigFile() + ".after");
            json backupCfg;
            dynamic_cast<FrontEndCfg*>(fe)->toFileJson(backupCfg);
            backupCfgFile << std::setw(4) << backupCfg;
            backupCfgFile.close(); 

            // Plot
            if (doPlots) {
                std::cout << "-> Plotting histograms of FE " << dynamic_cast<FrontEndCfg*>(fe)->getRxChannel() << std::endl;
                std::string outputDirTmp = outputDir;

                auto &output = *fe->clipResult;
                std::string name = dynamic_cast<FrontEndCfg*>(fe)->getName();

                while(!output.empty()) {
                    std::unique_ptr<HistogramBase> histo = output.popData();
                    histo->plot(name, outputDirTmp);
                    histo->toFile(name, outputDir);
                }
            }
        }
    }
    std::string lsCmd = "ls -1 " + dataDir + "last_scan/*.p*";
    std::cout << "Finishing run: " << runCounter << std::endl;
    if(doPlots && (system(lsCmd.c_str()) < 0)) {
        std::cout << "Find plots in: " << dataDir + "last_scan" << std::endl;
    }
    return 0;
}

void printHelp() {
    std::cout << "Help:" << std::endl;
    std::cout << " -h: Shows this." << std::endl;
    std::cout << " -s <scan_type> : Scan config" << std::endl;
    //std::cout << " -n: Provide SPECboard number." << std::endl;
    //std::cout << " -g <cfg_list.txt>: Provide list of chip configurations." << std::endl;
    std::cout << " -c <cfg1.json> [<cfg2.json> ...]: Provide connectivity configuration, can take multiple arguments." << std::endl;
    std::cout << " -r <ctrl.json> Provide controller configuration." << std::endl;
    std::cout << " -t <target_charge> [<tot_target>] : Set target values for threshold/charge (and tot)." << std::endl;
    std::cout << " -p: Enable plotting of results." << std::endl;
    std::cout << " -o <dir> : Output directory. (Default ./data/)" << std::endl;
    std::cout << " -m <int> : 0 = pixel masking disabled, 1 = start with fresh pixel mask, default = pixel masking enabled" << std::endl;
    std::cout << " -k: Report known items (Scans, Hardware etc.)\n";
}

void listChips() {
    for(std::string &chip_type: StdDict::listFrontEnds()) {
        std::cout << "  " << chip_type << "\n";
    }
}

void listProcessors() {
    for(std::string &proc_type: StdDict::listDataProcessors()) {
        std::cout << "  " << proc_type << "\n";
    }
}

void listScans() {
    for(std::string &scan_name: StdDict::listScans()) {
        std::cout << "  " << scan_name << "\n";
    }
}

void listControllers() {
    for(auto &h: StdDict::listHwControllers()) {
        std::cout << "  " << h << std::endl;
    }
}

void listScanLoopActions() {
    for(auto &la: StdDict::listLoopActions()) {
        std::cout << "  " << la << std::endl;
    }
}

void listKnown() {
    std::cout << " Known HW controllers:\n";
    listControllers();
    
    std::cout << " Known Chips:\n";
    listChips();

    std::cout << " Known Processors:\n";
    listProcessors();

    std::cout << " Known Scans:\n";
    listScans();

    std::cout << " Known ScanLoop actions:\n";
    listScanLoopActions();
}

std::unique_ptr<ScanBase> buildScan( const std::string& scanType, Bookkeeper& bookie ) {
  std::unique_ptr<ScanBase> s ( nullptr );
  
    if (scanType.find("json") != std::string::npos) {
        std::cout << "-> Found Scan config, constructing scan ..." << std::endl;
        s.reset( new ScanFactory(&bookie) );
        std::ifstream scanCfgFile(scanType);
        if (!scanCfgFile) {
            std::cerr << "#ERROR# Could not open scan config: " << scanType << std::endl;
            throw("buildScan failure!");
        }
        json scanCfg;
        try {
            scanCfg = json::parse(scanCfgFile);
        } catch (json::parse_error &e) {
            std::cerr << "#ERROR# Could not parse config: " << e.what() << std::endl;
        }
        dynamic_cast<ScanFactory&>(*s).loadConfig(scanCfg);
    } else {
        std::cout << "-> Selecting Scan: " << scanType << std::endl;
        auto scan = StdDict::getScan(scanType, &bookie);
        if (scan != nullptr) {
            std::cout << "-> Found Scan for " << scanType << std::endl;
            s = std::move(scan);
        } else {
            std::cout << "-> No matching Scan found, possible:" << std::endl;
            listScans();
            std::cerr << "-> Aborting!" << std::endl;
            throw("buildScan failure!");
        }
    }

    return s;
}


void buildHistogrammers( std::map<FrontEnd*, std::unique_ptr<DataProcessor>>& histogrammers, const std::string& scanType, std::vector<FrontEnd*>& feList, ScanBase* s, std::string outputDir) {
    if (scanType.find("json") != std::string::npos) {
        std::cout << "-> Found Scan config, loading histogrammer ..." << std::endl;
        std::ifstream scanCfgFile(scanType);
        if (!scanCfgFile) {
            std::cerr << "#ERROR# Could not open scan config: " << scanType << std::endl;
            throw("buildHistogrammers failure!");
        }
        json scanCfg;
        scanCfg= json::parse(scanCfgFile);
        json histoCfg = scanCfg["scan"]["histogrammer"];
        json anaCfg = scanCfg["scan"]["analysis"];

        for (FrontEnd *fe : feList ) {
            if (fe->isActive()) {
                // TODO this loads only FE-i4 specific stuff, bad
                // Load histogrammer
                histogrammers[fe].reset( new Fei4Histogrammer );
                auto& histogrammer = static_cast<Fei4Histogrammer&>( *(histogrammers[fe]) );
                
                histogrammer.connect(fe->clipData, fe->clipHisto);

                auto add_histo = [&](std::string algo_name) {
                    if (algo_name == "OccupancyMap") {
                        std::cout << "  ... adding " << algo_name << std::endl;
                        histogrammer.addHistogrammer(new OccupancyMap());
                    } else if (algo_name == "TotMap") {
                        std::cout << "  ... adding " << algo_name << std::endl;
                        histogrammer.addHistogrammer(new TotMap());
                    } else if (algo_name == "Tot2Map") {
                        std::cout << "  ... adding " << algo_name << std::endl;
                        histogrammer.addHistogrammer(new Tot2Map());
                    } else if (algo_name == "L1Dist") {
                        histogrammer.addHistogrammer(new L1Dist());
                        std::cout << "  ... adding " << algo_name << std::endl;
                    } else if (algo_name == "HitsPerEvent") {
                        histogrammer.addHistogrammer(new HitsPerEvent());
                        std::cout << "  ... adding " << algo_name << std::endl;
                    } else if (algo_name == "DataArchiver") {
                        histogrammer.addHistogrammer(new DataArchiver((outputDir + dynamic_cast<FrontEndCfg*>(fe)->getName() + "_data.raw")));
                        std::cout << "  ... adding " << algo_name << std::endl;
                    } else if (algo_name == "Tot3d") {
                        std::cout << "  ... adding " << algo_name << std::endl;
                        histogrammer.addHistogrammer(new Tot3d());
                    } else if (algo_name == "L13d") {
                        std::cout << "  ... adding " << algo_name << std::endl;
                        histogrammer.addHistogrammer(new L13d());
                    } else {
                        std::cerr << "#ERROR# Histogrammer \"" << algo_name << "\" unknown, skipping!" << std::endl;
                    }
                };

                try {
                  int nHistos = histoCfg["n_count"];

                  for (int j=0; j<nHistos; j++) {
                    std::string algo_name = histoCfg[std::to_string(j)]["algorithm"];
                    add_histo(algo_name);
                  }
                } catch(json::type_error &te) {
                  int nHistos = histoCfg.size();
                  for (int j=0; j<nHistos; j++) {
                    std::string algo_name = histoCfg[j]["algorithm"];
                    add_histo(algo_name);
                  }
                }
                histogrammer.setMapSize(fe->geo.nCol, fe->geo.nRow);
            }
        }
    } else {
        // Init histogrammer and analysis
      for (FrontEnd *fe : feList ) {
            if (fe->isActive()) {
                // Init histogrammer per FE
                histogrammers[fe].reset( new Fei4Histogrammer );
                auto& histogrammer = static_cast<Fei4Histogrammer&>( *(histogrammers[fe]) );
                
                histogrammer.connect(fe->clipData, fe->clipHisto);
                // Add generic histograms
                histogrammer.addHistogrammer(new OccupancyMap());
                histogrammer.addHistogrammer(new TotMap());
                histogrammer.addHistogrammer(new Tot2Map());
                histogrammer.addHistogrammer(new L1Dist());
                histogrammer.addHistogrammer(new HitsPerEvent());
                if (scanType == "selftrigger") {
                    // TODO set proper file name
                    histogrammer.addHistogrammer(new DataArchiver((outputDir + "data.raw")));
                }
                histogrammer.setMapSize(fe->geo.nCol, fe->geo.nRow);
            }
        }
    }
}


void buildAnalyses( std::map<FrontEnd*, std::unique_ptr<DataProcessor>>& analyses, const std::string& scanType, Bookkeeper& bookie, ScanBase* s, int mask_opt) {
    if (scanType.find("json") != std::string::npos) {
        std::cout << "-> Found Scan config, loading analysis ..." << std::endl;
        std::ifstream scanCfgFile(scanType);
        if (!scanCfgFile) {
            std::cerr << "#ERROR# Could not open scan config: " << scanType << std::endl;
            throw( "buildAnalyses failed" );
        }
        json scanCfg;
        scanCfg = json::parse(scanCfgFile);
        json histoCfg = scanCfg["scan"]["histogrammer"];
        json anaCfg = scanCfg["scan"]["analysis"];

        for (FrontEnd *fe : bookie.feList ) {
            if (fe->isActive()) {
                // TODO this loads only FE-i4 specific stuff, bad
                // TODO hardcoded
                analyses[fe].reset( new Fei4Analysis(&bookie, dynamic_cast<FrontEndCfg*>(fe)->getRxChannel()) );
                auto& ana = static_cast<Fei4Analysis&>( *(analyses[fe]) );
                ana.connect(s, fe->clipHisto, fe->clipResult);

                auto add_analysis = [&](std::string algo_name) {
                    if (algo_name == "OccupancyAnalysis") {
                        std::cout << "  ... adding " << algo_name << std::endl;
                        ana.addAlgorithm(new OccupancyAnalysis());
                     } else if (algo_name == "L1Analysis") {
                        std::cout << "  ... adding " << algo_name << std::endl;
                        ana.addAlgorithm(new L1Analysis());
                     } else if (algo_name == "TotAnalysis") {
                        std::cout << "  ... adding " << algo_name << std::endl;
                        ana.addAlgorithm(new TotAnalysis());
                     } else if (algo_name == "NoiseAnalysis") {
                        std::cout << "  ... adding " << algo_name << std::endl;
                        ana.addAlgorithm(new NoiseAnalysis());
                     } else if (algo_name == "NoiseTuning") {
                        std::cout << "  ... adding " << algo_name << std::endl;
                        ana.addAlgorithm(new NoiseTuning());
                     } else if (algo_name == "ScurveFitter") {
                        std::cout << "  ... adding " << algo_name << std::endl;
                        ana.addAlgorithm(new ScurveFitter());
                     } else if (algo_name == "OccGlobalThresholdTune") {
                        std::cout << "  ... adding " << algo_name << std::endl;
                        ana.addAlgorithm(new OccGlobalThresholdTune());
                     } else if (algo_name == "OccPixelThresholdTune") {
                        std::cout << "  ... adding " << algo_name << std::endl;
                        ana.addAlgorithm(new OccPixelThresholdTune());
                     } else if (algo_name == "DelayAnalysis") {
                        std::cout << "  ... adding " << algo_name << std::endl;
                        ana.addAlgorithm(new DelayAnalysis());
                     }
                };

                try {
                  int nAnas = anaCfg["n_count"];
                  std::cout << "Found " << nAnas << " Analysis!" << std::endl;
                  for (int j=0; j<nAnas; j++) {
                    std::string algo_name = anaCfg[std::to_string(j)]["algorithm"];
                    add_analysis(algo_name);
                  }
                } catch(json::type_error &te) {
                  int nAnas = anaCfg.size();
                  std::cout << "Found " << nAnas << " Analysis!" << std::endl;
                  for (int j=0; j<nAnas; j++) {
                    std::string algo_name = anaCfg[j]["algorithm"];
                    add_analysis(algo_name);
                  }
                }
<<<<<<< HEAD
		ana.loadConfig(anaCfg);
=======

>>>>>>> b50d9813
                // Disable masking of pixels
                if(mask_opt == 0) {
                    std::cout << " -> Disabling masking for this scan!" << std::endl;
                    ana.setMasking(false);
                }
                ana.setMapSize(fe->geo.nCol, fe->geo.nRow);
            }
        }
    } else {
        // Init histogrammer and analysis
      for (FrontEnd *fe : bookie.feList ) {
            if (fe->isActive()) {
                // Init analysis per FE and depending on scan type
                analyses[fe].reset( new Fei4Analysis(&bookie, dynamic_cast<FrontEndCfg*>(fe)->getRxChannel()) );
                auto& ana = static_cast<Fei4Analysis&>( *(analyses[fe]) );
                ana.connect(s, fe->clipHisto, fe->clipResult);
                ana.addAlgorithm(new L1Analysis());
                if (scanType == "digitalscan") {
                    ana.addAlgorithm(new OccupancyAnalysis());
                } else if (scanType == "analogscan") {
                    ana.addAlgorithm(new OccupancyAnalysis());
                } else if (scanType == "thresholdscan") {
                    ana.addAlgorithm(new ScurveFitter());
                } else if (scanType == "totscan") {
                    ana.addAlgorithm(new TotAnalysis());
                } else if (scanType == "tune_globalthreshold") {
                    ana.addAlgorithm(new OccGlobalThresholdTune());
                } else if (scanType == "tune_pixelthreshold") {
                    ana.addAlgorithm(new OccPixelThresholdTune());
                } else if (scanType == "tune_globalpreamp") {
                    ana.addAlgorithm(new TotAnalysis());
                } else if (scanType == "tune_pixelpreamp") {
                    ana.addAlgorithm(new TotAnalysis());
                } else if (scanType == "noisescan") {
                    ana.addAlgorithm(new NoiseAnalysis());
                } else if (scanType == "selftrigger") {
                    ana.addAlgorithm(new OccupancyAnalysis());
                    ana.getLastAna()->disMasking();
                } else if (scanType == "selftrigger_noise") {
                    ana.addAlgorithm(new NoiseAnalysis());
                } else {
                    std::cout << "-> Analyses not defined for scan type" << std::endl;
                    listScans();
                    std::cerr << "-> Aborting!" << std::endl;
                    throw("buildAnalyses failure!");
                }
                // Disable masking of pixels
                if(mask_opt == 0) {
                    std::cout << " -> Disabling masking for this scan!" << std::endl;
                    ana.setMasking(false);
                }
                ana.setMapSize(fe->geo.nCol, fe->geo.nRow);
            }
        }
    }
}<|MERGE_RESOLUTION|>--- conflicted
+++ resolved
@@ -893,6 +893,7 @@
                     std::string algo_name = anaCfg[std::to_string(j)]["algorithm"];
                     add_analysis(algo_name);
                   }
+                  ana.loadConfig(anaCfg);
                 } catch(json::type_error &te) {
                   int nAnas = anaCfg.size();
                   std::cout << "Found " << nAnas << " Analysis!" << std::endl;
@@ -901,11 +902,7 @@
                     add_analysis(algo_name);
                   }
                 }
-<<<<<<< HEAD
-		ana.loadConfig(anaCfg);
-=======
-
->>>>>>> b50d9813
+
                 // Disable masking of pixels
                 if(mask_opt == 0) {
                     std::cout << " -> Disabling masking for this scan!" << std::endl;
