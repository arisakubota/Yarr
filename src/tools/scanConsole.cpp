--- conflicted
+++ resolved
@@ -663,8 +663,7 @@
         FrontEnd *fe = bookie.feList[i];
         if (fe->isActive()) {
             // Save config
-<<<<<<< HEAD
-            std::cout << "-> Saving config of FE " << fe->getName() << std::endl;
+            std::cout << "-> Saving config of FE " << dynamic_cast<FrontEndCfg*>(fe)->getName() << std::endl;
             //dynamic_cast<FrontEndCfg*>(fe)->toFileBinary();
             nlohmann::json jTmp;
             dynamic_cast<FrontEndCfg*>(fe)->toFileJson(jTmp);
@@ -677,25 +676,17 @@
             oFTmp.close();
             // Plot
             if (doPlots) {
-                std::cout << "-> Plotting histograms of FE " << fe->getRxChannel() << std::endl;
+                std::cout << "-> Plotting histograms of FE " << dynamic_cast<FrontEndCfg*>(fe)->getRxChannel() << std::endl;
 #if defined(__linux__) || defined(__APPLE__) && defined(__MACH__)
                 std::string outputDirTmp = outputDir + runDir;
                 outputDirTmp += fe->getName() + "/" + scanType + "/";
                 std::string cmdStr = "mkdir -p ";
                 cmdStr += outputDirTmp;
                 int sysExSt = system(cmdStr.c_str());
-                fe->ana->plot(std::string(timestamp) + "-" + fe->getName() + "_ch" + std::to_string(fe->getRxChannel()) + "_" + scanType, outputDirTmp);
+                fe->ana->plot(std::string(timestamp) + "-" + dynamic_cast<FrontEndCfg*>(fe)->getName() + "_ch" + std::to_string(dynamic_cast<FrontEndCfg*>(fe)->getRxChannel()) + "_" + scanType, outputDirTmp);
 #else
-                fe->ana->plot(std::string(timestamp) + "-" + fe->getName() + "_ch" + std::to_string(fe->getRxChannel()) + "_" + scanType, outputDir);
+                fe->ana->plot(std::string(timestamp) + "-" + dynamic_cast<FrontEndCfg*>(fe)->getName() + "_ch" + std::to_string(dynamic_cast<FrontEndCfg*>(fe)->getRxChannel()) + "_" + scanType, outputDir);
 #endif
-=======
-            std::cout << "-> Saving config of FE " << dynamic_cast<FrontEndCfg*>(fe)->getName() << std::endl;
-            dynamic_cast<FrontEndCfg*>(fe)->toFileBinary();
-            // Plot
-            if (doPlots) {
-                std::cout << "-> Plotting histograms of FE " << dynamic_cast<FrontEndCfg*>(fe)->getRxChannel() << std::endl;
-                fe->ana->plot(std::string(timestamp) + "-" + dynamic_cast<FrontEndCfg*>(fe)->getName() + "_ch" + std::to_string(dynamic_cast<FrontEndCfg*>(fe)->getRxChannel()) + "_" + scanType, outputDir);
->>>>>>> 2650430b
                 //fe->ana->toFile(std::string(timestamp) + "-" + fe->getName() + "_ch" + std::to_string(fe->getRxChannel()) + "_" + scanType, outputDir);
             }
             // Free
