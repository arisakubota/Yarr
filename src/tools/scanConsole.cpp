// #################################
// # Author: Timon Heim
// # Email: timon.heim at cern.ch
// # Project: Yarr
// # Description: Command line scan tool
// # Comment: To be used instead of gui
// ################################

#include <iostream>
#include <string>
#include <sstream>
#include <fstream>
#include <chrono>
#include <thread>
#include <vector>
#include <iomanip>
#include <map>
#include <sstream>

#include "logging.h"
#include "LoggingConfig.h"

#include "ScanHelper.h"

#include "HwController.h"

#include "AllAnalyses.h"
#include "AllHwControllers.h"
#include "AllHistogrammers.h"
#include "AllChips.h"
#include "AllProcessors.h"
#include "AllStdActions.h"

#include "Bookkeeper.h"

// For masking
#include "Fei4.h"
#include "Rd53a.h"

#include "ScanBase.h"
#include "ScanFactory.h"

#include "DBHandler.h"

#include "storage.hpp"

auto logger = logging::make_log("scanConsole");

std::string toString(int value,int digitsCount)
{
    std::ostringstream os;
    os<<std::setfill('0')<<std::setw(digitsCount)<<value;
    return os.str();
}

void printHelp();
void listScans();
void listKnown();

std::unique_ptr<ScanBase> buildScan( const std::string& scanType, Bookkeeper& bookie );

<<<<<<< HEAD
=======
// In order to build Histogrammer, bookie is not needed --> good sign!
// Do not want to use the raw pointer ScanBase*
void buildHistogrammers( std::map<FrontEnd*, std::unique_ptr<DataProcessor>>& histogrammers, const std::string& scanType, std::vector<FrontEnd*>& feList, ScanBase* s, std::string outputDir);

// In order to build Analysis, bookie is needed --> deep dependency!
// Do not want to use the raw pointer ScanBase*
void buildAnalyses( std::map<FrontEnd*, std::unique_ptr<DataProcessor>>& analyses, const std::string& scanType, Bookkeeper& bookie, ScanBase* s, int mask_opt);

static std::string getHostname() {
  std::string hostname = "default_host";
  if (getenv("HOSTNAME")) {
    hostname = getenv("HOSTNAME");
  } else {
    spdlog::error("HOSTNAME environmental variable not found ... using default: {}", hostname);
  }
  return hostname;
}

static std::string defaultDbDirPath() {
  std::string home;
  if(getenv("HOME")) {
    home = getenv("HOME");
  } else {
    home = ".";
    spdlog::error("HOME not set, using local directory for configuration");
  }
  return home+"/.yarr/localdb";
}
 
static std::string defaultDbCfgPath() {
  return defaultDbDirPath()+"/"+getHostname()+"_database.json";
}

static std::string defaultDbSiteCfgPath() {
  return defaultDbDirPath()+"/"+getHostname()+"_site.json";
}

static std::string defaultDbUserCfgPath() {
  return defaultDbDirPath()+"/user.json";
}

>>>>>>> d60e00a2
int main(int argc, char *argv[]) {
    std::string defaultLogPattern = "[%T:%e]%^[%=8l][%=15n]:%$ %v";
    spdlog::set_pattern(defaultLogPattern);
    spdlog::info("\033[1;31m#####################################\033[0m");
    spdlog::info("\033[1;31m# Welcome to the YARR Scan Console! #\033[0m");
    spdlog::info("\033[1;31m#####################################\033[0m");

    spdlog::info("-> Parsing command line parameters ...");

    // Init parameters
    std::string scanType = "";
    std::vector<std::string> cConfigPaths;
    std::string outputDir = "./data/";
    std::string ctrlCfgPath = "";
    bool doPlots = false;
    int target_charge = -1;
    int target_tot = -1;
    int mask_opt = -1;

    bool dbUse = false;
    std::string dbCfgPath = defaultDbCfgPath();
    std::string dbSiteCfgPath = defaultDbSiteCfgPath();
    std::string dbUserCfgPath = defaultDbDirPath();

    std::string logCfgPath = "";
    
    int nThreads = 4;
    int c;
    while ((c = getopt(argc, argv, "hn:ks:n:m:g:r:c:t:po:Wd:u:i:l:")) != -1) {
        int count = 0;
        switch (c) {
            case 'h':
                printHelp();
                return 0;
                break;
            case 'n':
                nThreads=atoi(optarg);
                break;
            case 'k':
                listKnown();
                return 0;
            case 's':
                scanType = std::string(optarg);
                break;
            case 'm':
                mask_opt = atoi(optarg);
                break;
            case 'c':
//                configPath = std::string(optarg);
                optind -= 1; //this is a bit hacky, but getopt doesn't support multiple
                             //values for one option, so it can't be helped
                for(; optind < argc && *argv[optind] != '-'; optind += 1){
                    cConfigPaths.push_back(std::string(argv[optind]));
                }
                break;
            case 'r':
                ctrlCfgPath = std::string(optarg);
                break;
            case 'p':
                doPlots = true;
                break;
            case 'o':
                outputDir = std::string(optarg);
                if (outputDir.back() != '/')
                    outputDir = outputDir + "/";
                break;
            case 't':
                optind -= 1; //this is a bit hacky, but getopt doesn't support multiple
                             //values for one option, so it can't be helped
                for(; optind < argc && *argv[optind] != '-'; optind += 1){
                    switch (count) {
                        case 0:
                            target_charge = atoi(argv[optind]);
                            break;
                        case 1:
                            target_tot = atoi(argv[optind]);
                            break;
                        default:
                            spdlog::error("Can only receive max. 2 parameters with -t!!");
                            break;
                    }
                    count++;
                }
                break;
            case 'W': // Write to DB
                dbUse = true;
                break;
            case 'd': // Database config file
                dbCfgPath = std::string(optarg);
                break;
            case 'l': // Logger config file
                logCfgPath = std::string(optarg);
                break;
            case 'i': // Database config file
                dbSiteCfgPath = std::string(optarg);
                break;
            case 'u': // Database config file
                dbUserCfgPath = std::string(optarg);
                break;
            case '?':
                if(optopt == 's' || optopt == 'n'){
                    spdlog::error("Option {} requires a parameter! (Proceeding with default)", (char)optopt);
                }else if(optopt == 'g' || optopt == 'c'){
                    spdlog::error("Option {} requires a parameter! Aborting... ", (char)optopt);
                    return -1;
                } else {
                    spdlog::error("Unknown parameter: {}", (char)optopt);
                }
                break;
            default:
                spdlog::critical("Error while parsing command line parameters!");
                return -1;
        }
    }
    
    spdlog::info("Configuring logger ...");
    if(!logCfgPath.empty()) {
        auto j = ScanHelper::openJsonFile(logCfgPath);
        logging::setupLoggers(j);
    } else {
        // default log setting
        json j; // empty
        j["pattern"] = defaultLogPattern;
        j["log_config"][0]["name"] = "all";
        j["log_config"][0]["level"] = "info";
        logging::setupLoggers(j);
    }
    // Can use actual logger now

    unsigned runCounter = ScanHelper::newRunCounter();

    if (cConfigPaths.size() == 0) {
        logger->error("Error: no config files given, please specify config file name under -c option, even if file does not exist!");
        return -1;
    }

    std::size_t pathPos = scanType.find_last_of('/');
    std::size_t suffixPos = scanType.find_last_of('.');
    std::string strippedScan;
    if (pathPos != std::string::npos && suffixPos != std::string::npos) {
        strippedScan = scanType.substr(pathPos+1, suffixPos-pathPos-1);
    } else {
        strippedScan = scanType;
    }

    std::string dataDir = outputDir;
    outputDir += (toString(runCounter, 6) + "_" + strippedScan + "/");

    logger->info("Scan Type/Config {}", scanType);

    logger->info("Connectivity:");
    for(std::string const& sTmp : cConfigPaths){
        logger->info("    {}", sTmp);
    }
    logger->info("Target ToT: {}", target_tot);
    logger->info("Target Charge: {}", target_charge);
    logger->info("Output Plots: {}", doPlots);
    logger->info("Output Directory: {}", outputDir);

    // Create folder
    //for some reason, 'make' issues that mkdir is an undefined reference
    //a test program on another machine has worked fine
    //a test program on this machine has also worked fine
    //    int mDExSt = mkdir(outputDir.c_str(), 0777); //mkdir exit status
    //    mode_t myMode = 0777;
    //    int mDExSt = mkdir(outputDir.c_str(), myMode); //mkdir exit status
    std::string cmdStr = "mkdir -p "; //I am not proud of this ):
    cmdStr += outputDir;
    int sysExSt = system(cmdStr.c_str());
    if(sysExSt != 0){
        logger->error("Error creating output directory - plots might not be saved!");
    }
    //read errno variable and catch some errors, if necessary
    //errno=1 is permission denied, errno = 17 is dir already exists, ...
    //see /usr/include/asm-generic/errno-base.h and [...]/errno.h for all codes

    // Make symlink
    cmdStr = "rm -f " + dataDir + "last_scan && ln -s " + toString(runCounter, 6) + "_" + strippedScan + " " + dataDir + "last_scan";
    sysExSt = system(cmdStr.c_str());
    if(sysExSt != 0){
        logger->error("Error creating symlink to output directory!");
    }

    // Timestamp
    std::time_t now = std::time(NULL);
    struct tm *lt = std::localtime(&now);
    char timestamp[20];
    strftime(timestamp, 20, "%F_%H:%M:%S", lt);
    logger->info("Timestamp: {}", timestamp);
    logger->info("Run Number: {}", runCounter);

    std::string commandLineStr= "";
    for (int i=1;i<argc;i++) commandLineStr.append(std::string(argv[i]).append(" "));

    json scanLog;
    // Add to scan log
    scanLog["exec"] = commandLineStr;
    scanLog["timestamp"] = std::string(timestamp);
    scanLog["startTime"] = (int)now;
    scanLog["runNumber"] = runCounter;
    scanLog["targetCharge"] = target_charge;
    scanLog["targetTot"] = target_tot;
    scanLog["testType"] = strippedScan;

    // Initial setting local DBHandler
    DBHandler *database = new DBHandler();
    if (dbUse) {
        logger->info("\033[1;31m################\033[0m");
        logger->info("\033[1;31m# Set Database #\033[0m");
        logger->info("\033[1;31m################\033[0m");
        logger->info("-> Setting user's information");

        database->initialize(dbCfgPath, argv[0]);

        json dbCfg = ScanHelper::openJsonFile(dbCfgPath);
        scanLog["dbCfg"] = dbCfg;

        // set/check user config if specified
        json userCfg = database->setUser(dbUserCfgPath);
        scanLog["userCfg"] = userCfg;
        // set/check site config if specified
        json siteCfg = database->setSite(dbSiteCfgPath);
        scanLog["siteCfg"] = siteCfg;
    }
    logger->info("\033[1;31m#################\033[0m");
    logger->info("\033[1;31m# Init Hardware #\033[0m");
    logger->info("\033[1;31m#################\033[0m");

    logger->info("-> Opening controller config: {}", ctrlCfgPath);

    std::unique_ptr<HwController> hwCtrl = nullptr;
    json ctrlCfg;
    try {
        ctrlCfg = ScanHelper::openJsonFile(ctrlCfgPath);
        hwCtrl = ScanHelper::loadController(ctrlCfg);
    } catch (std::runtime_error &e) {
        logger->critical("Error opening or loading controller config: {}", e.what());
        return -1;
    }
    // Add to scan log
    scanLog["ctrlCfg"] = ctrlCfg;

    hwCtrl->setupMode();

    // Disable trigger in-case
    hwCtrl->setTrigEnable(0);

    Bookkeeper bookie(&*hwCtrl, &*hwCtrl);

    std::map<FrontEnd*, std::string> feCfgMap;

    bookie.setTargetTot(target_tot);
    bookie.setTargetCharge(target_charge);

    logger->info("\033[1;31m#######################\033[0m");
    logger->info("\033[1;31m##  Loading Configs  ##\033[0m");
    logger->info("\033[1;31m#######################\033[0m");

    int success = 0;
    std::string chipType;

    // Loop over setup files
    for(std::string const& sTmp : cConfigPaths){
        logger->info("Opening global config: {}", sTmp);
        json config;
        try {
            config = ScanHelper::openJsonFile(sTmp);
            chipType = ScanHelper::loadChips(config, bookie, &*hwCtrl, feCfgMap, outputDir);
        } catch (std::runtime_error &e) {
            logger->critical("#ERROR# opening connectivity or chip configs: {}", e.what());
            return -1;
        }
        scanLog["connectivity"].push_back(config);
    }

    if (dbUse) {
        logger->info("Setting Connectivity Configs");
        // set/check connectivity config files
        database->setConnCfg(cConfigPaths);
    }

    // Reset masks
    if (mask_opt == 1) {
        for (FrontEnd* fe : bookie.feList) {
            // TODO make mask generic?
            if (chipType == "FEI4B") {
                logger->info("Resetting enable/hitbus pixel mask to all enabled!");
                for (unsigned int dc = 0; dc < dynamic_cast<Fei4*>(fe)->n_DC; dc++) {
                    dynamic_cast<Fei4*>(fe)->En(dc).setAll(1);
                    dynamic_cast<Fei4*>(fe)->Hitbus(dc).setAll(0);
                }
            } else if (chipType == "RD53A") {
                logger->info("Resetting enable/hitbus pixel mask to all enabled!");
                for (unsigned int col = 0; col < dynamic_cast<Rd53a*>(fe)->n_Col; col++) {
                    for (unsigned row = 0; row < dynamic_cast<Rd53a*>(fe)->n_Row; row ++) {
                        dynamic_cast<Rd53a*>(fe)->setEn(col, row, 1);
                        dynamic_cast<Rd53a*>(fe)->setHitbus(col, row, 1);
                    }
                }
            }
        }
        // TODO add FE65p2
    }

    bookie.initGlobalFe(StdDict::getFrontEnd(chipType).release());
    bookie.getGlobalFe()->makeGlobal();
    bookie.getGlobalFe()->init(&*hwCtrl, 0, 0);

    logger->info("\033[1;31m#################\033[0m");
    logger->info("\033[1;31m# Configure FEs #\033[0m");
    logger->info("\033[1;31m#################\033[0m");

    std::chrono::steady_clock::time_point cfg_start = std::chrono::steady_clock::now();
    for ( FrontEnd* fe : bookie.feList ) {
        logger->info("Configuring {}", dynamic_cast<FrontEndCfg*>(fe)->getName());
        // Select correct channel
        hwCtrl->setCmdEnable(dynamic_cast<FrontEndCfg*>(fe)->getTxChannel());
        // Configure
        fe->configure();
        // Wait for fifo to be empty
        std::this_thread::sleep_for(std::chrono::microseconds(100));
        while(!hwCtrl->isCmdEmpty());
    }
    std::chrono::steady_clock::time_point cfg_end = std::chrono::steady_clock::now();
    logger->info("All FEs configured in {} ms!",
                 std::chrono::duration_cast<std::chrono::milliseconds>(cfg_end-cfg_start).count());
    
    // Wait for rx to sync with FE stream
    // TODO Check RX sync
    std::this_thread::sleep_for(std::chrono::microseconds(1000));
    hwCtrl->flushBuffer();
    for ( FrontEnd* fe : bookie.feList ) {
        logger->info("Checking com {}", dynamic_cast<FrontEndCfg*>(fe)->getName());
        // Select correct channel
        hwCtrl->setCmdEnable(dynamic_cast<FrontEndCfg*>(fe)->getTxChannel());
        hwCtrl->setRxEnable(dynamic_cast<FrontEndCfg*>(fe)->getRxChannel());
        // Configure
        if (fe->checkCom() != 1) {
            logger->critical("Can't establish communication, aborting!");
            return -1;
        }
        logger->info("... success!");
    }

    // Enable all active channels
    logger->info("Enabling Tx channels");
    hwCtrl->setCmdEnable(bookie.getTxMask());
    for (uint32_t channel : bookie.getTxMask()) {
        logger->info("Enabling Tx channel {}", channel);
    }
    logger->info("Enabling Rx channels");
    hwCtrl->setRxEnable(bookie.getRxMask());
    for (uint32_t channel : bookie.getRxMask()) {
        logger->info("Enabling Rx channel {}", channel);
    }

    hwCtrl->runMode();

    logger->info("\033[1;31m##############\033[0m");
    logger->info("\033[1;31m# Setup Scan #\033[0m");
    logger->info("\033[1;31m##############\033[0m");

    // Make backup of scan config

    // Create backup of current config
    if (scanType.find("json") != std::string::npos) {
        // TODO fix folder
        std::ifstream cfgFile(scanType);
        std::ofstream backupCfgFile(outputDir + strippedScan + ".json");
        backupCfgFile << cfgFile.rdbuf();
        backupCfgFile.close();
        cfgFile.close();
    }

    // TODO Make this nice
    std::unique_ptr<ScanBase> s;
    try {
        s = buildScan(scanType, bookie );
    } catch (const char *msg) {
        logger->warn("No scan to run, exiting with msg: {}", msg);
        return 0;
    }

    // Use the abstract class instead of concrete -- in the future, this will be useful...
    std::map<FrontEnd*, std::unique_ptr<DataProcessor> > histogrammers;
    std::map<FrontEnd*, std::unique_ptr<DataProcessor> > analyses;

    // TODO not to use the raw pointer!
    ScanHelper::buildHistogrammers( histogrammers, scanType, bookie.feList, s.get(), outputDir);
    ScanHelper::buildAnalyses( analyses, scanType, bookie, s.get(), mask_opt);

    logger->info("Running pre scan!");
    s->init();
    s->preScan();

    // Run from downstream to upstream
    logger->info("Starting histogrammer and analysis threads:");
    for ( FrontEnd* fe : bookie.feList ) {
        if (fe->isActive()) {
          analyses[fe]->init();
          analyses[fe]->run();

          histogrammers[fe]->init();
          histogrammers[fe]->run();
          
          logger->info(" .. started threads of Fe {}", dynamic_cast<FrontEndCfg*>(fe)->getRxChannel());
        }
    }

    std::shared_ptr<DataProcessor> proc = StdDict::getDataProcessor(chipType);
    //Fei4DataProcessor proc(bookie.globalFe<Fei4>()->getValue(&Fei4::HitDiscCnfg));
    proc->connect( &bookie.rawData, &bookie.eventMap );
    if(nThreads>0) proc->setThreads(nThreads); // override number of used threads
    proc->init();
    proc->run();

    // Now the all downstream processors are ready --> Run scan

    logger->info("\033[1;31m########\033[0m");
    logger->info("\033[1;31m# Scan #\033[0m");
    logger->info("\033[1;31m########\033[0m");

    logger->info("Starting scan!");
    std::chrono::steady_clock::time_point scan_start = std::chrono::steady_clock::now();
    s->run();
    s->postScan();
    logger->info("Scan done!");

    // Join from upstream to downstream.

    bookie.rawData.finish();

    std::chrono::steady_clock::time_point scan_done = std::chrono::steady_clock::now();
    logger->info("Waiting for processors to finish ...");
    // Join Fei4DataProcessor
    proc->join();
    std::chrono::steady_clock::time_point processor_done = std::chrono::steady_clock::now();
    logger->info("Processor done, waiting for histogrammer ...");
    
    for (unsigned i=0; i<bookie.feList.size(); i++) {
        FrontEnd *fe = bookie.feList[i];
        if (fe->isActive()) {
          fe->clipData->finish();
        }
    }

    // Join histogrammers
    for( auto& histogrammer : histogrammers ) {
      histogrammer.second->join();
    }
    
    logger->info("Processor done, waiting for analysis ...");
    
    for (unsigned i=0; i<bookie.feList.size(); i++) {
        FrontEnd *fe = bookie.feList[i];
        if (fe->isActive()) {
          fe->clipHisto->finish();
        }
    }

    // Join analyses
    for( auto& ana : analyses ) {
      ana.second->join();
    }

    std::chrono::steady_clock::time_point all_done = std::chrono::steady_clock::now();
    logger->info("All done!");

    // Joining is done.

    hwCtrl->disableCmd();
    hwCtrl->disableRx();

    logger->info("\033[1;31m##########\033[0m");
    logger->info("\033[1;31m# Timing #\033[0m");
    logger->info("\033[1;31m##########\033[0m");

    logger->info("-> Configuration: {} ms", std::chrono::duration_cast<std::chrono::milliseconds>(cfg_end-cfg_start).count());
    logger->info("-> Scan:          {} ms", std::chrono::duration_cast<std::chrono::milliseconds>(scan_done-scan_start).count());
    logger->info("-> Processing:    {} ms", std::chrono::duration_cast<std::chrono::milliseconds>(processor_done-scan_done).count());
    logger->info("-> Analysis:      {} ms", std::chrono::duration_cast<std::chrono::milliseconds>(all_done-processor_done).count());

    scanLog["stopwatch"]["config"] = (uint32_t) std::chrono::duration_cast<std::chrono::milliseconds>(cfg_end-cfg_start).count();
    scanLog["stopwatch"]["scan"] = (uint32_t) std::chrono::duration_cast<std::chrono::milliseconds>(scan_done-scan_start).count();
    scanLog["stopwatch"]["processing"] = (uint32_t) std::chrono::duration_cast<std::chrono::milliseconds>(processor_done-scan_done).count();
    scanLog["stopwatch"]["analysis"] = (uint32_t) std::chrono::duration_cast<std::chrono::milliseconds>(all_done-processor_done).count();

    logger->info("\033[1;31m###########\033[0m");
    logger->info("\033[1;31m# Cleanup #\033[0m");
    logger->info("\033[1;31m###########\033[0m");

    // Call constructor (eg shutdown Emu threads)
    hwCtrl.reset();

    // Save scan log
    now = std::time(NULL);
    scanLog["finishTime"] = (int)now;
    std::ofstream scanLogFile(outputDir + "scanLog.json");
    scanLogFile << std::setw(4) << scanLog;
    scanLogFile.close();

    // Need this folder to plot
    if (system("mkdir -p /tmp/$USER") < 0) {
        logger->error("Problem creating /tmp/$USER folder. Plots might work.");
    }

    // Cleanup
    //delete s;
    for (unsigned i=0; i<bookie.feList.size(); i++) {
        FrontEnd *fe = bookie.feList[i];
        if (fe->isActive()) {

            // Save config
            if (!dynamic_cast<FrontEndCfg*>(fe)->isLocked()) {
                logger->info("Saving config of FE {} to {}",
                             dynamic_cast<FrontEndCfg*>(fe)->getName(), feCfgMap.at(fe));
                json jTmp;
                dynamic_cast<FrontEndCfg*>(fe)->toFileJson(jTmp);
                std::ofstream oFTmp(feCfgMap.at(fe));
                oFTmp << std::setw(4) << jTmp;
                oFTmp.close();
            } else {
                logger->warn("Not saving config for FE {} as it is protected!", dynamic_cast<FrontEndCfg*>(fe)->getName());
            }

            // Save extra config in data folder
            std::ofstream backupCfgFile(outputDir + dynamic_cast<FrontEndCfg*>(fe)->getConfigFile() + ".after");
            json backupCfg;
            dynamic_cast<FrontEndCfg*>(fe)->toFileJson(backupCfg);
            backupCfgFile << std::setw(4) << backupCfg;
            backupCfgFile.close();

            // Plot
            if (doPlots||dbUse) {
                logger->info("-> Plotting histograms of FE {}", dynamic_cast<FrontEndCfg*>(fe)->getRxChannel());
                std::string outputDirTmp = outputDir;

                auto &output = *fe->clipResult;
                std::string name = dynamic_cast<FrontEndCfg*>(fe)->getName();

                if (output.empty()) {
                    logger->warn("There were no results for chip {}, this usually means that the chip did not send any data at all.", name);
                } else {
                    while(!output.empty()) {
                        std::unique_ptr<HistogramBase> histo = output.popData();
                        histo->plot(name, outputDirTmp);
                        histo->toFile(name, outputDir);
                    }
                }
            }
        }
    }
    std::string lsCmd = "ls -1 " + dataDir + "last_scan/*.p*";
    logger->info("Finishing run: {}", runCounter);
    if(doPlots && (system(lsCmd.c_str()) < 0)) {
        logger->info("Find plots in: {}last_scan", dataDir);
    }

    // Register test info into database
    if (dbUse) {
        database->cleanUp("scan", outputDir);
    }
    delete database;

    return 0;
}

void printHelp() {
    std::string dbCfgPath = defaultDbCfgPath();
    std::string dbSiteCfgPath = defaultDbSiteCfgPath();
    std::string dbUserCfgPath = defaultDbDirPath();

    std::cout << "Help:" << std::endl;
    std::cout << " -h: Shows this." << std::endl;
    std::cout << " -n <threads> : Set number of processing threads." << std::endl;
    std::cout << " -s <scan_type> : Scan config" << std::endl;
    //std::cout << " -n: Provide SPECboard number." << std::endl;
    //std::cout << " -g <cfg_list.txt>: Provide list of chip configurations." << std::endl;
    std::cout << " -c <connectivity.json> [<cfg2.json> ...]: Provide connectivity configuration, can take multiple arguments." << std::endl;
    std::cout << " -r <ctrl.json> Provide controller configuration." << std::endl;
    std::cout << " -t <target_charge> [<tot_target>] : Set target values for threshold/charge (and tot)." << std::endl;
    std::cout << " -p: Enable plotting of results." << std::endl;
    std::cout << " -o <dir> : Output directory. (Default ./data/)" << std::endl;
    std::cout << " -m <int> : 0 = pixel masking disabled, 1 = start with fresh pixel mask, default = pixel masking enabled" << std::endl;
    std::cout << " -k: Report known items (Scans, Hardware etc.)\n";
    std::cout << " -W: Enable using Local DB." << std::endl;
    std::cout << " -d <database.json> : Provide database configuration. (Default " << dbCfgPath << ")" << std::endl;
    std::cout << " -i <site.json> : Provide site configuration. (Default " << dbSiteCfgPath << ")" << std::endl;
    std::cout << " -u <user.json> : Provide user configuration. (Default " << dbUserCfgPath << ")" << std::endl;
    std::cout << " -l <log_cfg.json> : Provide logger configuration." << std::endl;
}

void listChips() {
    for(std::string &chip_type: StdDict::listFrontEnds()) {
        std::cout << "  " << chip_type << "\n";
    }
}

void listProcessors() {
    for(std::string &proc_type: StdDict::listDataProcessors()) {
        std::cout << "  " << proc_type << "\n";
    }
}

void listScans() {
    for(std::string &scan_name: StdDict::listScans()) {
        std::cout << "  " << scan_name << "\n";
    }
}

void listControllers() {
    for(auto &h: StdDict::listHwControllers()) {
        std::cout << "  " << h << std::endl;
    }
}

void listScanLoopActions() {
    for(auto &la: StdDict::listLoopActions()) {
        std::cout << "  " << la << std::endl;
    }
}

void listKnown() {
    std::cout << " Known HW controllers:\n";
    listControllers();

    std::cout << " Known Chips:\n";
    listChips();

    std::cout << " Known Processors:\n";
    listProcessors();

    std::cout << " Known Scans:\n";
    listScans();

    std::cout << " Known ScanLoop actions:\n";
    listScanLoopActions();

    std::cout << " Known loggers:\n";
    logging::listLoggers();
}

std::unique_ptr<ScanBase> buildScan( const std::string& scanType, Bookkeeper& bookie ) {
    std::unique_ptr<ScanBase> s ( nullptr );

    logger->info("Found Scan config, constructing scan ...");
    s.reset( new ScanFactory(&bookie) );
    json scanCfg;
    try {
        scanCfg = ScanHelper::openJsonFile(scanType);
    } catch (std::runtime_error &e) {
        logger->error("Opening scan config: {}", e.what());
        throw("buildScan failure");
    }
    dynamic_cast<ScanFactory&>(*s).loadConfig(scanCfg);

    return s;
}<|MERGE_RESOLUTION|>--- conflicted
+++ resolved
@@ -59,16 +59,6 @@
 
 std::unique_ptr<ScanBase> buildScan( const std::string& scanType, Bookkeeper& bookie );
 
-<<<<<<< HEAD
-=======
-// In order to build Histogrammer, bookie is not needed --> good sign!
-// Do not want to use the raw pointer ScanBase*
-void buildHistogrammers( std::map<FrontEnd*, std::unique_ptr<DataProcessor>>& histogrammers, const std::string& scanType, std::vector<FrontEnd*>& feList, ScanBase* s, std::string outputDir);
-
-// In order to build Analysis, bookie is needed --> deep dependency!
-// Do not want to use the raw pointer ScanBase*
-void buildAnalyses( std::map<FrontEnd*, std::unique_ptr<DataProcessor>>& analyses, const std::string& scanType, Bookkeeper& bookie, ScanBase* s, int mask_opt);
-
 static std::string getHostname() {
   std::string hostname = "default_host";
   if (getenv("HOSTNAME")) {
@@ -102,7 +92,6 @@
   return defaultDbDirPath()+"/user.json";
 }
 
->>>>>>> d60e00a2
 int main(int argc, char *argv[]) {
     std::string defaultLogPattern = "[%T:%e]%^[%=8l][%=15n]:%$ %v";
     spdlog::set_pattern(defaultLogPattern);
