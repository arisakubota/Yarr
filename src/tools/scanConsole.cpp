// #################################
// # Author: Timon Heim
// # Email: timon.heim at cern.ch
// # Project: Yarr
// # Description: Command line scan tool
// # Comment: To be used instead of gui
// ################################

#include <iostream>
#include <string>
#include <sstream>
#include <unistd.h>
#include <fstream>
#include <chrono>
#include <thread>
#include <mutex>
#include <vector>
#include <iomanip>
#include <cctype> //w'space detection
#include <ctime>
#include <map>
#include <sstream>

#include "HwController.h"

#include "AllHwControllers.h"
#include "AllChips.h"
#include "AllProcessors.h"

#include "Bookkeeper.h"
#include "Fei4.h"
#include "ScanBase.h"
#include "ScanFactory.h"
#include "Fei4DataProcessor.h"
#include "Fei4Histogrammer.h"
#include "Fei4Analysis.h"

#include "Database.h"

#include "Database.h"

#if defined(__linux__) || defined(__APPLE__) && defined(__MACH__)

//  #include <errno.h>
//  #include <sys/stat.h>
#include <cstdlib> //I am not proud of this ):

#endif

using json=nlohmann::basic_json<std::map, std::vector, std::string, bool, std::int32_t, std::uint32_t, float>;

std::string toString(int value,int digitsCount)
{
    std::ostringstream os;
    os<<std::setfill('0')<<std::setw(digitsCount)<<value;
    return os.str();
}

void printHelp();
void listScans();
void listKnown();

std::unique_ptr<ScanBase> buildScan( const std::string& scanType, Bookkeeper& bookie );

// In order to build Histogrammer, bookie is not needed --> good sign!
// Do not want to use the raw pointer ScanBase*
void buildHistogrammers( std::map<FrontEnd*, std::unique_ptr<DataProcessor>>& histogrammers, const std::string& scanType, std::vector<FrontEnd*>& feList, ScanBase* s, std::string outputDir);

// In order to build Analysis, bookie is needed --> deep dependency!
// Do not want to use the raw pointer ScanBase*
void buildAnalyses( std::map<FrontEnd*, std::unique_ptr<DataProcessor>>& analyses, const std::string& scanType, Bookkeeper& bookie, ScanBase* s, int mask_opt);


int main(int argc, char *argv[]) {
    std::cout << "\033[1;31m#####################################\033[0m" << std::endl;
    std::cout << "\033[1;31m# Welcome to the YARR Scan Console! #\033[0m" << std::endl;
    std::cout << "\033[1;31m#####################################\033[0m" << std::endl;

    std::cout << "\033[1;-> Parsing command line parameters ..." << std::endl;
    
    // Init parameters
    std::string scanType = "";
    std::vector<std::string> cConfigPaths;
    std::string outputDir = "./data/";
    std::string ctrlCfgPath = "";
    bool doPlots = false;
    int target_charge = -1;
    int target_tot = -1;
    int mask_opt = -1;

    bool dbUse = false;
    std::string dbTestInfo = "";
    
    bool dbUse = false;
    std::string dbSerialNumber;
    std::string dbInfoJsonPath = "";
    std::vector<std::string> dbConnPaths; // Only for old yarr sw to include connectivity config

    unsigned runCounter = 0;

    // Load run counter
    if (system("mkdir -p ~/.yarr") < 0) {
        std::cerr << "#ERROR# Loading run counter ~/.yarr!" << std::endl;
    }
    
    std::string home = getenv("HOME");
    std::fstream iF((home + "/.yarr/runCounter").c_str(), std::ios::in);
    if (iF) {
        iF >> runCounter;
        runCounter += 1;
    } else {
        if (system("echo \"1\n\" > ~/.yarr/runCounter") < 0) {
            std::cerr << "#ERROR# trying to run echo!" << std::endl;
        }
        runCounter = 1;
    }
    iF.close();

    std::fstream oF((home + "/.yarr/runCounter").c_str(), std::ios::out);
    oF << runCounter << std::endl;
    oF.close();

    int c;
<<<<<<< HEAD
    while ((c = getopt(argc, argv, "hks:n:m:g:r:c:t:po:WI:")) != -1) {
=======
    while ((c = getopt(argc, argv, "hs:n:m:g:r:c:t:po:W:I:")) != -1) {
>>>>>>> e11cf387
        int count = 0;
        switch (c) {
            case 'h':
                printHelp();
                return 0;
                break;
            case 'k':
                listKnown();
                return 0;
            case 's':
                scanType = std::string(optarg);
                break;
            case 'm':
                mask_opt = atoi(optarg);
                break;
            case 'c':
//                configPath = std::string(optarg);
                optind -= 1; //this is a bit hacky, but getopt doesn't support multiple
                             //values for one option, so it can't be helped
                for(; optind < argc && *argv[optind] != '-'; optind += 1){
                    cConfigPaths.push_back(std::string(argv[optind]));
                }
                break;
            case 'r':
                ctrlCfgPath = std::string(optarg);
                break;
            case 'p':
                doPlots = true;
                break;
            case 'o':
                outputDir = std::string(optarg);
                if (outputDir.back() != '/')
                    outputDir = outputDir + "/";
                break;
            case 't':
                optind -= 1; //this is a bit hacky, but getopt doesn't support multiple
                             //values for one option, so it can't be helped
                for(; optind < argc && *argv[optind] != '-'; optind += 1){
                    switch (count) {
                        case 0:
                            target_charge = atoi(argv[optind]);
                            break;
                        case 1:
                            target_tot = atoi(argv[optind]);
                            break;
                        default:
                            std::cerr << "-> Can only receive max. 2 parameters with -t!!" << std::endl;
                            break;
                    }
                    count++;

                }
                break;
            case 'W': // Write to DB
                dbUse = true;
<<<<<<< HEAD
                break;
            case 'I':
                dbTestInfo = std::string(optarg);
=======
                optind -= 1; //this is a bit hacky, but getopt doesn't support multiple
                             //values for one option, so it can't be helped
                for(; optind < argc && *argv[optind] != '-'; optind += 1){
                    dbConnPaths.push_back(std::string(argv[optind]));
                }
                break;
            case 'I':
                dbInfoJsonPath = std::string(optarg);
>>>>>>> e11cf387
                break;
            case '?':
                if(optopt == 's' || optopt == 'n'){
                    std::cerr << "-> Option " << (char)optopt
                              << " requires a parameter! (Proceeding with default)"
                              << std::endl;
                }else if(optopt == 'g' || optopt == 'c'){
                    std::cerr << "-> Option " << (char)optopt
                              << " requires a parameter! Aborting... " << std::endl;
                    return -1;
                } else {
                    std::cerr << "-> Unknown parameter: " << (char)optopt << std::endl;
                }
                break;
            default:
                std::cerr << "-> Error while parsing command line parameters!" << std::endl;
                return -1;
        }
    }

    if (cConfigPaths.size() == 0) {
        std::cerr << "Error: no config files given, please specify config file name under -c option, even if file does not exist!" << std::endl;
        return -1;
    }

    std::size_t pathPos = scanType.find_last_of('/');
    std::size_t suffixPos = scanType.find_last_of('.');
    std::string strippedScan;
    if (pathPos != std::string::npos && suffixPos != std::string::npos) {
        strippedScan = scanType.substr(pathPos+1, suffixPos-pathPos-1);
    } else {
        strippedScan = scanType;
    }

    std::string dataDir = outputDir;
    outputDir += (toString(runCounter, 6) + "_" + strippedScan + "/");
    
    std::cout << " Scan Type/Config: " << scanType << std::endl;
    
    std::cout << " Connectivity: " << std::endl;
    for(std::string const& sTmp : cConfigPaths){
        std::cout << "    " << sTmp << std::endl;
    }
    std::cout << " Target ToT: " << target_tot << std::endl;
    std::cout << " Target Charge: " << target_charge << std::endl;
    std::cout << " Output Plots: " << doPlots << std::endl;
    std::cout << " Output Directory: " << outputDir << std::endl;

    // Create folder
    //for some reason, 'make' issues that mkdir is an undefined reference
    //a test program on another machine has worked fine
    //a test program on this machine has also worked fine
    //    int mDExSt = mkdir(outputDir.c_str(), 0777); //mkdir exit status
    //    mode_t myMode = 0777;
    //    int mDExSt = mkdir(outputDir.c_str(), myMode); //mkdir exit status
    std::string cmdStr = "mkdir -p "; //I am not proud of this ):
    cmdStr += outputDir;
    int sysExSt = system(cmdStr.c_str());
    if(sysExSt != 0){
        std::cerr << "Error creating output directory - plots might not be saved!" << std::endl;
    }
    //read errno variable and catch some errors, if necessary
    //errno=1 is permission denied, errno = 17 is dir already exists, ...
    //see /usr/include/asm-generic/errno-base.h and [...]/errno.h for all codes
    
    // Make symlink
    cmdStr = "rm -f " + dataDir + "last_scan && ln -s " + toString(runCounter, 6) + "_" + strippedScan + " " + dataDir + "last_scan";
    sysExSt = system(cmdStr.c_str());
    if(sysExSt != 0){
        std::cerr << "Error creating symlink to output directory!" << std::endl;
    }

    // Initial setting local Database
    Database *database = new Database();
    if (dbUse) {
        std::cout << std::endl;
        std::cout << "\033[1;31m################\033[0m" << std::endl;
        std::cout << "\033[1;31m# Set Database #\033[0m" << std::endl;
        std::cout << "\033[1;31m################\033[0m" << std::endl;
        std::cout << "-> Setting user's information" << std::endl;
        database->setUserInstitution();
        std::cout << "-> Setting Connectivity Configs" << std::endl;
        database->setConnCfg(cConfigPaths);
        std::cout << "-> Setting TestRun Info" << std::endl;
        std::cout << "-> Setting Target ToT: " << target_tot << std::endl;
        std::cout << "-> Setting Target Charge: " << target_charge << std::endl;
        database->registerEnvironment(dbTestInfo);
        database->startTestRun(ctrlCfgPath, scanType, strippedScan, runCounter, target_charge, target_tot);
        database->setTestRunInfo(dbTestInfo);
    }

    // Timestamp
    std::time_t now = std::time(NULL);
    struct tm *lt = std::localtime(&now);
    char timestamp[20];
    strftime(timestamp, 20, "%F_%H:%M:%S", lt);
    std::cout << std::endl;
    std::cout << "Timestamp: " << timestamp << std::endl;
    std::cout << "Run Number: " << runCounter;

    std::string commandLineStr= "";
    for (int i=1;i<argc;i++) commandLineStr.append(std::string(argv[i]).append(" "));
    
    json scanLog;
    // Add to scan log
    scanLog["exec"] = commandLineStr;
    scanLog["timestamp"] = timestamp;
    scanLog["runNumber"] = runCounter;
    scanLog["targetCharge"] = target_charge;
    scanLog["targetTot"] = target_tot;

    std::cout << std::endl;
    std::cout << "\033[1;31m#################\033[0m" << std::endl;
    std::cout << "\033[1;31m# Init Hardware #\033[0m" << std::endl;
    std::cout << "\033[1;31m#################\033[0m" << std::endl;

    std::unique_ptr<HwController> hwCtrl = nullptr;
    if (ctrlCfgPath == "") {
        std::cout << "#ERRROR# No controller config given, aborting." << std::endl;
        return -1;
    } else {
        // Open controller config file
        std::cout << "-> Opening controller config: " << ctrlCfgPath << std::endl;
        std::ifstream ctrlCfgFile(ctrlCfgPath);
        if (!ctrlCfgFile) {
            std::cerr <<"#ERROR# Cannot open controller config file: " << ctrlCfgPath << std::endl;
            return -1;
        }
        json ctrlCfg;
        try {
            ctrlCfg = json::parse(ctrlCfgFile);
        } catch (json::parse_error &e) {
            std::cerr << "#ERROR# Could not parse config: " << e.what() << std::endl;
            return 0;
        }
        std::string controller = ctrlCfg["ctrlCfg"]["type"];
        // Add to scan log
        scanLog["ctrlCfg"] = ctrlCfg;

        hwCtrl = StdDict::getHwController(controller);

        if(hwCtrl) {
          std::cout << "-> Found config for controller " << controller << std::endl;

          hwCtrl->loadConfig(ctrlCfg["ctrlCfg"]["cfg"]);
        } else {
            std::cerr << "#ERROR# Unknown config type: " << ctrlCfg["ctrlCfg"]["type"] << std::endl;
            std::cout << " Known HW controllers:\n";
            for(auto &h: StdDict::listHwControllers()) {
              std::cout << "  " << h << std::endl;
            }
            std::cerr << "Aborting!" << std::endl;
            return -1;
        }
    }
    hwCtrl->setupMode();

    // Disable trigger in-case
    hwCtrl->setTrigEnable(0);
 
    Bookkeeper bookie(&*hwCtrl, &*hwCtrl);

    std::map<FrontEnd*, std::string> feCfgMap;

    bookie.setTargetTot(target_tot);
    bookie.setTargetCharge(target_charge);

    std::cout << "\033[1;31m#######################\033[0m" << std::endl
              << "\033[1;31m##  Loading Configs  ##\033[0m" << std::endl
              << "\033[1;31m#######################\033[0m" << std::endl;

    int success = 0;
    std::string chipType;

    // Loop over setup files
    for(std::string const& sTmp : cConfigPaths){
        std::cout << "Opening global config: " << sTmp << std::endl;
        std::ifstream gConfig(sTmp);
        json config;
        try {
            config = json::parse(gConfig);
        } catch(json::parse_error &e) {
            std::cerr << __PRETTY_FUNCTION__ << " : " << e.what() << std::endl;
        }
        scanLog["connectivity"] = config;

        if (config["chipType"].empty() || config["chips"].empty()) {
            std::cerr << __PRETTY_FUNCTION__ << " : invalid config, chip type or chips not specified!" << std::endl;
            return 0;
        } else {
            if (dbUse) {
                if (!config["module"]["serialNumber"].empty()) {
                    database->writeComponentTestRun(config["module"]["serialNumber"], -1, -1);
                }
            }
            chipType = config["chipType"];
            std::cout << "Chip Type: " << chipType << std::endl;
            std::cout << "Found " << config["chips"].size() << " chips defined!" << std::endl;
            // Loop over chips
            for (unsigned i=0; i<config["chips"].size(); i++) {
                std::cout << "Loading chip #" << i << std::endl;
                try { 
                    json chip = config["chips"][i];
                    std::string chipConfigPath = chip["config"];
                    if (chip["enable"] == 0) {
                        std::cout << " ... chip not enabled, skipping!" << std::endl;
                    } else {
                        // TODO should be a shared pointer
                        bookie.addFe(StdDict::getFrontEnd(chipType).release(), chip["tx"], chip["rx"]);
                        bookie.getLastFe()->init(&*hwCtrl, chip["tx"], chip["rx"]);
                        FrontEndCfg *feCfg = dynamic_cast<FrontEndCfg*>(bookie.getLastFe());
                        std::ifstream cfgFile(chipConfigPath);
                        if (cfgFile) {
                            // Load config
                            std::cout << "Loading config file: " << chipConfigPath << std::endl;
                            json cfg = json::parse(cfgFile);
                            feCfg->fromFileJson(cfg);
                            if (!chip["locked"].empty())
                                feCfg->setLocked((int)chip["locked"]);
                            cfgFile.close();
                        } else {
                            std::cout << "Config file not found, using default!" << std::endl;
                            // Rename in case of multiple default configs
                            feCfg->setName(feCfg->getName() + "_" + std::to_string((int)chip["rx"]));
                        }
                        success++;
                        // Save path to config
                        std::size_t botDirPos = chipConfigPath.find_last_of("/");
                        feCfgMap[bookie.getLastFe()] = chipConfigPath;
                        dynamic_cast<FrontEndCfg*>(bookie.getLastFe())->setConfigFile(chipConfigPath.substr(botDirPos, chipConfigPath.length()));
                        
                        // Create backup of current config
                        // TODO fix folder
                        std::ofstream backupCfgFile(outputDir + dynamic_cast<FrontEndCfg*>(bookie.getLastFe())->getConfigFile() + ".before");
                        json backupCfg;
                        dynamic_cast<FrontEndCfg*>(bookie.getLastFe())->toFileJson(backupCfg);
                        backupCfgFile << std::setw(4) << backupCfg;
                        backupCfgFile.close();
                        if (dbUse) {
                            feCfg->setDbId(database->writeComponentTestRun(chip["serialNumber"], chip["tx"], chip["rx"]));
                            database->writeConfig(feCfg->getDbId(), backupCfg, "beforeCfg");
                        }
                    }
                } catch (json::parse_error &e) {
                    std::cerr << __PRETTY_FUNCTION__ << " : " << e.what() << std::endl;
                }
            }
        }
    }
    
    // Reset masks
    if (mask_opt == 1) {
        for (FrontEnd* fe : bookie.feList) {
            // TODO make mask generic?
            if (chipType == "FEI4B") {
                std::cout << "Resetting enable/hitbus pixel mask to all enabled!" << std::endl;
                for (unsigned int dc = 0; dc < dynamic_cast<Fei4*>(fe)->n_DC; dc++) {
                    dynamic_cast<Fei4*>(fe)->En(dc).setAll(1);
                    dynamic_cast<Fei4*>(fe)->Hitbus(dc).setAll(0);
                }
            } else if (chipType == "RD53A") {
                std::cout << "Resetting enable/hitbus pixel mask to all enabled!" << std::endl;
                for (unsigned int col = 0; col < dynamic_cast<Rd53a*>(fe)->n_Col; col++) {
                    for (unsigned row = 0; row < dynamic_cast<Rd53a*>(fe)->n_Row; row ++) {
                        dynamic_cast<Rd53a*>(fe)->setEn(col, row, 1);
                        dynamic_cast<Rd53a*>(fe)->setHitbus(col, row, 1);
                    }
                }
            }
        }
        // TODO add FE65p2
    }
    
    bookie.initGlobalFe(StdDict::getFrontEnd(chipType).release());
    bookie.getGlobalFe()->makeGlobal();
    bookie.getGlobalFe()->init(&*hwCtrl, 0, 0);
    
    std::cout << std::endl;
    std::cout << "\033[1;31m#################\033[0m" << std::endl;
    std::cout << "\033[1;31m# Configure FEs #\033[0m" << std::endl;
    std::cout << "\033[1;31m#################\033[0m" << std::endl;
    
    std::chrono::steady_clock::time_point cfg_start = std::chrono::steady_clock::now();
    for ( FrontEnd* fe : bookie.feList ) {
        std::cout << "-> Configuring " << dynamic_cast<FrontEndCfg*>(fe)->getName() << std::endl;
        // Select correct channel
        hwCtrl->setCmdEnable(0x1 << dynamic_cast<FrontEndCfg*>(fe)->getTxChannel());
        // Configure
        fe->configure();
        // Wait for fifo to be empty
        std::this_thread::sleep_for(std::chrono::microseconds(100));
        while(!hwCtrl->isCmdEmpty());
    }
    std::chrono::steady_clock::time_point cfg_end = std::chrono::steady_clock::now();
    std::cout << "-> All FEs configured in " 
        << std::chrono::duration_cast<std::chrono::milliseconds>(cfg_end-cfg_start).count() << " ms !" << std::endl;
    
    // Wait for rx to sync with FE stream
    // TODO Check RX sync
    std::this_thread::sleep_for(std::chrono::microseconds(1000));
    // Enable all active channels
    hwCtrl->setCmdEnable(bookie.getTxMask());
    std::cout << "-> Setting Tx Mask to: 0x" << std::hex << bookie.getTxMask() << std::dec << std::endl;
    hwCtrl->setRxEnable(bookie.getRxMask());
    std::cout << "-> Setting Rx Mask to: 0x" << std::hex << bookie.getRxMask() << std::dec << std::endl;
    
    hwCtrl->runMode();

    std::cout << std::endl;
    std::cout << "\033[1;31m##############\033[0m" << std::endl;
    std::cout << "\033[1;31m# Setup Scan #\033[0m" << std::endl;
    std::cout << "\033[1;31m##############\033[0m" << std::endl;

    // Make backup of scan config
    
    // Create backup of current config
    if (scanType.find("json") != std::string::npos) {
        // TODO fix folder
        std::ifstream cfgFile(scanType);
        std::ofstream backupCfgFile(outputDir + strippedScan + ".json");
        backupCfgFile << cfgFile.rdbuf();
        backupCfgFile.close();
        cfgFile.close();
    }

    // TODO Make this nice 
    std::unique_ptr<ScanBase> s;
    try {
        s = buildScan(scanType, bookie );
    } catch (const char *msg) {
        std::cout << " -> Warning! No scan to run, exiting with msg: " << msg << std::endl;
        return 0;
    }

    // Use the abstract class instead of concrete -- in the future, this will be useful...
    std::map<FrontEnd*, std::unique_ptr<DataProcessor> > histogrammers;
    std::map<FrontEnd*, std::unique_ptr<DataProcessor> > analyses;

    // TODO not to use the raw pointer!
    buildHistogrammers( histogrammers, scanType, bookie.feList, s.get(), outputDir);
    buildAnalyses( analyses, scanType, bookie, s.get(), mask_opt);

    std::cout << "-> Running pre scan!" << std::endl;
    s->init();
    s->preScan();

    // Run from downstream to upstream
    std::cout << "-> Starting histogrammer and analysis threads:" << std::endl;
    for ( FrontEnd* fe : bookie.feList ) {
        if (fe->isActive()) {
          analyses[fe]->init();
          analyses[fe]->run();
          
          histogrammers[fe]->init();
          histogrammers[fe]->run();
          
          std::cout << "  -> Analysis thread of Fe " << dynamic_cast<FrontEndCfg*>(fe)->getRxChannel() << std::endl;
        }
    }

    std::shared_ptr<DataProcessor> proc = StdDict::getDataProcessor(chipType);
    //Fei4DataProcessor proc(bookie.globalFe<Fei4>()->getValue(&Fei4::HitDiscCnfg));
    proc->connect( &bookie.rawData, &bookie.eventMap );
    proc->init();
    proc->run();

    // Now the all downstream processors are ready --> Run scan

    std::cout << std::endl;
    std::cout << "\033[1;31m########\033[0m" << std::endl;
    std::cout << "\033[1;31m# Scan #\033[0m" << std::endl;
    std::cout << "\033[1;31m########\033[0m" << std::endl;

    std::cout << "-> Starting scan!" << std::endl;
    std::chrono::steady_clock::time_point scan_start = std::chrono::steady_clock::now();
    s->run();
    s->postScan();
    std::cout << "-> Scan done!" << std::endl;

    // Join from upstream to downstream.
    
    proc->scanDone = true;
    bookie.rawData.cv.notify_all();

    std::chrono::steady_clock::time_point scan_done = std::chrono::steady_clock::now();
    std::cout << "-> Waiting for processors to finish ..." << std::endl;
    // Join Fei4DataProcessor
    proc->join();
    std::chrono::steady_clock::time_point processor_done = std::chrono::steady_clock::now();
    
    std::cout << "-> Processor done, waiting for histogrammer ..." << std::endl;
    
    Fei4Histogrammer::processorDone = true;
    
    for (unsigned i=0; i<bookie.feList.size(); i++) {
        FrontEnd *fe = bookie.feList[i];
        if (fe->isActive()) {
          fe->clipData->cv.notify_all();
        }
    }
    
    // Join histogrammers
    for( auto& histogrammer : histogrammers ) {
      histogrammer.second->join();
    }
    
    std::cout << "-> Processor done, waiting for analysis ..." << std::endl;
    
    Fei4Analysis::histogrammerDone = true;
    
    for (unsigned i=0; i<bookie.feList.size(); i++) {
        FrontEnd *fe = bookie.feList[i];
        if (fe->isActive()) {
          fe->clipHisto->cv.notify_all();
        }
    }

    // Join analyses
    for( auto& ana : analyses ) {
      ana.second->join();
    }
      
    std::chrono::steady_clock::time_point all_done = std::chrono::steady_clock::now();
    std::cout << "-> All done!" << std::endl;

    // Joining is done.

    //hwCtrl->setCmdEnable(0x0);
    hwCtrl->setRxEnable(0x0);

    std::cout << std::endl;
    std::cout << "\033[1;31m##########\033[0m" << std::endl;
    std::cout << "\033[1;31m# Timing #\033[0m" << std::endl;
    std::cout << "\033[1;31m##########\033[0m" << std::endl;

    std::cout << "-> Configuration: " << std::chrono::duration_cast<std::chrono::milliseconds>(cfg_end-cfg_start).count() << " ms" << std::endl;
    std::cout << "-> Scan:          " << std::chrono::duration_cast<std::chrono::milliseconds>(scan_done-scan_start).count() << " ms" << std::endl;
    std::cout << "-> Processing:    " << std::chrono::duration_cast<std::chrono::milliseconds>(processor_done-scan_done).count() << " ms" << std::endl;
    std::cout << "-> Analysis:      " << std::chrono::duration_cast<std::chrono::milliseconds>(all_done-processor_done).count() << " ms" << std::endl;

    std::cout << std::endl;
    std::cout << "\033[1;31m###########\033[0m" << std::endl;
    std::cout << "\033[1;31m# Cleanup #\033[0m" << std::endl;
    std::cout << "\033[1;31m###########\033[0m" << std::endl;

    // Call constructor (eg shutdown Emu threads)
    hwCtrl.reset();

    // Save scan log
    std::ofstream scanLogFile(outputDir + "scanLog.json");
    scanLogFile << std::setw(4) << scanLog;
    scanLogFile.close();

    // Need this folder to plot
    if (system("mkdir -p /tmp/$USER") < 0) {
        std::cerr << "#ERROR# Problem creating /tmp/$USER folder. Plots might work." << std::endl;
    }

    // Cleanup
    //delete s;
    for (unsigned i=0; i<bookie.feList.size(); i++) {
        FrontEnd *fe = bookie.feList[i];
        if (fe->isActive()) {
            
            // Save config
            if (!dynamic_cast<FrontEndCfg*>(fe)->isLocked()) {
                std::cout << "-> Saving config of FE " << dynamic_cast<FrontEndCfg*>(fe)->getName() << " to " << feCfgMap.at(fe) << std::endl;
                json jTmp;
                dynamic_cast<FrontEndCfg*>(fe)->toFileJson(jTmp);
                std::ofstream oFTmp(feCfgMap.at(fe));
                oFTmp << std::setw(4) << jTmp;
                oFTmp.close();
            } else {
                std::cout << "Not saving config for FE " << dynamic_cast<FrontEndCfg*>(fe)->getName() << " as it is protected!" << std::endl;
            }

            // Save extra config in data folder
            std::ofstream backupCfgFile(outputDir + dynamic_cast<FrontEndCfg*>(fe)->getConfigFile() + ".after");
            json backupCfg;
            dynamic_cast<FrontEndCfg*>(bookie.getLastFe())->toFileJson(backupCfg);
            backupCfgFile << std::setw(4) << backupCfg;
            backupCfgFile.close(); 
            if (dbUse) {
                database->writeConfig(dynamic_cast<FrontEndCfg*>(fe)->getDbId(), backupCfg, "afterCfg");
            }

            // Plot
            if (doPlots||dbUse) {
                std::cout << "-> Plotting histograms of FE " << dynamic_cast<FrontEndCfg*>(fe)->getRxChannel() << std::endl;
                std::string outputDirTmp = outputDir;

                auto &output = *fe->clipResult;
                std::string name = dynamic_cast<FrontEndCfg*>(fe)->getName();

                while(!output.empty()) {
                    std::unique_ptr<HistogramBase> histo = output.popData();
                    histo->plot(name, outputDirTmp);
                    histo->toFile(name, outputDir);
                    if (dbUse) {
                        database->setHistoName(histo->getName());
                        std::string file_path = outputDir + name + "_" + histo->getName();
                        database->writeAttachment(dynamic_cast<FrontEndCfg*>(fe)->getDbId(), file_path, histo->getName());
                    }
                }
            }
        }
    }
    std::string lsCmd = "ls -1 " + dataDir + "last_scan/*.p*";
    std::cout << "Finishing run: " << runCounter << std::endl;
    if (system(lsCmd.c_str()) < 0) {
        std::cout << "Find plots in: " << dataDir + "last_scan" << std::endl;
    }

<<<<<<< HEAD
    // Register test info into database
    if (dbUse) {
        std::cout << std::endl;
        std::cout << "\033[1;31m##################\033[0m" << std::endl;
        std::cout << "\033[1;31m# Write Database #\033[0m" << std::endl;
        std::cout << "\033[1;31m##################\033[0m" << std::endl;

        std::cout << "Run Number: " << runCounter << std::endl;
        std::cout << "Test Type: " << strippedScan << std::endl;
        std::cout << "Target Charge: " << target_charge << std::endl;
        std::cout << "Target ToT: " << target_tot << std::endl;
        std::cout << "Path to Test Configuration: " << scanType << std::endl;
        std::cout << "Path to Controller Configuration: " << scanType << std::endl;
        std::cout << "Path to Test Run Information: " << dbTestInfo << std::endl;

        database->writeTestRun(ctrlCfgPath, scanType, strippedScan, runCounter, outputDir, target_charge, target_tot);
        database->registerEnvironment(dbTestInfo);
        std::cout << std::endl;
    }
    delete database;
=======
    if (dbUse) {
        Database *database = new Database();
        database->setTestRunInfo(dbInfoJsonPath);
        database->setConnCfg(dbConnPaths);
        database->write(dbSerialNumber, scanType, runCounter, outputDir);
        delete database;
    }
>>>>>>> e11cf387

    return 0;
}

void printHelp() {
    std::cout << "Help:" << std::endl;
    std::cout << " -h: Shows this." << std::endl;
    std::cout << " -s <scan_type> : Scan config" << std::endl;
    //std::cout << " -n: Provide SPECboard number." << std::endl;
    //std::cout << " -g <cfg_list.txt>: Provide list of chip configurations." << std::endl;
    std::cout << " -c <cfg1.json> [<cfg2.json> ...]: Provide connectivity configuration, can take multiple arguments." << std::endl;
    std::cout << " -r <ctrl.json> Provide controller configuration." << std::endl;
    std::cout << " -t <target_charge> [<tot_target>] : Set target values for threshold/charge (and tot)." << std::endl;
    std::cout << " -p: Enable plotting of results." << std::endl;
    std::cout << " -o <dir> : Output directory. (Default ./data/)" << std::endl;
    std::cout << " -m <int> : 0 = pixel masking disabled, 1 = start with fresh pixel mask, default = pixel masking enabled" << std::endl;
    std::cout << " -k: Report known items (Scans, Hardware etc.)\n";
}

void listChips() {
    for(std::string &chip_type: StdDict::listFrontEnds()) {
        std::cout << "  " << chip_type << "\n";
    }
}

void listProcessors() {
    for(std::string &proc_type: StdDict::listDataProcessors()) {
        std::cout << "  " << proc_type << "\n";
    }
}

void listScans() {
    for(std::string &scan_name: StdDict::listScans()) {
        std::cout << "  " << scan_name << "\n";
    }
}

void listControllers() {
    for(auto &h: StdDict::listHwControllers()) {
        std::cout << "  " << h << std::endl;
    }
}

void listScanLoopActions() {
    for(auto &la: StdDict::listLoopActions()) {
        std::cout << "  " << la << std::endl;
    }
}

void listKnown() {
    std::cout << " Known HW controllers:\n";
    listControllers();
    
    std::cout << " Known Chips:\n";
    listChips();

    std::cout << " Known Processors:\n";
    listProcessors();

    std::cout << " Known Scans:\n";
    listScans();

    std::cout << " Known ScanLoop actions:\n";
    listScanLoopActions();
}

std::unique_ptr<ScanBase> buildScan( const std::string& scanType, Bookkeeper& bookie ) {
  std::unique_ptr<ScanBase> s ( nullptr );
  
    if (scanType.find("json") != std::string::npos) {
        std::cout << "-> Found Scan config, constructing scan ..." << std::endl;
        s.reset( new ScanFactory(&bookie) );
        std::ifstream scanCfgFile(scanType);
        if (!scanCfgFile) {
            std::cerr << "#ERROR# Could not open scan config: " << scanType << std::endl;
            throw("buildScan failure!");
        }
        json scanCfg;
        try {
            scanCfg = json::parse(scanCfgFile);
        } catch (json::parse_error &e) {
            std::cerr << "#ERROR# Could not parse config: " << e.what() << std::endl;
        }
        dynamic_cast<ScanFactory&>(*s).loadConfig(scanCfg);
    } else {
        std::cout << "-> Selecting Scan: " << scanType << std::endl;
        auto scan = StdDict::getScan(scanType, &bookie);
        if (scan != nullptr) {
            std::cout << "-> Found Scan for " << scanType << std::endl;
            s = std::move(scan);
        } else {
            std::cout << "-> No matching Scan found, possible:" << std::endl;
            listScans();
            std::cerr << "-> Aborting!" << std::endl;
            throw("buildScan failure!");
        }
    }

    return s;
}


void buildHistogrammers( std::map<FrontEnd*, std::unique_ptr<DataProcessor>>& histogrammers, const std::string& scanType, std::vector<FrontEnd*>& feList, ScanBase* s, std::string outputDir) {
    if (scanType.find("json") != std::string::npos) {
        std::cout << "-> Found Scan config, loading histogrammer ..." << std::endl;
        std::ifstream scanCfgFile(scanType);
        if (!scanCfgFile) {
            std::cerr << "#ERROR# Could not open scan config: " << scanType << std::endl;
            throw("buildHistogrammers failure!");
        }
        json scanCfg;
        scanCfg= json::parse(scanCfgFile);
        json histoCfg = scanCfg["scan"]["histogrammer"];
        json anaCfg = scanCfg["scan"]["analysis"];

        for (FrontEnd *fe : feList ) {
            if (fe->isActive()) {
                // TODO this loads only FE-i4 specific stuff, bad
                // Load histogrammer
                histogrammers[fe].reset( new Fei4Histogrammer );
                auto& histogrammer = static_cast<Fei4Histogrammer&>( *(histogrammers[fe]) );
                
                histogrammer.connect(fe->clipData, fe->clipHisto);
                int nHistos = histoCfg["n_count"];
                for (int j=0; j<nHistos; j++) {
                    std::string algo_name = histoCfg[std::to_string(j)]["algorithm"];
                    if (algo_name == "OccupancyMap") {
                        std::cout << "  ... adding " << algo_name << std::endl;
                        histogrammer.addHistogrammer(new OccupancyMap());
                    } else if (algo_name == "TotMap") {
                        std::cout << "  ... adding " << algo_name << std::endl;
                        histogrammer.addHistogrammer(new TotMap());
                    } else if (algo_name == "Tot2Map") {
                        std::cout << "  ... adding " << algo_name << std::endl;
                        histogrammer.addHistogrammer(new Tot2Map());
                    } else if (algo_name == "L1Dist") {
                        histogrammer.addHistogrammer(new L1Dist());
                        std::cout << "  ... adding " << algo_name << std::endl;
                    } else if (algo_name == "HitsPerEvent") {
                        histogrammer.addHistogrammer(new HitsPerEvent());
                        std::cout << "  ... adding " << algo_name << std::endl;
                    } else if (algo_name == "DataArchiver") {
                        histogrammer.addHistogrammer(new DataArchiver((outputDir + dynamic_cast<FrontEndCfg*>(fe)->getName() + "_data.raw")));
                        std::cout << "  ... adding " << algo_name << std::endl;
                    } else if (algo_name == "Tot3d") {
                        std::cout << "  ... adding " << algo_name << std::endl;
                        histogrammer.addHistogrammer(new Tot3d());
                    } else if (algo_name == "L13d") {
                        std::cout << "  ... adding " << algo_name << std::endl;
                        histogrammer.addHistogrammer(new L13d());
                    } else {
                        std::cerr << "#ERROR# Histogrammer \"" << algo_name << "\" unknown, skipping!" << std::endl;
                    }
                }
                histogrammer.setMapSize(fe->geo.nCol, fe->geo.nRow);
            }
        }
    } else {
        // Init histogrammer and analysis
      for (FrontEnd *fe : feList ) {
            if (fe->isActive()) {
                // Init histogrammer per FE
                histogrammers[fe].reset( new Fei4Histogrammer );
                auto& histogrammer = static_cast<Fei4Histogrammer&>( *(histogrammers[fe]) );
                
                histogrammer.connect(fe->clipData, fe->clipHisto);
                // Add generic histograms
                histogrammer.addHistogrammer(new OccupancyMap());
                histogrammer.addHistogrammer(new TotMap());
                histogrammer.addHistogrammer(new Tot2Map());
                histogrammer.addHistogrammer(new L1Dist());
                histogrammer.addHistogrammer(new HitsPerEvent());
                if (scanType == "selftrigger") {
                    // TODO set proper file name
                    histogrammer.addHistogrammer(new DataArchiver((outputDir + "data.raw")));
                }
                histogrammer.setMapSize(fe->geo.nCol, fe->geo.nRow);
            }
        }
    }
}


void buildAnalyses( std::map<FrontEnd*, std::unique_ptr<DataProcessor>>& analyses, const std::string& scanType, Bookkeeper& bookie, ScanBase* s, int mask_opt) {
    if (scanType.find("json") != std::string::npos) {
        std::cout << "-> Found Scan config, loading analysis ..." << std::endl;
        std::ifstream scanCfgFile(scanType);
        if (!scanCfgFile) {
            std::cerr << "#ERROR# Could not open scan config: " << scanType << std::endl;
            throw( "buildAnalyses failed" );
        }
        json scanCfg;
        scanCfg = json::parse(scanCfgFile);
        json histoCfg = scanCfg["scan"]["histogrammer"];
        json anaCfg = scanCfg["scan"]["analysis"];

        for (FrontEnd *fe : bookie.feList ) {
            if (fe->isActive()) {
                // TODO this loads only FE-i4 specific stuff, bad
                // TODO hardcoded
                analyses[fe].reset( new Fei4Analysis(&bookie, dynamic_cast<FrontEndCfg*>(fe)->getRxChannel()) );
                auto& ana = static_cast<Fei4Analysis&>( *(analyses[fe]) );
                ana.connect(s, fe->clipHisto, fe->clipResult);
                
                int nAnas = anaCfg["n_count"];
                std::cout << "Found " << nAnas << " Analysis!" << std::endl;
                for (int j=0; j<nAnas; j++) {
                    std::string algo_name = anaCfg[std::to_string(j)]["algorithm"];
                    if (algo_name == "OccupancyAnalysis") {
                        std::cout << "  ... adding " << algo_name << std::endl;
                        ana.addAlgorithm(new OccupancyAnalysis());
                     } else if (algo_name == "L1Analysis") {
                        std::cout << "  ... adding " << algo_name << std::endl;
                        ana.addAlgorithm(new L1Analysis());
                     } else if (algo_name == "TotAnalysis") {
                        std::cout << "  ... adding " << algo_name << std::endl;
                        ana.addAlgorithm(new TotAnalysis());
                     } else if (algo_name == "NoiseAnalysis") {
                        std::cout << "  ... adding " << algo_name << std::endl;
                        ana.addAlgorithm(new NoiseAnalysis());
                     } else if (algo_name == "NoiseTuning") {
                        std::cout << "  ... adding " << algo_name << std::endl;
                        ana.addAlgorithm(new NoiseTuning());
                     } else if (algo_name == "ScurveFitter") {
                        std::cout << "  ... adding " << algo_name << std::endl;
                        ana.addAlgorithm(new ScurveFitter());
                     } else if (algo_name == "OccGlobalThresholdTune") {
                        std::cout << "  ... adding " << algo_name << std::endl;
                        ana.addAlgorithm(new OccGlobalThresholdTune());
                     } else if (algo_name == "OccPixelThresholdTune") {
                        std::cout << "  ... adding " << algo_name << std::endl;
                        ana.addAlgorithm(new OccPixelThresholdTune());
                     } else if (algo_name == "DelayAnalysis") {
                        std::cout << "  ... adding " << algo_name << std::endl;
                        ana.addAlgorithm(new DelayAnalysis());
                     }

                }
                // Disable masking of pixels
                if(mask_opt == 0) {
                    std::cout << " -> Disabling masking for this scan!" << std::endl;
                    ana.setMasking(false);
                }
                ana.setMapSize(fe->geo.nCol, fe->geo.nRow);
            }
        }
    } else {
        // Init histogrammer and analysis
      for (FrontEnd *fe : bookie.feList ) {
            if (fe->isActive()) {
                // Init analysis per FE and depending on scan type
                analyses[fe].reset( new Fei4Analysis(&bookie, dynamic_cast<FrontEndCfg*>(fe)->getRxChannel()) );
                auto& ana = static_cast<Fei4Analysis&>( *(analyses[fe]) );
                ana.connect(s, fe->clipHisto, fe->clipResult);
                ana.addAlgorithm(new L1Analysis());
                if (scanType == "digitalscan") {
                    ana.addAlgorithm(new OccupancyAnalysis());
                } else if (scanType == "analogscan") {
                    ana.addAlgorithm(new OccupancyAnalysis());
                } else if (scanType == "thresholdscan") {
                    ana.addAlgorithm(new ScurveFitter());
                } else if (scanType == "totscan") {
                    ana.addAlgorithm(new TotAnalysis());
                } else if (scanType == "tune_globalthreshold") {
                    ana.addAlgorithm(new OccGlobalThresholdTune());
                } else if (scanType == "tune_pixelthreshold") {
                    ana.addAlgorithm(new OccPixelThresholdTune());
                } else if (scanType == "tune_globalpreamp") {
                    ana.addAlgorithm(new TotAnalysis());
                } else if (scanType == "tune_pixelpreamp") {
                    ana.addAlgorithm(new TotAnalysis());
                } else if (scanType == "noisescan") {
                    ana.addAlgorithm(new NoiseAnalysis());
                } else if (scanType == "selftrigger") {
                    ana.addAlgorithm(new OccupancyAnalysis());
                    ana.getLastAna()->disMasking();
                } else if (scanType == "selftrigger_noise") {
                    ana.addAlgorithm(new NoiseAnalysis());
                } else {
                    std::cout << "-> Analyses not defined for scan type" << std::endl;
                    listScans();
                    std::cerr << "-> Aborting!" << std::endl;
                    throw("buildAnalyses failure!");
                }
                // Disable masking of pixels
                if(mask_opt == 0) {
                    std::cout << " -> Disabling masking for this scan!" << std::endl;
                    ana.setMasking(false);
                }
                ana.setMapSize(fe->geo.nCol, fe->geo.nRow);
            }
        }
    }
}<|MERGE_RESOLUTION|>--- conflicted
+++ resolved
@@ -121,11 +121,7 @@
     oF.close();
 
     int c;
-<<<<<<< HEAD
     while ((c = getopt(argc, argv, "hks:n:m:g:r:c:t:po:WI:")) != -1) {
-=======
-    while ((c = getopt(argc, argv, "hs:n:m:g:r:c:t:po:W:I:")) != -1) {
->>>>>>> e11cf387
         int count = 0;
         switch (c) {
             case 'h':
@@ -181,20 +177,9 @@
                 break;
             case 'W': // Write to DB
                 dbUse = true;
-<<<<<<< HEAD
                 break;
             case 'I':
                 dbTestInfo = std::string(optarg);
-=======
-                optind -= 1; //this is a bit hacky, but getopt doesn't support multiple
-                             //values for one option, so it can't be helped
-                for(; optind < argc && *argv[optind] != '-'; optind += 1){
-                    dbConnPaths.push_back(std::string(argv[optind]));
-                }
-                break;
-            case 'I':
-                dbInfoJsonPath = std::string(optarg);
->>>>>>> e11cf387
                 break;
             case '?':
                 if(optopt == 's' || optopt == 'n'){
@@ -708,7 +693,6 @@
         std::cout << "Find plots in: " << dataDir + "last_scan" << std::endl;
     }
 
-<<<<<<< HEAD
     // Register test info into database
     if (dbUse) {
         std::cout << std::endl;
@@ -729,15 +713,6 @@
         std::cout << std::endl;
     }
     delete database;
-=======
-    if (dbUse) {
-        Database *database = new Database();
-        database->setTestRunInfo(dbInfoJsonPath);
-        database->setConnCfg(dbConnPaths);
-        database->write(dbSerialNumber, scanType, runCounter, outputDir);
-        delete database;
-    }
->>>>>>> e11cf387
 
     return 0;
 }
