#include <iostream>
#include <chrono>
#include <unistd.h>
#include "SpecController.h"
#include "Rd53a.h"
#include "Histo2d.h"

#define EN_RX2 0x1
#define EN_RX1 0x2
#define EN_RX4 0x4
#define EN_RX3 0x8
#define EN_RX6 0x10
#define EN_RX5 0x20
#define EN_RX8 0x40
#define EN_RX7 0x80

#define EN_RX10 0x100
#define EN_RX9 0x200
#define EN_RX12 0x400
#define EN_RX11 0x800
#define EN_RX14 0x1000
#define EN_RX13 0x2000
#define EN_RX16 0x4000
#define EN_RX15 0x8000

#define EN_RX18 0x10000
#define EN_RX17 0x20000
#define EN_RX20 0x40000
#define EN_RX19 0x80000
#define EN_RX22 0x100000
#define EN_RX21 0x200000
#define EN_RX24 0x400000
#define EN_RX23 0x800000

Histo2d* decode(RawData *data, unsigned &hits) {
    Histo2d *h = new Histo2d("tmp", 400, -0.5, 399.5, 192, -0.5, 191.5, typeid(void));
    if (data != NULL) {
        for (unsigned i=0; i<data->words; i++) {
            if (data->buf[i] != 0xFFFFFFFF) {
                if ((data->buf[i] >> 25) & 0x1) {
                    //unsigned l1id = 0x1F & (data->buf[i] >> 20);
                    //unsigned l1tag = 0x1F & (data->buf[i] >> 15);
                    //unsigned bcid = 0x7FFF & data->buf[i];
                    //std::cout << "[Header] : L1ID(" << l1id << ") L1Tag(" << l1tag << ") BCID(" <<  bcid << ")" << std::endl;
                } else {
                    unsigned core_col = 0x3F & (data->buf[i] >> 26);
                    unsigned core_row = 0x3F & (data->buf[i] >> 20);
                    unsigned region = 0xF & (data->buf[i] >> 16);
                    unsigned tot0 = 0xF & (data->buf[i] >> 12); //left most
                    unsigned tot1 = 0xF & (data->buf[i] >> 8);
                    unsigned tot2 = 0xF & (data->buf[i] >> 4);
                    unsigned tot3 = 0xF & (data->buf[i] >> 0);

                    unsigned pix_col = core_col*8+((region&0x1)*4);
                    unsigned pix_row = core_row*8+(0x7&(region>>1));
                    //std::cout << "[Data] : COL(" << core_col << ") ROW(" << core_row  << ") Region(" << region
                    //    << ") TOT(" << tot3 << "," << tot2 << "," << tot1 << "," << tot0 
                    //    << ") RAW(0x" << std::hex << data->buf[i] << std::dec << ")" << std::endl;
                    if (tot0 != 0xF) {
                        hits++;
                        h->fill(pix_col, pix_row);
                    }
                    if (tot1 != 0xF) {
                        hits++;
                        h->fill(pix_col+1, pix_row);
                    }
                    if (tot2 != 0xF) {
                        hits++;
                        h->fill(pix_col+2, pix_row);
                    }
                    if (tot3 != 0xF) {
                        hits++;
                        h->fill(pix_col+3, pix_row);
                    }
                }
            }
        }
    }
    return h;
}

int main(int argc, char *argv[]) {

    int specNum = 0;
    if (argc > 1)
        specNum = std::stoi(argv[1]);

    SpecController spec;
    spec.init(specNum);

    //Send IO config to active FMC
    spec.writeSingle(0x6<<14 | 0x0, 0x080000);
    spec.writeSingle(0x6<<14 | 0x1, 0xF);
    spec.setCmdEnable(0x1);
    spec.setRxEnable(0x0);

    Rd53a fe(&spec);
    fe.setChipId(0);
    std::cout << ">>> Configuring chip with default config ..." << std::endl;
    fe.configure();
    std::cout << " ... done." << std::endl;
    std::this_thread::sleep_for(std::chrono::milliseconds(1));

    // TODO check link sync
    spec.setRxEnable(0x1);

    std::cout << ">>> Enabling digital injection" << std::endl;
    fe.writeRegister(&Rd53a::InjEnDig, 1);
    fe.writeRegister(&Rd53a::InjAnaMode, 0);
    fe.writeRegister(&Rd53a::InjVcalHigh, 4000);
    fe.writeRegister(&Rd53a::InjVcalMed, 300);
    fe.writeRegister(&Rd53a::LatencyConfig, 48);
    fe.writeRegister(&Rd53a::GlobalPulseRt, 0x4000);

    std::cout << ">>> Enabling some pixels" << std::endl;
    unsigned max_mask_stage = 32; // Must be divisible by 192
    unsigned max_col_stage = 20; //Must be divisble by 400

    Histo2d *h = new Histo2d("Occupancy", 400, -0.5, 399.5, 192, -0.5, 191.5, typeid(void));

    unsigned total_hits = 0;
    for (unsigned mask_stage=0; mask_stage<max_mask_stage; mask_stage++) {
        // Loop over columns
        // Configure pixels
        unsigned act_pix = 0;
        for (unsigned col=0; col<400; col++) {
            for (unsigned row=0; row<192; row++) {
                if (row%8==(mask_stage%8) && col%4==(mask_stage/8)) { // one (out of 32) pixel per core
                    fe.setEn(col, row, 1);
                    fe.setInjEn(col, row, 1);
                    //fe.setHitbus(col, row, 1);
                    act_pix++;
                } else {
                    fe.setEn(col, row, 0);
                    fe.setInjEn(col, row, 0);
                    //fe.setHitbus(col, row, 1);
                }
            }
        }
        fe.configurePixels();
        std::cout << "Enabled " << act_pix << " pixels" << std::endl;
        std::this_thread::sleep_for(std::chrono::microseconds(10));

        spec.setTrigConfig(EXT_TRIGGER);

        for (unsigned col_stage=0; col_stage<max_col_stage; col_stage+=4) {

            fe.globalPulse(0, 20);
            while(!spec.isCmdEmpty()) {}
            std::cout << "Mask = " << mask_stage << " , Col Loop = " << col_stage << std::endl;
            unsigned col_cnt = 0;
            for (unsigned col=0; col<200; col+=4) {
                // Enable cores for injection
                if ((col%max_col_stage) == col_stage) {
                    fe.enableCalCol(col);
                    fe.enableCalCol(col+1);
                    fe.enableCalCol(col+2);
                    fe.enableCalCol(col+3);
                    col_cnt+=4;
                } else {
                    fe.disableCalCol(col);
                    fe.disableCalCol(col+1);
                    fe.disableCalCol(col+2);
                    fe.disableCalCol(col+3);
                }
            }
            while(!spec.isCmdEmpty()) {}
            unsigned hits = 0;
            std::this_thread::sleep_for(std::chrono::microseconds(10));
            
            for (unsigned i=0; i<10; i++) {
                spec.setTrigEnable(0x1);
                spec.writeFifo(0x69696969);
                spec.writeFifo(0x69696969);
                fe.cal(0, 1, 0, 40, 0, 0);
                spec.writeFifo(0x69696969); // Two idles = 8 BCs
                spec.writeFifo(0x69696969); // 16
                spec.writeFifo(0x69696969); // 24
                spec.writeFifo(0x69696969); // 32
                spec.writeFifo(0x69696969); // 40
                fe.trigger(0xF, 1, 0xF, 2);
                fe.trigger(0xF, 3, 0xF, 4);
                spec.writeFifo(0x69696969); 
                spec.writeFifo(0x69696969);
                spec.writeFifo(0x69696969);
                spec.writeFifo(0x69696969);
                spec.writeFifo(0x69696969);
<<<<<<< HEAD
                spec.setTrigEnable(0x0);
                while(!spec.isCmdEmpty());
=======
                while(!spec.isCmdEmpty()) {}
>>>>>>> 20c048b8

                {
                    RawData *data = NULL;
                    do {
                        std::this_thread::sleep_for(std::chrono::milliseconds(1));
                        if (data != NULL)
                            delete data;
                        data = spec.readData();
                        Histo2d *tmp_h = decode(data, hits);
                        h->add(*tmp_h);
                        delete tmp_h;
                    } while (data != NULL);

                }
            }
            std::cout << "Got " << hits << " hits" << std::endl;
            total_hits += hits;


        }
    }
    h->plot("rd53a_proto_digital");
    std::cout << "Saw " << total_hits << " hits!" << std::endl;


    spec.setRxEnable(0x0);
    return 0;
}<|MERGE_RESOLUTION|>--- conflicted
+++ resolved
@@ -185,12 +185,8 @@
                 spec.writeFifo(0x69696969);
                 spec.writeFifo(0x69696969);
                 spec.writeFifo(0x69696969);
-<<<<<<< HEAD
                 spec.setTrigEnable(0x0);
-                while(!spec.isCmdEmpty());
-=======
                 while(!spec.isCmdEmpty()) {}
->>>>>>> 20c048b8
 
                 {
                     RawData *data = NULL;
