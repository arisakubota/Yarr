--- conflicted
+++ resolved
@@ -185,10 +185,6 @@
                 spec.writeFifo(0x69696969);
                 spec.writeFifo(0x69696969);
                 spec.writeFifo(0x69696969);
-<<<<<<< HEAD
-=======
-                while(!spec.isCmdEmpty()) {}
->>>>>>> 20c048b8
                 spec.writeFifo(0x69696969);
                 spec.writeFifo(0x69696969);
                 fe.cal(0, 0, 0, 1, 0, 0);
@@ -204,12 +200,8 @@
                 spec.writeFifo(0x69696969);
                 spec.writeFifo(0x69696969);
                 spec.writeFifo(0x69696969);
-<<<<<<< HEAD
                 spec.setTrigEnable(0x0);
-                while(!spec.isCmdEmpty());
-=======
                 while(!spec.isCmdEmpty()) {}
->>>>>>> 20c048b8
 
                 {
                     RawData *data = NULL;
