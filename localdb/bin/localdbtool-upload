#!/usr/bin/env python3
#################################
# Author: Arisa Kubota
# Email: arisa.kubota at cern.ch
# Date: July 2019
# Project: Local Database for YARR
#################################

### Common
<<<<<<< HEAD
import os, sys, time, argparse, yaml, subprocess
=======
import os, sys, time, argparse, yaml
>>>>>>> 0cf29903
from getpass          import getpass
from pymongo          import MongoClient, errors, DESCENDING
from bson.objectid    import ObjectId
from datetime         import datetime

### log
from logging import getLogger, StreamHandler, DEBUG, Formatter, FileHandler, getLoggerClass, INFO
logger = getLogger('Log')
logger.setLevel(INFO)
#logger.setLevel(DEBUG) # remove comment out for debug mode

sys.path.append(os.path.join(os.path.dirname(os.path.abspath(__file__)),'../lib/localdb-tools/modules'))
import register

### global variables
home = os.environ['HOME']
if not "HOSTNAME" in os.environ:
    hostname = "default_host"
else:
    hostname = os.environ["HOSTNAME"]
global localdb
global option
global logfile

#######################
### local functions ###
#######################

##################################
# convert yaml config file to dict
def readConfig(conf_path):
    logger.debug('Read Config File.')
    conf = {}
    if os.path.isfile(conf_path):
        f = open(conf_path, 'r')
        conf = yaml.load(f, Loader=yaml.SafeLoader)
    return conf

def readKey(i_path):
    file_text = open(i_path, 'r')
    file_keys = file_text.read().split()
    keys = {
        'username': file_keys[0],
        'password': file_keys[1]
    }
    file_text.close()
    return keys

###############
# get arguments
def getArgs():
    logger.debug('Get Arguments.')
    parser = argparse.ArgumentParser(formatter_class=argparse.RawTextHelpFormatter)
    parser.add_argument(
        "command",
        help="option*\tfuntion\ninit\tFunction initialization & Connection check\ncomp\tComponent registration\nscan\tScan data upload\ndcs\tDCS data upload\ncache\tCache data upload\ncheck\tRegistered component check\ntest\tTesting command",
        type=str,
        nargs='+'
    )
    parser.add_argument('--config', help='Set User Config Path of Local DB Server.', type=str)
    parser.add_argument('--username', help='Set the User Name of Local DB Server.', type=str)
    parser.add_argument('--password', help='Set the Password of Local DB Server.', type=str)
    parser.add_argument('--database', help='Set Database Config Path', type=str)
    parser.add_argument('--user', help='Set User Config Path', type=str)
    parser.add_argument('--site', help='Set Site Config Path', type=str)
    parser.add_argument('--log', help='Set Log Mode', action='store_true')
    #parser.add_argument('--force', help='Set Log Mode', action='store_true')
    args = parser.parse_args()

    if args.config:
        conf = readConfig(args.config)
        if 'username' in conf and not args.username: args.username = conf['username']
        if 'password' in conf and not args.password: args.password = conf['password']

    return args

#######################################################################
# get test run data from test run data id or connectivity and timestamp
# * get unique test data which has { '_id': ObjectId(i_tr_oid) }
# * get some test data which has { 'startTime': i_timestamp }
#   (option) limit test data by adding info { 'user_id': i_user_oid }
#   (option) limit test data by adding info { 'address': i_site_oid }
#   limit test data associated with component in connectivity
def getTestRunData(i_type, i_tr_oid, i_conn_json=None, i_timestamp=None, i_site_oid=None, i_user_oid=None):
    logger.debug('Get TestRun Data.')

    tr_oids = []

    if i_tr_oid=='':
        if not i_timestamp:
            return tr_oids
        doc_value = {
            'startTime' : datetime.utcfromtimestamp(i_timestamp),
            'dbVersion' : register.__global.db_version
        }
        if i_site_oid: doc_value.update({ 'address': i_site_oid })
        if i_user_oid: doc_value.update({ 'user_id': i_user_oid })
        run_entries = localdb.testRun.find(doc_value).sort([('$natural', -1)])
        if not i_conn_json=={}:
            for run_entry in run_entries:
                chip_names = []
                for chip_json in i_conn_json['chips']:
                    if chip_json.get('enable', 1)==0: continue
                    chip_names.append({ 'name': chip_json['name'] })
                query = {
                    'dbVersion' : register.__global.db_version,
                    'testRun'   : str(run_entry['_id']),
                    '$or'       : chip_names
                }
                ctr_entries = localdb.componentTestRun.find(query)
                if not ctr_entries.count()==0:
                    tr_oids.append(str(run_entry['_id']))
                    break
        else:
            for run_entry in run_entries:
                tr_oids.append(str(run_entry['_id']))
    else:
        doc_value = {
            '_id'       : ObjectId(i_tr_oid),
            'dbVersion' : register.__global.db_version
        }
        this_run = localdb.testRun.find_one(doc_value)
        if this_run:
            tr_oids.append(str(this_run['_id']))

    if i_type=='dcs':
        dcs_tr_oids = []
        for tr_oid in tr_oids:
            query = {
                '_id'       : ObjectId(tr_oid),
                'dbVersion' : register.__global.db_version
            }
            this_run = localdb.testRun.find_one(query)
            if not this_run.get('environment',False)==False:
                dcs_tr_oids.append(tr_oid)
        tr_oids = dcs_tr_oids

    return tr_oids

######################
### main functions ###
######################

############
# Initialize
# Check the connection to Local DB
def __init(db_cfg):
    logger.debug('Initialize.')

    args = getArgs()
    global localdb

    if db_cfg=={}:
        logger.error('There is no default database config in {}/.yarr/localdb'.format(home))
        logger.error('Set it by YARR/localdb/setup_db.sh')
        logger.info('-----------------------')
        logger.debug('=======================')
        sys.exit(1)

    url = 'mongodb://{0}:{1}'.format(db_cfg['hostIp'], db_cfg['hostPort'])
    logger.info('[Connection Test] DB Server: {0}/{1}'.format(url, db_cfg.get('dbName', 'localdb')))

    ##################
    # Connection check
    max_server_delay = 1
    username = None
    password = None
    authSource = db_cfg.get('dbName', 'localdb')
    ### check tls/ssl
    db_tls = db_cfg.get('tls', {}).get('enabled',False)
    db_ssl = db_cfg.get('ssl', {}).get('enabled',False)
    if db_tls:
        db_certfile = db_cfg.get('tls', {}).get('CertificateKeyFile',None)
        db_ca_certs = db_cfg.get('tls', {}).get('CAFile',None)
    elif db_ssl:
        db_certfile = db_cfg.get('ssl', {}).get('PEMKeyFile',None)
        db_ca_certs = db_cfg.get('ssl', {}).get('CAFile',None)
    if db_tls or db_ssl:
        url+='/?ssl=true&ssl_ca_certs={0}&ssl_certfile={1}&ssl_match_hostname=false'.format(db_ca_certs,db_certfile)
        ### authenticate mechanism
        if db_cfg.get('auth',None)=='x509':
            url+='&authMechanism=MONGODB-X509'
    client = MongoClient(
        url,
        serverSelectionTimeoutMS=max_server_delay
    )
    localdb = client[db_cfg.get('dbName', 'localdb')]
    try:
        localdb['fs.files'].create_index([('hash', DESCENDING), ('_id', DESCENDING)])
        localdb['component'].create_index([('serialNumber', DESCENDING)])
        localdb['testRun'].create_index([('startTime', DESCENDING), ('user_id', DESCENDING), ('address', DESCENDING)])
        localdb['componentTestRun'].create_index([('name', DESCENDING), ('testRun', DESCENDING)])
    except errors.ServerSelectionTimeoutError as err:
        ### Connection failed
        logger.error('---> Connection is BAD.')
        logger.error('     {}'.format(err))
        logger.error('     Access https://localdb-docs.readthedocs.io/en/master/faq/ to check more detail')
        return False
    except errors.OperationFailure as err:
        ### Need user authentication
        if db_cfg.get('KeyFile',None):
            if not db_cfg['KeyFile'] == 'null':
                keys = readKey(db_cfg['KeyFile'])
                username = keys['username']
                password = keys['password']
        if args.username:
            username = args.username
        elif db_cfg.get('username',None):
            username = db_cfg['username']
        elif os.environ.get('username',None):
            username = os.environ['username']
        if args.password:
            password = args.password
        elif db_cfg.get('password',None):
            password = db_cfg['password']
        elif os.environ.get('password',None):
            password = os.environ['password']
        if args.log==True:
            if username and password:
                try:
                    localdb.authenticate(username, password)
                except errors.OperationFailure as err:
                    logger.error('Authentication failed.')
                    return False
            else:
                logger.warning('Need user authentication.')
                return False
        else:
            through = False
            while through==False:
                logger.warning('Need user authentication.')
                if not username or not password:
                    username = None
                    password = None
                    username = input('User name > ')
                    password = getpass('Password > ')
                try:
                    logger.info('Authentication succeeded.')
                    localdb.authenticate(username, password)
                    os.environ['username'] = username
                    os.environ['password'] = password
                    through = True
                except errors.OperationFailure as err:
                    logger.error('Authentication failed.')
                    args.username = None
                    args.password = None
                    answer = input('Try again? [y/n(skip)]\n> ')
                    if answer.lower()=='y':
                        username = None
                        password = None
                    else:
                        return False

    localdb['fs.files'].create_index([('hash', DESCENDING), ('_id', DESCENDING)])
    localdb['component'].create_index([('serialNumber', DESCENDING)])
    localdb['testRun'].create_index([('startTime', DESCENDING), ('user_id', DESCENDING), ('address', DESCENDING)])
    localdb['componentTestRun'].create_index([('name', DESCENDING), ('testRun', DESCENDING)])

    register.__set_localdb(localdb)
    register.__set_list(db_cfg.get('stage',[]), 'stage')
    register.__set_list(db_cfg.get('environment',[]), 'environment')
    register.__set_list(db_cfg.get('component',[]), 'component')
    #register.__global.force = args.force

    logger.info('---> Connection is GOOD.')

    return True

#####################
# Set cache directory
# - Scan Upload: path/to/cache/scanLog.json
# - DCS Upload: path/to/cache/dbDcsLog.json
def __set_cache(cache_dir):
    logger.debug('Write cache data: {}.'.format(cache_dir))

    args = getArgs()

    ##################################
    # Set cache directory and log file
    register.__global.dir_path = cache_dir
    if option=='scan':
        scanlog_path = '{}/scanLog.json'.format(cache_dir)
    elif option=='dcs':
        scanlog_path = '{}/dbDcsLog.json'.format(cache_dir)
    else:
        return
    scanlog_json = register.toJson(scanlog_path)

    #####################
    # Set database config
    # - priority
    #   1. argument
    #   2. database config in scanLog.json
    #   3. default (~/.yarr/localdb/${HOSTNAME}_database.json
    db_cfg = None
    if args.database:
        db_cfg = register.toJson(args.database)
    elif 'dbCfg' in scanlog_json:
        db_cfg = scanlog_json['dbCfg']
    if not db_cfg:
        db_cfg = register.toJson('{0}/.yarr/localdb/{1}_database.json'.format(home, hostname))
        if db_cfg=={}:
            logger.error('There is no default database config in {}/.yarr/localdb'.format(home))
            logger.error('Set it by YARR/localdb/setup_db.sh')
            logger.info('-----------------------')
            logger.debug('=======================')
            sys.exit(1)

    #####################
    # Write Scan/DCS data
    result = False
    if __init(db_cfg)==True:
        if option=='scan':
            result=__write_scan(cache_dir, scanlog_json)
        if option=='dcs':
            result=__write_dcs(cache_dir, scanlog_json)
    else:
        logger.error('Cannot upload data {}, retry again in the good connection to Local DB Server'.format(cache_dir))
        result = True

    #########
    # CleanUp
    __clean(cache_dir, result)

##################
# Scan Data Upload
# Upload scan data from result data files following scanLog.json
def __write_scan(cache_dir, scanlog_json):
    logger.debug('Write cache scan data: {}.'.format(cache_dir))
    logger.info('Cache Directory: {}'.format(cache_dir))

    args = getArgs()

    if scanlog_json=={}:
        logger.warning('No Scan Data')
        return False

    ###########
    # timestamp
    # If 'start/finishTime' is written in scanLog.json, extract 'start/finishTime' from scanLog.json.
    # If not, extract 'timestamp' and convert it to 'start/finishTime'.
    if 'startTime' in scanlog_json:
        start_timestamp = scanlog_json['startTime']
    elif 'timestamp' in scanlog_json:
        start_timestamp = time.mktime(time.strptime(scanlog_json['timestamp'], '%Y-%m-%d_%H:%M:%S'))
    else:
        start_timestamp = datetime.now().timestamp()
    if 'finishTime' in scanlog_json:
        finish_timestamp = scanlog_json['finishTime']
    else:
        finish_timestamp = start_timestamp
    scanlog_json['startTime']  = start_timestamp
    scanlog_json['finishTime'] = finish_timestamp

    ######
    # site
    # If site config file is speficied, register site information from the config file.
    # If not, register site information by extracting mac address and hostname of the machine.
    # If the site information has already registered, this step will be skipped.
    site_json = scanlog_json.get('siteCfg',{})
    if args.site:
        site_json.update(register.toJson(args.site))
    if site_json=={}:
        site_json = register.toJson('{0}/.yarr/localdb/{1}_site.json'.format(home, hostname))
        if site_json=={}:
            logger.error('There is no default site config in {}/.yarr/localdb'.format(home))
            logger.error('Set it by YARR/localdb/setup_db.sh')
            logger.info('-----------------------')
            logger.debug('=======================')
            sys.exit(1)
    site_oid = register.__set_site(site_json)

    ######
    # user
    # If user config file is specified, register user information from the user file.
    # If not, register user information by extracting user name and hostname of the machine.
    # If the user information has already registered, this step will be skipped.
    user_json = scanlog_json.get('userCfg',{})
    if args.user:
        user_json.update(register.toJson(args.user))
    if user_json=={}:
        user_json = register.toJson('{0}/.yarr/localdb/user.json'.format(home))
        if user_json=={}:
            logger.error('There is no default user config in {}/.yarr/localdb'.format(home))
            logger.error('Set it by YARR/localdb/setup_db.sh')
            logger.info('-----------------------')
            logger.debug('=======================')
            sys.exit(1)
    user_oid = register.__set_user(user_json)

    #############
    # connctivity
    # Check chip status ('enable':True/False) and upload for disabled chip will be skipped.
    # If the test data associated with the component has already registered, the test data upload will be skipped.
    conn_jsons = []
    if not type(scanlog_json['connectivity'])==type([]):
        conn_json = register.__set_conn_cfg(scanlog_json['connectivity'], cache_dir)
        conn_jsons.append(conn_json)
    else:
        for connectivity in scanlog_json['connectivity']:
            conn_json = register.__set_conn_cfg(connectivity, cache_dir)
            conn_jsons.append(conn_json)

    ##########
    # testType
    # If 'testType' is written in scanLog.json, extract 'testType' from scanLog.json.
    # If not, extract '-s <scanCfg.json' from command line and convert it to 'testType'.
    if 'testType' in scanlog_json:
        test_type = scanlog_json['testType']
    elif 'exec' in scanlog_json:
        command = scanlog_json['exec']
        for i, com in enumerate(command.split(' ')):
            if com=='-s':
                scan_command = command.split(' ')[i+1]
                break
        test_type = scan_command.split('/')[-1].split('.')[0]
    else:
        test_type = 'unknown_type'
    scanlog_json['testType'] = test_type

    ########################
    # test data upload
    # Almost all information of scanLog.json will be stored as test data with keeping the format.
    # (Config data and timestamps are stored in the specific format.)

    ### start
    conn_jsons = register.__set_test_run_start(scanlog_json, conn_jsons)

    ### config and attachment
    for conn_json in conn_jsons:
        ### config for testRun
        for key in scanlog_json:
            if not 'Cfg' in key:
                continue
            cfg_json = scanlog_json[key]
            register.__set_config(cfg_json, key, key, 'testRun', {}, conn_json)
        scan_cfg_path = '{0}/{1}.json'.format(cache_dir, test_type)
        cfg_json = register.toJson(scan_cfg_path)
        register.__set_config(cfg_json, test_type, 'scanCfg', 'testRun', {}, conn_json)

        for chip_json in conn_json['chips']:
            chip_name = chip_json['name']
            filename = 'chipCfg'
            chip_cfg_name = chip_json['config'].split('/')[len(chip_json['config'].split('/'))-1]

            for file_name in os.listdir(cache_dir):
                ### config for componentTestRun
                if chip_cfg_name in file_name:
                    cfg_json = register.toJson('{0}/{1}'.format(cache_dir, file_name))
                    title = '{}Cfg'.format(file_name.split(chip_cfg_name)[1][1:])
                    register.__set_config(cfg_json, filename, title, 'componentTestRun', chip_json, conn_json)
                    continue
                ### attachment for componentTestRun
                if chip_name in file_name:
                    file_path = '{0}/{1}'.format(cache_dir, file_name)
                    histoname = file_name.split('{}_'.format(chip_name))[1].split('.')[0]
                    register.__set_attachment(file_path, histoname, chip_json, conn_json)
                    continue
    ### finish
    register.__set_test_run_finish(scanlog_json, conn_jsons)

    return True

##################
# DCS Data Upload
# Upload DCS data from result data files following dbDcsLog.json
def __write_dcs(cache_dir, dcslog_json):
    logger.debug('Write cache DCS data: {}.'.format(cache_dir))
    logger.info('Cache Directory: {}'.format(cache_dir))

    args = getArgs()

    if dcslog_json=={}:
        logger.warning('No DCS Data')
        return False

    if not 'environments' in dcslog_json:
        logger.warning('No DCS data in the log file: {}/dbDcsLog.json'.format(cache_dir))
        return False

    ###########
    # timestamp
    # If 'start/finishTime' is written in scanLog.json, extract 'start/finishTime' from scanLog.json.
    # If not, extract 'timestamp' and convert it to 'start/finishTime'.
    if 'startTime' in dcslog_json:
        timestamp = dcslog_json['startTime']
    elif 'timestamp' in dcslog_json:
        timestamp = time.mktime(time.strptime(dcslog_json['timestamp'], '%Y-%m-%d_%H:%M:%S'))
    else:
        timestamp = -1

    ######
    # site
    # If site config file is speficied, register site information from the config file.
    # If not, register site information by extracting mac address and hostname of the machine.
    # If the site information has already registered, this step will be skipped.
    site_json = dcslog_json.get('siteCfg',{})
    if args.site:
        site_json.update(register.toJson(args.site))
    if site_json=={}:
        site_json = register.toJson('{0}/.yarr/localdb/{1}_site.json'.format(home, hostname))
        if site_json=={}:
            logger.error('There is no default site config in {}/.yarr/localdb'.format(home))
            logger.error('Set it by YARR/localdb/setup_db.sh')
            logger.info('-----------------------')
            logger.debug('=======================')
            sys.exit(1)
    site_oid = register.__set_site(site_json)

    ######
    # user
    # If user config file is specified, register user information from the user file.
    # If not, register user information by extracting user name and hostname of the machine.
    # If the user information has already registered, this step will be skipped.
    user_json = dcslog_json.get('userCfg',{})
    if args.user:
        user_json.update(register.toJson(args.user))
    if user_json=={}:
        user_json = register.toJson('{0}/.yarr/localdb/user.json'.format(home))
        if user_json=={}:
            logger.error('There is no default user config in {}/.yarr/localdb'.format(home))
            logger.error('Set it by YARR/localdb/setup_db.sh')
            logger.info('-----------------------')
            logger.debug('=======================')
            sys.exit(1)
    user_oid = register.__set_user(user_json)

    conn_json = register.__set_conn_cfg(dcslog_json.get('connectivity',{}), cache_dir)
    tr_oids = getTestRunData('scan', dcslog_json.get('id',''), conn_json, timestamp, site_oid, user_oid)
    if tr_oids==[]:
        logger.warning('Not found relational test run data in DB')
        return True

    for tr_oid in tr_oids:
        dcs_tr_oids = []
        if not getTestRunData('dcs', tr_oid)==[]:
            logger.warning('Already registered dcs data to this test data in DB')
            if not args.log:
                print('')
                answer = input('Do you continue to upload data into Local DB? [y/n]\n')
                print('')
                if answer.lower()!='y':
                    return False
                else:
                    dcs_tr_oids.append(tr_oid)
        else:
            dcs_tr_oids.append(tr_oid)

    tr_oids = dcs_tr_oids
    for tr_oid in tr_oids:
        register.__set_dcs(tr_oid, dcslog_json['environments'])
        register.__global.tr_oids.append(tr_oid)

    return True

def __clean(cache_dir, result):
    logger.debug('Clean Up: {}.'.format(option))

    ############
    # cache list
    # scan upload -> cache file : ~/.yarr/localdb/run.dat
    # dcs upload  -> cache file : ~/.yarr/localdb/dcs.dat
    if option=='scan':
        cache_path = '{}/.yarr/localdb/run.dat'.format(home)
    elif option=='dcs':
        cache_path = '{}/.yarr/localdb/dcs.dat'.format(home)
    else: return

    if os.path.isfile(cache_path):
        with open(cache_path,'r') as f:
            cache_list = f.read().splitlines()
    else:
        cache_list = []
    cache_list.append(cache_dir)
    cache_list = list(set(cache_list))

    if not result==True:
    ### Unuploadable test data outputs 'result:False', then remove directory path from cache list.
        if cache_dir in cache_list: cache_list.remove(cache_dir)
    else:
        if option=='scan' or option=='dcs':
            for tr_oid in register.__global.tr_oids:
                if not getTestRunData(option, tr_oid)==[]:
                    logger.info('Success')
                    if cache_dir in cache_list: cache_list.remove(cache_dir)
                else:
                    logger.error('Something wrong')

    ##################
    # Write Cache File
    with open(cache_path,'w') as f:
        for line in cache_list:
            if not line or not line=='': f.write('{}\n'.format(line))

    #register.__global.clean()
    register.clean()

###################
# Cache Data Upload
# Upload Scan/DCS data from cache file run.dat/dcs.dat
def __upload_from_cache():
    logger.debug('Upload From Cache List.')
    global option

    #################
    # Scan Cache List
    file_paths = {'scan': '{}/.yarr/localdb/run.dat'.format(home), 'dcs': '{}/.yarr/localdb/dcs.dat'.format(home)}

    for opt in file_paths:
        option = opt
        file_path = file_paths[opt]
        cache_list = []
        if os.path.isfile(file_path.format(home)):
            with open(file_path.format(home),'r') as f:
                cache_list = f.read().splitlines()

        cache_list = list(set(cache_list))
        for cache_dir in cache_list:
            if cache_dir=='': continue
            __set_cache(cache_dir)

################################
# Register Component (temporary)
# TODO Prepare the function to retrieve component data from proDB
def __upload_comp(comp_path):
    logger.debug('Register Component Data.')

    args = getArgs()

    #####################
    # Set database config
    # - priority
    #   1. argument
    #   2. default (~/.yarr/localdb/${HOSTNAME}_database.json
    if args.database:
        db_cfg = register.toJson(args.database)
    else:
        db_cfg = register.toJson('{0}/.yarr/localdb/{1}_database.json'.format(home, hostname))
        if db_cfg=={}:
            logger.error('There is no default database config in {}/.yarr/localdb'.format(home))
            logger.error('Set it by YARR/localdb/setup_db.sh')
            logger.info('-----------------------')
            logger.debug('=======================')
            sys.exit(1)

    ############
    # Initialize
    # If the connection is bad,
    # exit the function
    if not __init(db_cfg)==True:
        logger.error('Could not upload data {}, retry again in the good connection to Local DB Server'.format(comp_path))
        logger.info('-----------------------')
        logger.debug('=======================')
        sys.exit(1)

    ######
    # site
    # If site config file is speficied, register site information from the config file.
    # If not, register site information by extracting mac address and hostname of the machine.
    # If the site information has already registered, this step will be skipped.
    site_json = register.toJson(args.site)
    if site_json=={}:
        site_json = register.toJson('{0}/.yarr/localdb/{1}_site.json'.format(home, hostname))
        if site_json=={}:
            logger.error('There is no default site config in {}/.yarr/localdb'.format(home))
            logger.error('Set it by YARR/localdb/setup_db.sh')
            logger.info('-----------------------')
            logger.debug('=======================')
            sys.exit(1)
    site_oid = register.__set_site(site_json)
    register.__check_site_data(site_oid)

    ######
    # user
    # If user config file is specified, register user information from the user file.
    # If not, register user information by extracting user name and hostname of the machine.
    # If the user information has already registered, this step will be skipped.
    user_json = register.toJson(args.user)
    if user_json=={}:
        user_json = register.toJson('{0}/.yarr/localdb/user.json'.format(home))
        if user_json=={}:
            logger.error('There is no default user config in {}/.yarr/localdb'.format(home))
            logger.error('Set it by YARR/localdb/setup_db.sh')
            logger.info('-----------------------')
            logger.debug('=======================')
            sys.exit(1)
    user_oid = register.__set_user(user_json)
    register.__check_user_data(user_oid)

    ######################
    # Check component file
    register.__check_conn_cfg(comp_path)
    print('')
    answer = input('Do you continue to upload data into Local DB? [y/n]\n')
    print('')
    if answer.lower()!='y':
        logger.info('-----------------------')
        logger.debug('=======================')
        sys.exit(0)
    ####################################
    # Check the status of the components
    # If the component has already registered,
    # return False.
    # If not, the components are registered and return True when completed.
    status = register.__conn_cfg(comp_path)
    if status==True:
        logger.info('Completed the upload successfuly.')
        logger.info('')
        logger.info('You can retrieve config files from Local DB by ')
        logger.info('       localdbtool-retrieve pull --chip <SERIAL NUMBER>')
    else:
        logger.info('Already registered.')

########################################
# Check Component registered in Local DB
def __check_component(i_type):
    logger.debug('Check Component Data.')

    args = getArgs()

    if args.database:
        db_cfg = register.toJson(args.database)
    else:
        db_cfg = register.toJson('{0}/.yarr/localdb/{1}_database.json'.format(home, hostname))
        if db_cfg=={}:
            logger.error('There is no default database config in {}/.yarr/localdb'.format(home))
            logger.error('Set it by YARR/localdb/setup_db.sh')
            logger.info('-----------------------')
            logger.debug('=======================')
            sys.exit(1)

    if not __init(db_cfg)==True:
        logger.error('Could not check component data, retry again in the good connection to Local DB Server')
        logger.info('-----------------------')
        logger.debug('=======================')
        sys.exit(1)

    ### fetch
    if i_type=='comp':
        file_path = home+'/.yarr/localdb/'+hostname+'_modules.csv'
        file_open = open(file_path, 'w')
        query = { 'dbVersion': register.__global.db_version }
        component_entries = localdb.component.find(query)
        modules = []
        for component in component_entries:
            module = {}
            module['serialNumber'] = component['serialNumber']
            module['componentType'] = component['componentType']
            module['chipType'] = component['chipType']
            file_open.write('{},'.format(component['serialNumber']))
            query = {
                'dbVersion' : register.__global.db_version,
                'parent'    : str(component['_id'])
            }
            child_entries = localdb.childParentRelation.find(query)
            module['chips'] = []
            for child in child_entries:
                query = {
                    '_id'       : ObjectId(child['child']),
                    'dbVersion' : register.__global.db_version
                }
                this_chip = localdb.component.find_one(query)
                chip = {}
                chip['serialNumber'] = this_chip['serialNumber']
                chip['componentType'] = this_chip['componentType']
                chip['chipId'] = this_chip['chipId']
                file_open.write('{},'.format(this_chip['serialNumber']))
                module['chips'].append(chip)
            modules.append(module)
            file_open.write('\n')
        file_open.close()

        if not args.log:
            logger.info('Download Component Data of Local DB locally ({})...'.format(file_path))
            logger.info('**************************************')
            for j, module in enumerate(modules):
                logger.info('Component ({})'.format(j+1))
                logger.info('    Chip Type: {}'.format(module['chipType']))
                logger.info('    Parent:')
                logger.info('        serial number: {}'.format(module['serialNumber']))
                logger.info('        component type: {}'.format(module['componentType']))
                logger.info('        children: {}'.format(len(module['chips'])))
                for i, chip in enumerate(module['chips']):
                    logger.info('    Child ({}):'.format(i+1))
                    logger.info('        serial number: {}'.format(chip['serialNumber']))
                    logger.info('        component type: {}'.format(chip['componentType']))
                    logger.info('        chip ID: {}'.format(chip['chipId']))
                logger.info('**************************************')
            logger.info('The number of components: {}'.format(len(modules)))
            logger.info('Done.')
    elif i_type=='chip':
        query = { 'dbVersion': register.__global.db_version }
        component_entries = localdb.chip.find(query)
        chips = []
        for component in component_entries:
            chip = {}
            chip['name'] = component['name']
            chip['chipType'] = component['chipType']
            chip['chipId'] = component['chipId']
            chip['component'] = '...'
            chip['proDB'] = False
            query = {
                'serialNumber': chip['name'],
                'dbVersion'   : register.__global.db_version
            }
            this_cmp = localdb.component.find_one(query)
            if this_cmp:
                chip['component'] = str(this_cmp['_id'])
                chip['proDB'] = this_cmp['proDB']
            chips.append(chip)

        if not args.log:
            logger.info('Download Chip Data of Local DB locally...')
            logger.info('**************************************')
            for j, chip in enumerate(chips):
                logger.info('Chip ({})'.format(j+1))
                logger.info('    Chip Type: {}'.format(chip['chipType']))
                logger.info('        Name: {}'.format(chip['name']))
                logger.info('        chip ID: {}'.format(chip['chipId']))
                logger.info('        component ID: {}'.format(chip['component']))
                logger.info('        productionDB: {}'.format(chip['proDB']))
                logger.info('**************************************')
            logger.info('The number of chips: {}'.format(len(chips)))
            logger.info('Done.')

def main():
    logger.debug('=======================')
    logger.debug('Main Function.')
    global option
    global logfile

    args = getArgs()
    command = args.command
    nargs = len(args.command)-1

    if command[0]=='test':
        logger.debug('=======================')
        sys.exit(0)

    ### logging
    if args.log==True:
        formatter = Formatter('%(asctime)s - %(levelname)s: %(message)s')
        day = datetime.today().day
        logfile = '{0}/.yarr/localdb/log/{1}.log'.format(home, day)
        for i in range(3):
            past_logfile = '{0}/.yarr/localdb/log/{1}.log'.format(home, day+i+1)
            if os.path.isfile(past_logfile): os.remove(past_logfile)
        handler = FileHandler(filename=logfile)
        handler.setFormatter(formatter)
        logger.addHandler(handler)
        logger.debug('Set log file: {}'.format(logfile))
    else:
        formatter = Formatter('#DB %(levelname)s# %(message)s')
        handler = StreamHandler()
        handler.setFormatter(formatter)
        logger.addHandler(handler)
        logger.debug('Not set log file')

    logger.info('-----------------------')

    if command[0]=='init':
        logger.info('Function: Initialize')
        if args.database:
            db_cfg = register.toJson(args.database)
        else:
            db_cfg = register.toJson('{0}/.yarr/localdb/{1}_database.json'.format(home, hostname))
        if not __init(db_cfg)==True:
            logger.info('-----------------------')
            logger.debug('=======================')
            sys.exit(1)
    elif command[0]=='comp':
        logger.info('Function: Register Component')
        option = 'comp'
        if nargs == 0:
            logger.error('Usage: localdbtool-upload comp <path/to/component/file>')
            logger.info('-----------------------')
            logger.debug('=======================')
            sys.exit(1)
        __upload_comp(command[1])
    elif command[0]=='scan':
        logger.info('Function: Upload Scan Data')
        option = 'scan'
        register.__global.option = 'scan'
        if nargs == 0:
            logger.error('Usage: localdbtool-upload scan <path/to/result/dir>')
            logger.info('-----------------------')
            logger.debug('=======================')
            sys.exit(1)
        __set_cache(command[1])
    elif command[0]=='dcs':
        logger.info('Function: Upload DCS Data')
        option = 'dcs'
        register.__global.option = 'dcs'
        if nargs == 0:
            logger.error('Usage: localdbtool-upload dcs <path/to/result/dir>')
            logger.info('-----------------------')
            logger.debug('=======================')
            sys.exit(1)
        __set_cache(command[1])
    elif command[0]=='cache':
        logger.info('Function: Upload From Cache')
        __upload_from_cache()
    elif command[0]=='check':
        logger.info('Function: Check Component Data')
        if nargs == 0:
            logger.error('Usage: localdbtool-upload check comp')
            logger.error('       localdbtool-upload check chip')
            logger.info('-----------------------')
            logger.debug('=======================')
            sys.exit(1)
        __check_component(command[1])

    logger.info('-----------------------')
    logger.debug('=======================')
    sys.exit(0)

if __name__ == '__main__': main()<|MERGE_RESOLUTION|>--- conflicted
+++ resolved
@@ -7,11 +7,7 @@
 #################################
 
 ### Common
-<<<<<<< HEAD
-import os, sys, time, argparse, yaml, subprocess
-=======
 import os, sys, time, argparse, yaml
->>>>>>> 0cf29903
 from getpass          import getpass
 from pymongo          import MongoClient, errors, DESCENDING
 from bson.objectid    import ObjectId
