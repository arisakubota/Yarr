--- conflicted
+++ resolved
@@ -7,11 +7,7 @@
 #################################
 
 # Common
-<<<<<<< HEAD
-import os, sys, requests, json, argparse, yaml, shutil, subprocess
-=======
 import os, sys, requests, json, argparse, yaml, shutil
->>>>>>> 0cf29903
 from getpass    import getpass
 from pymongo    import MongoClient, errors
 
@@ -33,14 +29,9 @@
     hostname = "default_host"
 else:
     hostname = os.environ["HOSTNAME"]
-<<<<<<< HEAD
 
 global my_user
 global my_pwd
-=======
-global user
-global pwd
->>>>>>> 0cf29903
 global authentication
 
 def readConfig(conf_path):
